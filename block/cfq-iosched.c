--- conflicted
+++ resolved
@@ -2237,10 +2237,6 @@
 		dispatched += __cfq_forced_dispatch_cfqq(cfqq);
 	}
 
-<<<<<<< HEAD
-	cfq_slice_expired(cfqd, 0, true);
-=======
->>>>>>> 0d0fb0f9
 	BUG_ON(cfqd->busy_queues);
 
 	cfq_log(cfqd, "forced_dispatch=%d", dispatched);
