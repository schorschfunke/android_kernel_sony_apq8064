--- conflicted
+++ resolved
@@ -1649,13 +1649,6 @@
 
 	/* Set up a2xx special case */
 
-<<<<<<< HEAD
-	/* Certain targets need the fixup.  You know who you are */
-	if (adreno_is_a305(adreno_dev) || adreno_is_a320(adreno_dev))
-		adreno_a3xx_pwron_fixup_init(adreno_dev);
-
-=======
->>>>>>> 991de6bc
 	/* Set the bit to indicate that we've just powered on */
 	set_bit(ADRENO_DEVICE_PWRON, &adreno_dev->priv);
 
