--- conflicted
+++ resolved
@@ -2420,12 +2420,8 @@
 		FMDERR("AF list size received more than available size");
 		return;
 	}
-<<<<<<< HEAD
-	memcpy(&ev.af_list[0], &skb->data[AF_LIST_OFFSET], ev.af_size);
-=======
 	memcpy(&ev.af_list[0], &skb->data[AF_LIST_OFFSET],
 					ev.af_size * sizeof(int));
->>>>>>> 991de6bc
 	iris_q_event(radio, IRIS_EVT_NEW_AF_LIST);
 	iris_q_evt_data(radio, (char *)&ev, (7 + ev.af_size * sizeof(int)),
 							IRIS_BUF_AF_LIST);
