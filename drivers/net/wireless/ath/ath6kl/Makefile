--- conflicted
+++ resolved
@@ -21,20 +21,6 @@
 # Author(s): ="Atheros"
 #------------------------------------------------------------------------------
 
-<<<<<<< HEAD
-obj-$(CONFIG_ATH6KL) := ath6kl.o
-ath6kl-y += debug.o
-ath6kl-y += hif.o
-ath6kl-y += htc.o
-ath6kl-y += bmi.o
-ath6kl-y += cfg80211.o
-ath6kl-y += init.o
-ath6kl-y += main.o
-ath6kl-y += txrx.o
-ath6kl-y += wmi.o
-ath6kl-y += sdio.o
-ath6kl-$(CONFIG_NL80211_TESTMODE) += testmode.o
-=======
 obj-$(CONFIG_ATH6KL_SDIO) := ath6kl_sdio.o
 ath6kl_sdio-y += debug.o
 ath6kl_sdio-y += hif.o
@@ -60,6 +46,5 @@
 ath6kl_usb-y += wmi.o
 ath6kl_usb-y += usb.o
 ath6kl_usb-$(CONFIG_NL80211_TESTMODE) += testmode.o
->>>>>>> dc0d633e
 
 ccflags-y += -D__CHECK_ENDIAN__