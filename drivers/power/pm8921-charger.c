/* Copyright (c) 2011-2013, The Linux Foundation. All rights reserved.
 * Copyright (C) 2012-2013, Sony Mobile Communications AB.
 *
 * This program is free software; you can redistribute it and/or modify
 * it under the terms of the GNU General Public License version 2 and
 * only version 2 as published by the Free Software Foundation.
 *
 * This program is distributed in the hope that it will be useful,
 * but WITHOUT ANY WARRANTY; without even the implied warranty of
 * MERCHANTABILITY or FITNESS FOR A PARTICULAR PURPOSE.  See the
 * GNU General Public License for more details.
 *
 */
#define pr_fmt(fmt)	"%s: " fmt, __func__

#include <linux/module.h>
#include <linux/moduleparam.h>
#include <linux/platform_device.h>
#include <linux/errno.h>
#include <linux/mfd/pm8xxx/pm8921-charger.h>
#include <linux/mfd/pm8xxx/pm8921-bms.h>
#include <linux/mfd/pm8xxx/pm8xxx-adc.h>
#include <linux/mfd/pm8xxx/ccadc.h>
#include <linux/mfd/pm8xxx/core.h>
#include <linux/regulator/consumer.h>
#include <linux/interrupt.h>
#include <linux/delay.h>
#include <linux/bitops.h>
#include <linux/workqueue.h>
#include <linux/debugfs.h>
#include <linux/slab.h>
#include <linux/switch.h>
#include <linux/mfd/pm8xxx/batt-alarm.h>
#include <linux/ratelimit.h>
#include <linux/input.h>

#include <mach/msm_xo.h>
#include <mach/msm_hsusb.h>

#define CHG_BUCK_CLOCK_CTRL	0x14
#define CHG_BUCK_CLOCK_CTRL_8038	0xD

#define PBL_ACCESS1		0x04
#define PBL_ACCESS2		0x05
#define SYS_CONFIG_1		0x06
#define SYS_CONFIG_2		0x07
#define CHG_BLOCK_SELECT	0x1AC
#define IRQ_BIT_PERM_USR	0x1A6
#define CHG_CNTRL		0x204
#define CHG_IBAT_MAX		0x205
#define CHG_TEST		0x206
#define CHG_BUCK_CTRL_TEST1	0x207
#define CHG_BUCK_CTRL_TEST2	0x208
#define CHG_BUCK_CTRL_TEST3	0x209
#define COMPARATOR_OVERRIDE	0x20A
#define PSI_TXRX_SAMPLE_DATA_0	0x20B
#define PSI_TXRX_SAMPLE_DATA_1	0x20C
#define PSI_TXRX_SAMPLE_DATA_2	0x20D
#define PSI_TXRX_SAMPLE_DATA_3	0x20E
#define PSI_CONFIG_STATUS	0x20F
#define CHG_IBAT_SAFE		0x210
#define CHG_ITRICKLE		0x211
#define CHG_CNTRL_2		0x212
#define CHG_VBAT_DET		0x213
#define CHG_VTRICKLE		0x214
#define CHG_ITERM		0x215
#define CHG_CNTRL_3		0x216
#define CHG_VIN_MIN		0x217
#define CHG_TWDOG		0x218
#define CHG_TTRKL_MAX		0x219
#define CHG_TEMP_THRESH		0x21A
#define CHG_TCHG_MAX		0x21B
#define USB_OVP_CONTROL		0x21C
#define DC_OVP_CONTROL		0x21D
#define USB_OVP_TEST		0x21E
#define DC_OVP_TEST		0x21F
#define CHG_VDD_MAX		0x220
#define CHG_VDD_SAFE		0x221
#define CHG_VBAT_BOOT_THRESH	0x222
#define USB_OVP_TRIM		0x355
#define BUCK_CONTROL_TRIM1	0x356
#define BUCK_CONTROL_TRIM2	0x357
#define BUCK_CONTROL_TRIM3	0x358
#define BUCK_CONTROL_TRIM4	0x359
#define CHG_DEFAULTS_TRIM	0x35A
#define CHG_ITRIM		0x35B
#define CHG_TTRIM		0x35C
#define CHG_COMP_OVR		0x20A
#define IUSB_FINE_RES		0x2B6
#define OVP_USB_UVD		0x2B7
#define PM8921_USB_TRIM_SEL	0x339

/* check EOC every 10 seconds */
#define EOC_CHECK_PERIOD_MS	10000
/* check for USB unplug every 200 msecs */
#define UNPLUG_CHECK_WAIT_PERIOD_MS 200
#define UNPLUG_CHECK_RAMP_MS 25
#define USB_TRIM_ENTRIES 16

/* Wake locking time after charger unplugged */
#define UNPLUG_WAKELOCK_TIME_SEC (2 * HZ)

enum chg_fsm_state {
	FSM_STATE_OFF_0 = 0,
	FSM_STATE_BATFETDET_START_12 = 12,
	FSM_STATE_BATFETDET_END_16 = 16,
	FSM_STATE_ON_CHG_HIGHI_1 = 1,
	FSM_STATE_ATC_2A = 2,
	FSM_STATE_ATC_2B = 18,
	FSM_STATE_ON_BAT_3 = 3,
	FSM_STATE_ATC_FAIL_4 = 4 ,
	FSM_STATE_DELAY_5 = 5,
	FSM_STATE_ON_CHG_AND_BAT_6 = 6,
	FSM_STATE_FAST_CHG_7 = 7,
	FSM_STATE_TRKL_CHG_8 = 8,
	FSM_STATE_CHG_FAIL_9 = 9,
	FSM_STATE_EOC_10 = 10,
	FSM_STATE_ON_CHG_VREGOK_11 = 11,
	FSM_STATE_ATC_PAUSE_13 = 13,
	FSM_STATE_FAST_CHG_PAUSE_14 = 14,
	FSM_STATE_TRKL_CHG_PAUSE_15 = 15,
	FSM_STATE_START_BOOT = 20,
	FSM_STATE_FLCB_VREGOK = 21,
	FSM_STATE_FLCB = 22,
};

struct fsm_state_to_batt_status {
	enum chg_fsm_state	fsm_state;
	int			batt_state;
};

static struct fsm_state_to_batt_status map[] = {
	{FSM_STATE_OFF_0, POWER_SUPPLY_STATUS_UNKNOWN},
	{FSM_STATE_BATFETDET_START_12, POWER_SUPPLY_STATUS_UNKNOWN},
	{FSM_STATE_BATFETDET_END_16, POWER_SUPPLY_STATUS_UNKNOWN},
	/*
	 * for CHG_HIGHI_1 report NOT_CHARGING if battery missing,
	 * too hot/cold, charger too hot
	 */
	{FSM_STATE_ON_CHG_HIGHI_1, POWER_SUPPLY_STATUS_FULL},
	{FSM_STATE_ATC_2A, POWER_SUPPLY_STATUS_CHARGING},
	{FSM_STATE_ATC_2B, POWER_SUPPLY_STATUS_CHARGING},
	{FSM_STATE_ON_BAT_3, POWER_SUPPLY_STATUS_DISCHARGING},
	{FSM_STATE_ATC_FAIL_4, POWER_SUPPLY_STATUS_DISCHARGING},
	{FSM_STATE_DELAY_5, POWER_SUPPLY_STATUS_UNKNOWN },
	{FSM_STATE_ON_CHG_AND_BAT_6, POWER_SUPPLY_STATUS_CHARGING},
	{FSM_STATE_FAST_CHG_7, POWER_SUPPLY_STATUS_CHARGING},
	{FSM_STATE_TRKL_CHG_8, POWER_SUPPLY_STATUS_CHARGING},
	{FSM_STATE_CHG_FAIL_9, POWER_SUPPLY_STATUS_DISCHARGING},
	{FSM_STATE_EOC_10, POWER_SUPPLY_STATUS_FULL},
	{FSM_STATE_ON_CHG_VREGOK_11, POWER_SUPPLY_STATUS_NOT_CHARGING},
	{FSM_STATE_ATC_PAUSE_13, POWER_SUPPLY_STATUS_NOT_CHARGING},
	{FSM_STATE_FAST_CHG_PAUSE_14, POWER_SUPPLY_STATUS_NOT_CHARGING},
	{FSM_STATE_TRKL_CHG_PAUSE_15, POWER_SUPPLY_STATUS_NOT_CHARGING},
	{FSM_STATE_START_BOOT, POWER_SUPPLY_STATUS_NOT_CHARGING},
	{FSM_STATE_FLCB_VREGOK, POWER_SUPPLY_STATUS_NOT_CHARGING},
	{FSM_STATE_FLCB, POWER_SUPPLY_STATUS_NOT_CHARGING},
};

enum chg_regulation_loop {
	VDD_LOOP = BIT(3),
	BAT_CURRENT_LOOP = BIT(2),
	INPUT_CURRENT_LOOP = BIT(1),
	INPUT_VOLTAGE_LOOP = BIT(0),
	CHG_ALL_LOOPS = VDD_LOOP | BAT_CURRENT_LOOP
			| INPUT_CURRENT_LOOP | INPUT_VOLTAGE_LOOP,
};

enum pmic_chg_interrupts {
	USBIN_VALID_IRQ = 0,
	USBIN_OV_IRQ,
	BATT_INSERTED_IRQ,
	VBATDET_LOW_IRQ,
	USBIN_UV_IRQ,
	VBAT_OV_IRQ,
	CHGWDOG_IRQ,
	VCP_IRQ,
	ATCDONE_IRQ,
	ATCFAIL_IRQ,
	CHGDONE_IRQ,
	CHGFAIL_IRQ,
	CHGSTATE_IRQ,
	LOOP_CHANGE_IRQ,
	FASTCHG_IRQ,
	TRKLCHG_IRQ,
	BATT_REMOVED_IRQ,
	BATTTEMP_HOT_IRQ,
	CHGHOT_IRQ,
	BATTTEMP_COLD_IRQ,
	CHG_GONE_IRQ,
	BAT_TEMP_OK_IRQ,
	COARSE_DET_LOW_IRQ,
	VDD_LOOP_IRQ,
	VREG_OV_IRQ,
	VBATDET_IRQ,
	BATFET_IRQ,
	PSI_IRQ,
	DCIN_VALID_IRQ,
	DCIN_OV_IRQ,
	DCIN_UV_IRQ,
	PM_CHG_MAX_INTS,
};

/* The higher value, the higher is the priority of functionality */
enum charging_dis_bit {
	/* lowest prio */
	DIS_BIT_EOC,
	DIS_BIT_THERM_FET_OPEN,
	DIS_BIT_BATT_INVALID,
	DIS_BIT_THERM_FET_CLOSE,
	DIS_BIT_USB,
	DIS_BIT_CHG_SHUTDOWN,
	DIS_BIT_BATT_LESS_HW,
	DIS_BIT_MAX_NUM,
	/* highest prio */
};

struct charging_enable_reg_val {
	bool chg_auto_en_bit_val;
	bool chg_dis_bit_val;
};

static const struct charging_enable_reg_val chg_en_set_data[DIS_BIT_MAX_NUM] = {
	[DIS_BIT_EOC]			= {.chg_auto_en_bit_val = false,
						.chg_dis_bit_val = false},
	[DIS_BIT_THERM_FET_OPEN]	= {.chg_auto_en_bit_val = false,
						.chg_dis_bit_val = false},
	[DIS_BIT_BATT_INVALID]		= {.chg_auto_en_bit_val = false,
						.chg_dis_bit_val = false},
	[DIS_BIT_THERM_FET_CLOSE]	= {.chg_auto_en_bit_val = false,
						.chg_dis_bit_val = true},
	[DIS_BIT_USB]			= {.chg_auto_en_bit_val = false,
						.chg_dis_bit_val = true},
	[DIS_BIT_CHG_SHUTDOWN]		= {.chg_auto_en_bit_val = false,
						.chg_dis_bit_val = true},
	[DIS_BIT_BATT_LESS_HW]		= {.chg_auto_en_bit_val = false,
						.chg_dis_bit_val = true},
};

enum dis_bit_mask {
	DIS_BIT_EOC_MASK		= BIT(DIS_BIT_EOC),
	DIS_BIT_BATT_INVALID_MASK	= BIT(DIS_BIT_BATT_INVALID),
	DIS_BIT_THERM_MASK		= (BIT(DIS_BIT_THERM_FET_OPEN)
						| BIT(DIS_BIT_THERM_FET_CLOSE)),
	DIS_BIT_USB_MASK		= BIT(DIS_BIT_USB),
	DIS_BIT_CHG_SHUTDOWN_MASK	= BIT(DIS_BIT_CHG_SHUTDOWN),
	DIS_BIT_BATT_LESS_HW_MASK	= BIT(DIS_BIT_BATT_LESS_HW),
};

enum usb_max_cur_src_id {
	SRC_ID_THERMAL,
	SRC_ID_OTG,
	SRC_ID_MAX_NUM,
};

enum soc_type {
	SOC_TRUE,	/* The real SOC from BMS */
	SOC_SMOOTH,	/* Smoothed SOC shown to sysfs based on SOC_TRUE */
	SOC_MAX_NUM,
};

static unsigned int usb_max_cur_ma[SRC_ID_MAX_NUM] = {
	[SRC_ID_THERMAL]	= UINT_MAX,
	[SRC_ID_OTG]		= 0,
};

enum disbled_type {
	DISABLED_OFF,
	DISABLED_ON_FET_OPEN,
	DISABLED_ON_FET_CLOSE,
	DISABLED_MAX_NUM,
};

static unsigned int disabled_bit_val[DISABLED_MAX_NUM] = {
	[DISABLED_OFF]		= 0,
	[DISABLED_ON_FET_OPEN]	= BIT(DIS_BIT_THERM_FET_OPEN),
	[DISABLED_ON_FET_CLOSE]	= BIT(DIS_BIT_THERM_FET_CLOSE),
};

struct bms_notify {
	int			is_battery_full;
	int			is_charging;
	struct	work_struct	work;
};

/**
 * struct pm8921_vbus_collapse - VBUS collapse handling
 * @collapsing:			Is collapse ongoing
 * @enabled:			Input current recovery enabled
 * @real_max_usb_in_curr:	The maximum USB charger input current limit (mA)
 * @retry_current_time:		Time to retry to set current to maximum (secs)
 * @start:			Time when collapse happened
 */
struct pm8921_vbus_collapse {
	bool collapsing;
	bool enabled;
	int real_max_usb_in_curr[2];
	unsigned int retry_current_time;
	struct timespec start;
};

/**
 * struct pm8921_soc_scaling - Scale battery capacity
 * @active:		Scaling functionality activator
 * @enable:		Scaling ongoing or not
 * @override_full_to_not_chg: Show "Not charging" instead of "Fully charged"
 * @soc_to_scale:	The fraction to scale true SOC
 * @disable_soc_level:	The true SOC level to stop scale at charging
 * @scaled_soc:		The result of scaling
 */
struct pm8921_soc_scaling {
	bool active;
	bool enable;
	bool override_full_to_not_chg;
	int soc_to_scale[2];
	int disable_soc_level;
	int scaled_soc;
};

/**
 * struct pm8921_chg_plug_debounce - Debounce filter for charger plug detection
 * @work:	For informing plug change events
 * @lock:	Protector for plug change events
 * @events:	Number of filtered events
 */
struct pm8921_chg_plug_debounce {
	struct delayed_work	work;
	spinlock_t		lock;
	unsigned int		events;
};

/**
 * struct pm8921_chg_chip -device information
 * @dev:			device pointer to access the parent
 * @usb_present:		present status of usb
 * @dc_present:			present status of dc
 * @usb_charger_current:	usb current to charge the battery with used when
 *				the usb path is enabled or charging is resumed
 * @update_time:		how frequently the userland needs to be updated
 * @max_voltage_mv:		the max volts the batt should be charged up to
 * @min_voltage_mv:		the min battery voltage before turning the FETon
 * @uvd_voltage_mv:		(PM8917 only) the falling UVD threshold voltage
 * @alarm_low_mv:		the battery alarm voltage low
 * @alarm_high_mv:		the battery alarm voltage high
 * @cool_temp_dc:		the cool temp threshold in deciCelcius
 * @warm_temp_dc:		the warm temp threshold in deciCelcius
 * @hysteresis_temp_dc:		the hysteresis between temp thresholds in
 *				deciCelcius
<<<<<<< HEAD
 * @is_bat_cold:		true if battery is cold
 * @is_bat_hot:			true if battery is hot
=======
>>>>>>> 991de6bc
 * @resume_voltage_delta:	the voltage delta from vdd max at which the
 *				battery should resume charging
 * @term_current:		The charging based term current
 * @vbus_collapse:		Collapse handling on VBUS
 * @chg_disable_lock:		Mutual protection for disabling charging
 * @soc_scale:			Data for soc scaling
 * @soc:			The present soc
 * @vdd_max:			Present maximum charging voltage set
 * @vbat_det:			Present voltage level set for VBATDET_LOW_IRQ
 * @swdev:			Switch for dock events
 * @dock_wake_lock:		Wake lock for dock events
 * @dock_event:			The dock event
 * @safety_time:		charging safety timer in minutes
 * @repeat_safety_time:		how many times safety_time should should repeat
 *
 */
struct pm8921_chg_chip {
	struct device			*dev;
	unsigned int			usb_present;
	unsigned int			dc_present;
	unsigned int			usb_charger_current;
	unsigned int			max_bat_chg_current;
	unsigned int			pmic_chg_irq[PM_CHG_MAX_INTS];
	unsigned int			ttrkl_time;
	unsigned int			update_time;
	unsigned int			max_voltage_mv;
	unsigned int			min_voltage_mv;
	unsigned int			uvd_voltage_mv;
	unsigned int			safe_current_ma;
	unsigned int			alarm_low_mv;
	unsigned int			alarm_high_mv;
	int				cool_temp_dc;
	int				warm_temp_dc;
	int				hysteresis_temp_dc;
	unsigned int			temp_check_period;
	unsigned int			cool_bat_chg_current;
	unsigned int			warm_bat_chg_current;
	unsigned int			cool_bat_voltage;
	unsigned int			warm_bat_voltage;
	unsigned int			is_bat_cold;
	unsigned int			is_bat_cool;
	unsigned int			is_bat_warm;
	unsigned int			is_bat_hot;
	unsigned int			resume_voltage_delta;
	int				resume_charge_percent;
	unsigned int			term_current;
	unsigned int			vbat_channel;
	unsigned int			batt_temp_channel;
	unsigned int			batt_id_channel;
	struct power_supply		usb_psy;
	struct power_supply		dc_psy;
	struct power_supply		*ext_psy;
	struct power_supply		batt_psy;
	struct dentry			*dent;
	struct bms_notify		bms_notify;
	struct timespec			t;
	int				*usb_trim_table;
	bool				ext_charging;
	bool				ext_charge_done;
	bool				iusb_fine_res;
	DECLARE_BITMAP(enabled_irqs, PM_CHG_MAX_INTS);
	struct work_struct		battery_id_valid_work;
	int64_t				batt_id_min;
	int64_t				batt_id_max;
	int				trkl_voltage;
	int				weak_voltage;
	int				trkl_current;
	int				weak_current;
	int				vin_min;
	unsigned int			*thermal_mitigation;
	int				thermal_levels;
	struct delayed_work		update_heartbeat_work;
	struct delayed_work		eoc_work;
	struct delayed_work		unplug_check_work;
	struct delayed_work		vin_collapse_check_work;
	struct delayed_work		btc_override_work;
	struct wake_lock		eoc_wake_lock;
	struct input_dev		*chg_unplug_key;
	enum pm8921_chg_cold_thr	cold_thr;
	enum pm8921_chg_hot_thr		hot_thr;
	bool				ibat_calib_enable;
	int				cc_uah;
	int				last_cc_uah; /* used for Iavg calc */
	int				rconn_mohm;
	enum pm8921_chg_led_src_config	led_src_config;
	bool				host_mode;
	bool				has_dc_supply;
	u8				active_path;
	int				recent_reported_soc;
	int				battery_less_hardware;
	int				ibatmax_max_adj_ma;
	int				btc_override;
	int				btc_override_cold_decidegc;
	int				btc_override_hot_decidegc;
	int				btc_delay_ms;
	bool				btc_panic_if_cant_stop_chg;
	int				stop_chg_upon_expiry;
	struct pm8921_vbus_collapse	vbus_collapse;
	bool				disable_aicl;
	int				usb_type;
	bool				disable_chg_rmvl_wrkarnd;
<<<<<<< HEAD
	struct wake_lock		unplug_wake_lock;
	spinlock_t			chg_disable_lock;
	struct pm8921_soc_scaling	soc_scale;
	int				soc[SOC_MAX_NUM];
	int				vdd_max;
	int				vbat_det;
	int				read_fsm_state_param;
	struct switch_dev		swdev;
	struct wake_lock		dock_wake_lock;
	int				dock_event;
	unsigned int			safety_time;
	int				repeat_safety_time;
	struct pm8921_chg_plug_debounce	chg_plug_debounce;
=======
	bool				enable_tcxo_warmup_delay;
	struct msm_xo_voter		*voter;
>>>>>>> 991de6bc
};

/* user space parameter to limit usb current */
static unsigned int usb_max_current;
static int ibat_target_ma;

/*
 * usb_target_ma is used for wall charger
 * adaptive input current limiting only. Use
 * pm_iusbmax_get() to get current maximum usb current setting.
 */
static int usb_target_ma;
static int charging_disabled;
static int charging_disabled_therm;
static int thermal_mitigation;

static int disable_safety_timer;
module_param(disable_safety_timer, int, 0644);
static int repeat_count;
module_param(repeat_count, int, 0644);
static int eoc_bat_fet_close;
module_param(eoc_bat_fet_close, int, 0644);

static struct pm8921_chg_chip *the_chip;
static void check_temp_thresholds(struct pm8921_chg_chip *chip);
<<<<<<< HEAD

static int get_batttemp_irq(struct pm8921_chg_chip *chip,
				enum pmic_chg_interrupts irq);
static void set_appropriate_vbatdet(struct pm8921_chg_chip *chip);
static void update_soc_scalers(struct pm8921_chg_chip *chip);

static inline int on_cool_not_charge_full(struct pm8921_chg_chip *chip)
{
	return chip->is_bat_cool &&
		chip->cool_bat_voltage < chip->max_voltage_mv;
}

static inline int on_warm_not_charge_full(struct pm8921_chg_chip *chip)
{
	return chip->is_bat_warm &&
		chip->warm_bat_voltage < chip->max_voltage_mv;
}
=======
>>>>>>> 991de6bc

#define LPM_ENABLE_BIT	BIT(2)
static int pm8921_chg_set_lpm(struct pm8921_chg_chip *chip, int enable)
{
	int rc;
	u8 reg;

	rc = pm8xxx_readb(chip->dev->parent, CHG_CNTRL, &reg);
	if (rc) {
		pr_err("pm8xxx_readb failed: addr=%03X, rc=%d\n",
				CHG_CNTRL, rc);
		return rc;
	}
	reg &= ~LPM_ENABLE_BIT;
	reg |= (enable ? LPM_ENABLE_BIT : 0);

	rc = pm8xxx_writeb(chip->dev->parent, CHG_CNTRL, reg);
	if (rc) {
		pr_err("pm_chg_write failed: addr=%03X, rc=%d\n",
				CHG_CNTRL, rc);
		return rc;
	}

	return rc;
}

static int pm_chg_write(struct pm8921_chg_chip *chip, u16 addr, u8 reg)
{
	int rc;

	rc = pm8xxx_writeb(chip->dev->parent, addr, reg);
	if (rc)
		pr_err("failed: addr=%03X, rc=%d\n", addr, rc);

	return rc;
}

static int pm_chg_masked_write(struct pm8921_chg_chip *chip, u16 addr,
							u8 mask, u8 val)
{
	int rc;
	u8 reg;

	rc = pm8xxx_readb(chip->dev->parent, addr, &reg);
	if (rc) {
		pr_err("pm8xxx_readb failed: addr=%03X, rc=%d\n", addr, rc);
		return rc;
	}
	reg &= ~mask;
	reg |= val & mask;
	rc = pm_chg_write(chip, addr, reg);
	if (rc) {
		pr_err("pm_chg_write failed: addr=%03X, rc=%d\n", addr, rc);
		return rc;
	}
	return 0;
}

static int pm_chg_get_rt_status(struct pm8921_chg_chip *chip, int irq_id)
{
	return pm8xxx_read_irq_stat(chip->dev->parent,
					chip->pmic_chg_irq[irq_id]);
}

/* Treat OverVoltage/UnderVoltage as source missing */
static int is_usb_chg_plugged_in(struct pm8921_chg_chip *chip)
{
	return pm_chg_get_rt_status(chip, USBIN_VALID_IRQ);
}

/* Treat OverVoltage/UnderVoltage as source missing */
static int is_dc_chg_plugged_in(struct pm8921_chg_chip *chip)
{
	return pm_chg_get_rt_status(chip, DCIN_VALID_IRQ);
}

static int is_batfet_closed(struct pm8921_chg_chip *chip)
{
	return pm_chg_get_rt_status(chip, BATFET_IRQ);
}
#define CAPTURE_FSM_STATE_CMD	0xC2
#define READ_BANK_7		0x70
#define READ_BANK_4		0x40
static int pm_chg_get_fsm_state(struct pm8921_chg_chip *chip)
{
	u8 temp;
	int err = 0, ret = 0;

	temp = CAPTURE_FSM_STATE_CMD;
	err = pm8xxx_writeb(chip->dev->parent, CHG_TEST, temp);
	if (err) {
		pr_err("Error %d writing %d to addr %d\n", err, temp, CHG_TEST);
		goto err_out;
	}

	temp = READ_BANK_7;
	err = pm8xxx_writeb(chip->dev->parent, CHG_TEST, temp);
	if (err) {
		pr_err("Error %d writing %d to addr %d\n", err, temp, CHG_TEST);
		goto err_out;
	}

	err = pm8xxx_readb(chip->dev->parent, CHG_TEST, &temp);
	if (err) {
		pr_err("pm8xxx_readb fail: addr=%03X, rc=%d\n", CHG_TEST, err);
		goto err_out;
	}
	/* get the lower 4 bits */
	ret = temp & 0xF;

	temp = READ_BANK_4;
	err = pm8xxx_writeb(chip->dev->parent, CHG_TEST, temp);
	if (err) {
		pr_err("Error %d writing %d to addr %d\n", err, temp, CHG_TEST);
		goto err_out;
	}

	err = pm8xxx_readb(chip->dev->parent, CHG_TEST, &temp);
	if (err) {
		pr_err("pm8xxx_readb fail: addr=%03X, rc=%d\n", CHG_TEST, err);
		goto err_out;
	}
	/* get the upper 1 bit */
	ret |= (temp & 0x1) << 4;
	chip->read_fsm_state_param = ret;

err_out:
	if (err)
		return err;

	return  ret;
}

#define READ_BANK_6		0x60
static int pm_chg_get_regulation_loop(struct pm8921_chg_chip *chip)
{
	u8 temp, data;
	int err = 0;

	temp = READ_BANK_6;
	err = pm8xxx_writeb(chip->dev->parent, CHG_TEST, temp);
	if (err) {
		pr_err("Error %d writing %d to addr %d\n", err, temp, CHG_TEST);
		goto err_out;
	}

	err = pm8xxx_readb(chip->dev->parent, CHG_TEST, &data);
	if (err) {
		pr_err("pm8xxx_readb fail: addr=%03X, rc=%d\n", CHG_TEST, err);
		goto err_out;
	}

err_out:
	if (err)
		return err;

	/* return the lower 4 bits */
	return data & CHG_ALL_LOOPS;
}

#define CHG_USB_SUSPEND_BIT  BIT(2)
static int pm_chg_usb_suspend_enable(struct pm8921_chg_chip *chip, int enable)
{
	return pm_chg_masked_write(chip, CHG_CNTRL_3, CHG_USB_SUSPEND_BIT,
			enable ? CHG_USB_SUSPEND_BIT : 0);
}

#define CHG_EN_BIT	BIT(7)
static int pm_chg_auto_enable(struct pm8921_chg_chip *chip, int enable)
{
	return pm_chg_masked_write(chip, CHG_CNTRL_3, CHG_EN_BIT,
				enable ? CHG_EN_BIT : 0);
}

#define CHG_FAILED_CLEAR	BIT(0)
#define ATC_FAILED_CLEAR	BIT(1)
static int pm_chg_failed_clear(struct pm8921_chg_chip *chip, int clear)
{
	int rc;

	rc = pm_chg_masked_write(chip, CHG_CNTRL_3, ATC_FAILED_CLEAR,
				clear ? ATC_FAILED_CLEAR : 0);
	rc |= pm_chg_masked_write(chip, CHG_CNTRL_3, CHG_FAILED_CLEAR,
				clear ? CHG_FAILED_CLEAR : 0);
	return rc;
}

#define CHG_CHARGE_DIS_BIT	BIT(1)
static int pm_chg_charge_dis(struct pm8921_chg_chip *chip, int disable)
{
	return pm_chg_masked_write(chip, CHG_CNTRL, CHG_CHARGE_DIS_BIT,
				disable ? CHG_CHARGE_DIS_BIT : 0);
}

static int pm_is_chg_charge_dis(struct pm8921_chg_chip *chip)
{
	u8 temp;

	pm8xxx_readb(chip->dev->parent, CHG_CNTRL, &temp);
	return  temp & CHG_CHARGE_DIS_BIT;
}

static int update_disable_charge_state(struct pm8921_chg_chip *chip,
				unsigned int disable, enum dis_bit_mask mask)
{
	int rc;
	unsigned long flags;
	bool en_bit_val = true;
	bool dis_bit_val = false;

	/* Do not switch to mutex_lock/unlock since this function can be called
	 * from IRQ context.
	 */
	spin_lock_irqsave(&chip->chg_disable_lock, flags);
	charging_disabled = (charging_disabled & ~mask) | (disable & mask);

	if (charging_disabled) {
		int bitno = __fls(charging_disabled);

		en_bit_val = chg_en_set_data[bitno].chg_auto_en_bit_val;
		dis_bit_val = chg_en_set_data[bitno].chg_dis_bit_val;

		if (bitno == DIS_BIT_EOC && eoc_bat_fet_close && !dis_bit_val)
			dis_bit_val = true;
	}

	rc = pm_chg_auto_enable(chip, en_bit_val);
	if (rc) {
		pr_err("Failed pm_chg_auto_enable rc=%d\n", rc);
	} else {
		rc = pm_chg_charge_dis(chip, dis_bit_val);
		if (rc)
			pr_err("Failed pm_chg_charge_dis rc=%d\n", rc);
	}
	spin_unlock_irqrestore(&chip->chg_disable_lock, flags);
	return rc;
}

#define PM8921_CHG_V_MIN_MV	3240
#define PM8921_CHG_V_STEP_MV	20
#define PM8921_CHG_V_STEP_10MV_OFFSET_BIT	BIT(7)
#define PM8921_CHG_VDDMAX_MAX	4500
#define PM8921_CHG_VDDMAX_MIN	3400
#define PM8921_CHG_V_MASK	0x7F
static int __pm_chg_vddmax_set(struct pm8921_chg_chip *chip, int voltage)
{
	int remainder;
	u8 temp = 0;

	if (voltage < PM8921_CHG_VDDMAX_MIN
			|| voltage > PM8921_CHG_VDDMAX_MAX) {
		pr_err("bad mV=%d asked to set\n", voltage);
		return -EINVAL;
	}

	temp = (voltage - PM8921_CHG_V_MIN_MV) / PM8921_CHG_V_STEP_MV;

	remainder = voltage % 20;
	if (remainder >= 10) {
		temp |= PM8921_CHG_V_STEP_10MV_OFFSET_BIT;
	}

	pr_debug("voltage=%d setting %02x\n", voltage, temp);
	return pm_chg_write(chip, CHG_VDD_MAX, temp);
}

static int pm_chg_vddmax_get(struct pm8921_chg_chip *chip, int *voltage)
{
	u8 temp;
	int rc;

	rc = pm8xxx_readb(chip->dev->parent, CHG_VDD_MAX, &temp);
	if (rc) {
		pr_err("rc = %d while reading vdd max\n", rc);
		*voltage = 0;
		return rc;
	}
	*voltage = (int)(temp & PM8921_CHG_V_MASK) * PM8921_CHG_V_STEP_MV
							+ PM8921_CHG_V_MIN_MV;
	if (temp & PM8921_CHG_V_STEP_10MV_OFFSET_BIT)
		*voltage =  *voltage + 10;
	return 0;
}

static int pm_chg_vddmax_set(struct pm8921_chg_chip *chip, int voltage)
{
	int current_mv, ret, steps, i;
	bool increase;

	ret = 0;

	if (voltage < PM8921_CHG_VDDMAX_MIN
		|| voltage > PM8921_CHG_VDDMAX_MAX) {
		pr_err("bad mV=%d asked to set\n", voltage);
		return -EINVAL;
	}

	ret = pm_chg_vddmax_get(chip, &current_mv);
	if (ret) {
		pr_err("Failed to read vddmax rc=%d\n", ret);
		return -EINVAL;
	}
	if (current_mv == voltage) {
		if (chip->vdd_max != voltage)
			chip->vdd_max = voltage;
		return 0;
	}

	/* Only change in increments when USB is present */
	if (is_usb_chg_plugged_in(chip)) {
		if (current_mv < voltage) {
			steps = (voltage - current_mv) / PM8921_CHG_V_STEP_MV;
			increase = true;
		} else {
			steps = (current_mv - voltage) / PM8921_CHG_V_STEP_MV;
			increase = false;
		}
		for (i = 0; i < steps; i++) {
			if (increase)
				current_mv += PM8921_CHG_V_STEP_MV;
			else
				current_mv -= PM8921_CHG_V_STEP_MV;
			ret |= __pm_chg_vddmax_set(chip, current_mv);
		}
	}
	ret |= __pm_chg_vddmax_set(chip, voltage);
	chip->vdd_max = voltage;
	return ret;
}

#define PM8921_CHG_VDDSAFE_MIN	3400
#define PM8921_CHG_VDDSAFE_MAX	4500
static int pm_chg_vddsafe_set(struct pm8921_chg_chip *chip, int voltage)
{
	u8 temp;

	if (voltage < PM8921_CHG_VDDSAFE_MIN
			|| voltage > PM8921_CHG_VDDSAFE_MAX) {
		pr_err("bad mV=%d asked to set\n", voltage);
		return -EINVAL;
	}
	temp = (voltage - PM8921_CHG_V_MIN_MV) / PM8921_CHG_V_STEP_MV;
	pr_debug("voltage=%d setting %02x\n", voltage, temp);
	return pm_chg_masked_write(chip, CHG_VDD_SAFE, PM8921_CHG_V_MASK, temp);
}

#define PM8921_CHG_VBATDET_MIN	3240
#define PM8921_CHG_VBATDET_MAX	5780
static int pm_chg_vbatdet_set(struct pm8921_chg_chip *chip, int voltage)
{
	u8 temp;

	if (voltage < PM8921_CHG_VBATDET_MIN
			|| voltage > PM8921_CHG_VBATDET_MAX) {
		pr_err("bad mV=%d asked to set\n", voltage);
		return -EINVAL;
	}
	chip->vbat_det = voltage;
	temp = (voltage - PM8921_CHG_V_MIN_MV) / PM8921_CHG_V_STEP_MV;
	pr_debug("voltage=%d setting %02x\n", voltage, temp);
	return pm_chg_masked_write(chip, CHG_VBAT_DET, PM8921_CHG_V_MASK, temp);
}

#define PM8921_CHG_VINMIN_MIN_MV	3800
#define PM8921_CHG_VINMIN_STEP_MV	100
#define PM8921_CHG_VINMIN_USABLE_MAX	6500
#define PM8921_CHG_VINMIN_USABLE_MIN	4300
#define PM8921_CHG_VINMIN_MASK		0x1F
static int pm_chg_vinmin_set(struct pm8921_chg_chip *chip, int voltage)
{
	u8 temp;

	if (voltage < PM8921_CHG_VINMIN_USABLE_MIN
			|| voltage > PM8921_CHG_VINMIN_USABLE_MAX) {
		pr_err("bad mV=%d asked to set\n", voltage);
		return -EINVAL;
	}
	temp = (voltage - PM8921_CHG_VINMIN_MIN_MV) / PM8921_CHG_VINMIN_STEP_MV;
	pr_debug("voltage=%d setting %02x\n", voltage, temp);
	return pm_chg_masked_write(chip, CHG_VIN_MIN, PM8921_CHG_VINMIN_MASK,
									temp);
}

static int pm_chg_vinmin_get(struct pm8921_chg_chip *chip)
{
	u8 temp;
	int rc, voltage_mv;

	rc = pm8xxx_readb(chip->dev->parent, CHG_VIN_MIN, &temp);
	temp &= PM8921_CHG_VINMIN_MASK;

	voltage_mv = PM8921_CHG_VINMIN_MIN_MV +
			(int)temp * PM8921_CHG_VINMIN_STEP_MV;

	return voltage_mv;
}

#define PM8917_USB_UVD_MIN_MV	3850
#define PM8917_USB_UVD_MAX_MV	4350
#define PM8917_USB_UVD_STEP_MV	100
#define PM8917_USB_UVD_MASK	0x7
static int pm_chg_uvd_threshold_set(struct pm8921_chg_chip *chip, int thresh_mv)
{
	u8 temp;

	if (thresh_mv < PM8917_USB_UVD_MIN_MV
			|| thresh_mv > PM8917_USB_UVD_MAX_MV) {
		pr_err("bad mV=%d asked to set\n", thresh_mv);
		return -EINVAL;
	}
	temp = (thresh_mv - PM8917_USB_UVD_MIN_MV) / PM8917_USB_UVD_STEP_MV;
	return pm_chg_masked_write(chip, OVP_USB_UVD,
				PM8917_USB_UVD_MASK, temp);
}

#define PM8921_CHG_IBATMAX_MIN	325
#define PM8921_CHG_IBATMAX_MAX	3025
#define PM8921_CHG_I_MIN_MA	225
#define PM8921_CHG_I_STEP_MA	50
#define PM8921_CHG_I_MASK	0x3F
static int pm_chg_ibatmax_get(struct pm8921_chg_chip *chip, int *ibat_ma)
{
	u8 temp;
	int rc;

	rc = pm8xxx_readb(chip->dev->parent, CHG_IBAT_MAX, &temp);
	if (rc) {
		pr_err("rc = %d while reading ibat max\n", rc);
		*ibat_ma = 0;
		return rc;
	}
	*ibat_ma = (int)(temp & PM8921_CHG_I_MASK) * PM8921_CHG_I_STEP_MA
							+ PM8921_CHG_I_MIN_MA;
	return 0;
}

static int __pm_chg_ibatmax_set(struct pm8921_chg_chip *chip, int chg_current)
{
	u8 temp;

	if (chg_current < PM8921_CHG_IBATMAX_MIN
			|| chg_current > PM8921_CHG_IBATMAX_MAX) {
		pr_err("bad mA=%d asked to set\n", chg_current);
		return -EINVAL;
	}
	pr_debug("setting ibatmax=%d\n", chg_current);

	temp = (chg_current - PM8921_CHG_I_MIN_MA) / PM8921_CHG_I_STEP_MA;
	return pm_chg_masked_write(chip, CHG_IBAT_MAX, PM8921_CHG_I_MASK, temp);
}

static int find_ibat_max_adj_ma(int ibat_target_ma);
static int pm_chg_ibatmax_set(struct pm8921_chg_chip *chip, int chg_current)
{
	ibat_target_ma = chg_current;
	chip->ibatmax_max_adj_ma = find_ibat_max_adj_ma(ibat_target_ma);
	pr_debug("setting ibatmax_adj=%d ibat_target=%d\n",
			chip->ibatmax_max_adj_ma, ibat_target_ma);
	return __pm_chg_ibatmax_set(chip, ibat_target_ma);
}

#define PM8921_CHG_IBATSAFE_MIN	225
#define PM8921_CHG_IBATSAFE_MAX	3375
static int pm_chg_ibatsafe_set(struct pm8921_chg_chip *chip, int chg_current)
{
	u8 temp;

	if (chg_current < PM8921_CHG_IBATSAFE_MIN
			|| chg_current > PM8921_CHG_IBATSAFE_MAX) {
		pr_err("bad mA=%d asked to set\n", chg_current);
		return -EINVAL;
	}
	temp = (chg_current - PM8921_CHG_I_MIN_MA) / PM8921_CHG_I_STEP_MA;
	return pm_chg_masked_write(chip, CHG_IBAT_SAFE,
						PM8921_CHG_I_MASK, temp);
}

#define PM8921_CHG_ITERM_MIN_MA		50
#define PM8921_CHG_ITERM_MAX_MA		200
#define PM8921_CHG_ITERM_STEP_MA	10
#define PM8921_CHG_ITERM_MASK		0xF
static int pm_chg_iterm_set(struct pm8921_chg_chip *chip, int chg_current)
{
	u8 temp;

	/* Do not use this functionality in HW since SW is not using this.
	 * SW is comparing 'chip->term_current' by polling the actual
	 * charge current.
	 * Also HW has limitation to only set the limit to 200 mA.
	 */
	return 0;

	if (chg_current < PM8921_CHG_ITERM_MIN_MA
			|| chg_current > PM8921_CHG_ITERM_MAX_MA) {
		pr_err("bad mA=%d asked to set\n", chg_current);
		return -EINVAL;
	}

	temp = (chg_current - PM8921_CHG_ITERM_MIN_MA)
				/ PM8921_CHG_ITERM_STEP_MA;
	return pm_chg_masked_write(chip, CHG_ITERM, PM8921_CHG_ITERM_MASK,
					 temp);
}

static int pm_chg_iterm_get(struct pm8921_chg_chip *chip, int *chg_current)
{
	u8 temp;
	int rc;

	*chg_current = chip->term_current;
	return 0;

	rc = pm8xxx_readb(chip->dev->parent, CHG_ITERM, &temp);
	if (rc) {
		pr_err("err=%d reading CHG_ITEM\n", rc);
		*chg_current = 0;
		return rc;
	}
	temp &= PM8921_CHG_ITERM_MASK;
	*chg_current = (int)temp * PM8921_CHG_ITERM_STEP_MA
					+ PM8921_CHG_ITERM_MIN_MA;
	return 0;
}

struct usb_ma_limit_entry {
	int	usb_ma;
	u8	value;
};

/* USB Trim tables */
static int usb_trim_pm8921_table_1[USB_TRIM_ENTRIES] = {
	0x0,
	0x0,
	-0x5,
	0x0,
	-0x7,
	0x0,
	-0x9,
	-0xA,
	0x0,
	0x0,
	-0xE,
	0x0,
	-0xF,
	0x0,
	-0x10,
	0x0
};

static int usb_trim_pm8921_table_2[USB_TRIM_ENTRIES] = {
	0x0,
	0x0,
	-0x2,
	0x0,
	-0x4,
	0x0,
	-0x4,
	-0x5,
	0x0,
	0x0,
	-0x6,
	0x0,
	-0x6,
	0x0,
	-0x6,
	0x0
};

static int usb_trim_8038_table[USB_TRIM_ENTRIES] = {
	0x0,
	0x0,
	-0x9,
	0x0,
	-0xD,
	0x0,
	-0x10,
	-0x11,
	0x0,
	0x0,
	-0x25,
	0x0,
	-0x28,
	0x0,
	-0x32,
	0x0
};

static int usb_trim_8917_table[USB_TRIM_ENTRIES] = {
	0x0,
	0x0,
	0xA,
	0xC,
	0x10,
	0x10,
	0x13,
	0x14,
	0x13,
	0x3,
	0x1A,
	0x1D,
	0x1D,
	0x21,
	0x24,
	0x26
};

/* Maximum USB  setting table */
static struct usb_ma_limit_entry usb_ma_table[] = {
	{100, 0x0},
	{200, 0x1},
	{500, 0x2},
	{600, 0x3},
	{700, 0x4},
	{800, 0x5},
	{850, 0x6},
	{900, 0x8},
	{950, 0x7},
	{1000, 0x9},
	{1100, 0xA},
	{1200, 0xB},
	{1300, 0xC},
	{1400, 0xD},
	{1500, 0xE},
	{1600, 0xF},
};

#define REG_SBI_CONFIG			0x04F
#define PAGE3_ENABLE_MASK		0x6
#define USB_OVP_TRIM_MASK		0x3F
#define USB_OVP_TRIM_PM8917_MASK	0x7F
#define USB_OVP_TRIM_MIN		0x00
#define REG_USB_OVP_TRIM_ORIG_LSB	0x10A
#define REG_USB_OVP_TRIM_ORIG_MSB	0x09C
#define REG_USB_OVP_TRIM_PM8917		0x2B5
#define REG_USB_OVP_TRIM_PM8917_BIT	BIT(0)
#define USB_TRIM_MAX_DATA_PM8917	0x3F
#define USB_TRIM_POLARITY_PM8917_BIT	BIT(6)
static int pm_chg_usb_trim(struct pm8921_chg_chip *chip, int index)
{
	u8 temp, sbi_config, msb, lsb, mask;
	s8 trim;
	int rc = 0;
	static u8 usb_trim_reg_orig = 0xFF;

	/* No trim data for PM8921 */
	if (!chip->usb_trim_table)
		return 0;

	if (usb_trim_reg_orig == 0xFF) {
		rc = pm8xxx_readb(chip->dev->parent,
				REG_USB_OVP_TRIM_ORIG_MSB, &msb);
		if (rc) {
			pr_err("error = %d reading sbi config reg\n", rc);
			return rc;
		}

		rc = pm8xxx_readb(chip->dev->parent,
				REG_USB_OVP_TRIM_ORIG_LSB, &lsb);
		if (rc) {
			pr_err("error = %d reading sbi config reg\n", rc);
			return rc;
		}

		msb = msb >> 5;
		lsb = lsb >> 5;
		usb_trim_reg_orig = msb << 3 | lsb;

		if (pm8xxx_get_version(chip->dev->parent)
				== PM8XXX_VERSION_8917) {
			rc = pm8xxx_readb(chip->dev->parent,
					REG_USB_OVP_TRIM_PM8917, &msb);
			if (rc) {
				pr_err("error = %d reading config reg\n", rc);
				return rc;
			}

			msb = msb & REG_USB_OVP_TRIM_PM8917_BIT;
			usb_trim_reg_orig |= msb << 6;
		}
	}

	/* use the original trim value */
	trim = usb_trim_reg_orig;

	trim += chip->usb_trim_table[index];
	if (trim < 0)
		trim = 0;

	pr_debug("trim_orig %d write 0x%x index=%d value 0x%x to USB_OVP_TRIM\n",
		usb_trim_reg_orig, trim, index, chip->usb_trim_table[index]);

	rc = pm8xxx_readb(chip->dev->parent, REG_SBI_CONFIG, &sbi_config);
	if (rc) {
		pr_err("error = %d reading sbi config reg\n", rc);
		return rc;
	}

	temp = sbi_config | PAGE3_ENABLE_MASK;
	rc = pm_chg_write(chip, REG_SBI_CONFIG, temp);
	if (rc) {
		pr_err("error = %d writing sbi config reg\n", rc);
		return rc;
	}

	mask = USB_OVP_TRIM_MASK;

	if (pm8xxx_get_version(chip->dev->parent) == PM8XXX_VERSION_8917)
		mask = USB_OVP_TRIM_PM8917_MASK;

	rc = pm_chg_masked_write(chip, USB_OVP_TRIM, mask, trim);
	if (rc) {
		pr_err("error = %d writing USB_OVP_TRIM\n", rc);
		return rc;
	}

	rc = pm_chg_write(chip, REG_SBI_CONFIG, sbi_config);
	if (rc) {
		pr_err("error = %d writing sbi config reg\n", rc);
		return rc;
	}
	return rc;
}

#define PM8921_CHG_IUSB_MASK 0x1C
#define PM8921_CHG_IUSB_SHIFT 2
#define PM8921_CHG_IUSB_MAX  7
#define PM8921_CHG_IUSB_MIN  0
#define PM8917_IUSB_FINE_RES BIT(0)
static int pm_chg_iusbmax_set(struct pm8921_chg_chip *chip, int index)
{
	u8 temp, fineres, reg_val;
	int rc;

	reg_val = usb_ma_table[index].value >> 1;
	fineres = PM8917_IUSB_FINE_RES & usb_ma_table[index].value;

	if (reg_val < PM8921_CHG_IUSB_MIN || reg_val > PM8921_CHG_IUSB_MAX) {
		pr_err("bad mA=%d asked to set\n", reg_val);
		return -EINVAL;
	}
	temp = reg_val << PM8921_CHG_IUSB_SHIFT;

	/* IUSB_FINE_RES */
	if (chip->iusb_fine_res) {
		/* Clear IUSB_FINE_RES bit to avoid overshoot */
		rc = pm_chg_masked_write(chip, IUSB_FINE_RES,
			PM8917_IUSB_FINE_RES, 0);

		rc |= pm_chg_masked_write(chip, PBL_ACCESS2,
			PM8921_CHG_IUSB_MASK, temp);

		if (rc) {
			pr_err("Failed to write PBL_ACCESS2 rc=%d\n", rc);
			return rc;
		}

		if (fineres) {
			rc = pm_chg_masked_write(chip, IUSB_FINE_RES,
				PM8917_IUSB_FINE_RES, fineres);
			if (rc) {
				pr_err("Failed to write ISUB_FINE_RES rc=%d\n",
					rc);
				return rc;
			}
		}
	} else {
		rc = pm_chg_masked_write(chip, PBL_ACCESS2,
			PM8921_CHG_IUSB_MASK, temp);
		if (rc) {
			pr_err("Failed to write PBL_ACCESS2 rc=%d\n", rc);
			return rc;
		}
	}

	rc = pm_chg_usb_trim(chip, index);
	if (rc)
			pr_err("unable to set usb trim rc = %d\n", rc);

	return rc;
}

static int pm_chg_iusbmax_get(struct pm8921_chg_chip *chip, int *mA)
{
	u8 temp, fineres;
	int rc, i;

	fineres = 0;
	*mA = 0;
	rc = pm8xxx_readb(chip->dev->parent, PBL_ACCESS2, &temp);
	if (rc) {
		pr_err("err=%d reading PBL_ACCESS2\n", rc);
		return rc;
	}

	if (chip->iusb_fine_res) {
		rc = pm8xxx_readb(chip->dev->parent, IUSB_FINE_RES, &fineres);
		if (rc) {
			pr_err("err=%d reading IUSB_FINE_RES\n", rc);
			return rc;
		}
	}
	temp &= PM8921_CHG_IUSB_MASK;
	temp = temp >> PM8921_CHG_IUSB_SHIFT;

	temp = (temp << 1) | (fineres & PM8917_IUSB_FINE_RES);
	for (i = ARRAY_SIZE(usb_ma_table) - 1; i >= 0; i--) {
		if (usb_ma_table[i].value == temp)
			break;
	}

	if (i < 0) {
		pr_err("can't find %d in usb_ma_table. Use min.\n", temp);
		i = 0;
	}

	*mA = usb_ma_table[i].usb_ma;

	return rc;
}

#define PM8921_CHG_WD_MASK 0x1F
static int pm_chg_disable_wd(struct pm8921_chg_chip *chip)
{
	/* writing 0 to the wd timer disables it */
	return pm_chg_masked_write(chip, CHG_TWDOG, PM8921_CHG_WD_MASK, 0);
}

#define PM8921_CHG_TCHG_MASK	0x7F
#define PM8921_CHG_TCHG_MIN	4
#define PM8921_CHG_TCHG_MAX	512
#define PM8921_CHG_TCHG_STEP	4
static int pm_chg_tchg_max_set(struct pm8921_chg_chip *chip, int minutes)
{
	u8 temp;

	if (minutes < PM8921_CHG_TCHG_MIN || minutes > PM8921_CHG_TCHG_MAX) {
		pr_err("bad max minutes =%d asked to set\n", minutes);
		return -EINVAL;
	}

	temp = (minutes - 1)/PM8921_CHG_TCHG_STEP;
	return pm_chg_masked_write(chip, CHG_TCHG_MAX, PM8921_CHG_TCHG_MASK,
					 temp);
}

#define PM8921_CHG_TTRKL_MASK	0x3F
#define PM8921_CHG_TTRKL_MIN	1
#define PM8921_CHG_TTRKL_MAX	64
static int pm_chg_ttrkl_max_set(struct pm8921_chg_chip *chip, int minutes)
{
	u8 temp;

	if (minutes < PM8921_CHG_TTRKL_MIN || minutes > PM8921_CHG_TTRKL_MAX) {
		pr_err("bad max minutes =%d asked to set\n", minutes);
		return -EINVAL;
	}

	temp = minutes - 1;
	return pm_chg_masked_write(chip, CHG_TTRKL_MAX, PM8921_CHG_TTRKL_MASK,
					 temp);
}

#define PM8921_CHG_VTRKL_MIN_MV		2050
#define PM8921_CHG_VTRKL_MAX_MV		2800
#define PM8921_CHG_VTRKL_STEP_MV	50
#define PM8921_CHG_VTRKL_SHIFT		4
#define PM8921_CHG_VTRKL_MASK		0xF0
static int pm_chg_vtrkl_low_set(struct pm8921_chg_chip *chip, int millivolts)
{
	u8 temp;

	if (millivolts < PM8921_CHG_VTRKL_MIN_MV
			|| millivolts > PM8921_CHG_VTRKL_MAX_MV) {
		pr_err("bad voltage = %dmV asked to set\n", millivolts);
		return -EINVAL;
	}

	temp = (millivolts - PM8921_CHG_VTRKL_MIN_MV)/PM8921_CHG_VTRKL_STEP_MV;
	temp = temp << PM8921_CHG_VTRKL_SHIFT;
	return pm_chg_masked_write(chip, CHG_VTRICKLE, PM8921_CHG_VTRKL_MASK,
					 temp);
}

#define PM8921_CHG_VWEAK_MIN_MV		2100
#define PM8921_CHG_VWEAK_MAX_MV		3600
#define PM8921_CHG_VWEAK_STEP_MV	100
#define PM8921_CHG_VWEAK_MASK		0x0F
static int pm_chg_vweak_set(struct pm8921_chg_chip *chip, int millivolts)
{
	u8 temp;

	if (millivolts < PM8921_CHG_VWEAK_MIN_MV
			|| millivolts > PM8921_CHG_VWEAK_MAX_MV) {
		pr_err("bad voltage = %dmV asked to set\n", millivolts);
		return -EINVAL;
	}

	temp = (millivolts - PM8921_CHG_VWEAK_MIN_MV)/PM8921_CHG_VWEAK_STEP_MV;
	return pm_chg_masked_write(chip, CHG_VTRICKLE, PM8921_CHG_VWEAK_MASK,
					 temp);
}

#define PM8921_CHG_ITRKL_MIN_MA		50
#define PM8921_CHG_ITRKL_MAX_MA		200
#define PM8921_CHG_ITRKL_MASK		0x0F
#define PM8921_CHG_ITRKL_STEP_MA	10
static int pm_chg_itrkl_set(struct pm8921_chg_chip *chip, int milliamps)
{
	u8 temp;

	if (milliamps < PM8921_CHG_ITRKL_MIN_MA
		|| milliamps > PM8921_CHG_ITRKL_MAX_MA) {
		pr_err("bad current = %dmA asked to set\n", milliamps);
		return -EINVAL;
	}

	temp = (milliamps - PM8921_CHG_ITRKL_MIN_MA)/PM8921_CHG_ITRKL_STEP_MA;

	return pm_chg_masked_write(chip, CHG_ITRICKLE, PM8921_CHG_ITRKL_MASK,
					 temp);
}

#define PM8921_CHG_IWEAK_MIN_MA		325
#define PM8921_CHG_IWEAK_MAX_MA		525
#define PM8921_CHG_IWEAK_SHIFT		7
#define PM8921_CHG_IWEAK_MASK		0x80
static int pm_chg_iweak_set(struct pm8921_chg_chip *chip, int milliamps)
{
	u8 temp;

	if (milliamps < PM8921_CHG_IWEAK_MIN_MA
		|| milliamps > PM8921_CHG_IWEAK_MAX_MA) {
		pr_err("bad current = %dmA asked to set\n", milliamps);
		return -EINVAL;
	}

	if (milliamps < PM8921_CHG_IWEAK_MAX_MA)
		temp = 0;
	else
		temp = 1;

	temp = temp << PM8921_CHG_IWEAK_SHIFT;
	return pm_chg_masked_write(chip, CHG_ITRICKLE, PM8921_CHG_IWEAK_MASK,
					 temp);
}

#define PM8921_CHG_BATT_TEMP_THR_COLD	BIT(1)
#define PM8921_CHG_BATT_TEMP_THR_COLD_SHIFT	1
static int pm_chg_batt_cold_temp_config(struct pm8921_chg_chip *chip,
					enum pm8921_chg_cold_thr cold_thr)
{
	u8 temp;

	temp = cold_thr << PM8921_CHG_BATT_TEMP_THR_COLD_SHIFT;
	temp = temp & PM8921_CHG_BATT_TEMP_THR_COLD;
	return pm_chg_masked_write(chip, CHG_CNTRL_2,
					PM8921_CHG_BATT_TEMP_THR_COLD,
					 temp);
}

#define PM8921_CHG_BATT_TEMP_THR_HOT		BIT(0)
#define PM8921_CHG_BATT_TEMP_THR_HOT_SHIFT	0
static int pm_chg_batt_hot_temp_config(struct pm8921_chg_chip *chip,
					enum pm8921_chg_hot_thr hot_thr)
{
	u8 temp;

	temp = hot_thr << PM8921_CHG_BATT_TEMP_THR_HOT_SHIFT;
	temp = temp & PM8921_CHG_BATT_TEMP_THR_HOT;
	return pm_chg_masked_write(chip, CHG_CNTRL_2,
					PM8921_CHG_BATT_TEMP_THR_HOT,
					 temp);
}

#define PM8921_CHG_LED_SRC_CONFIG_SHIFT	4
#define PM8921_CHG_LED_SRC_CONFIG_MASK	0x30
static int pm_chg_led_src_config(struct pm8921_chg_chip *chip,
				enum pm8921_chg_led_src_config led_src_config)
{
	u8 temp;

	if (led_src_config < LED_SRC_GND ||
			led_src_config > LED_SRC_BYPASS)
		return -EINVAL;

	if (led_src_config == LED_SRC_BYPASS)
		return 0;

	temp = led_src_config << PM8921_CHG_LED_SRC_CONFIG_SHIFT;

	return pm_chg_masked_write(chip, CHG_CNTRL_3,
					PM8921_CHG_LED_SRC_CONFIG_MASK, temp);
}


static int64_t read_battery_id(struct pm8921_chg_chip *chip)
{
	int rc;
	struct pm8xxx_adc_chan_result result;

	rc = pm8xxx_adc_read(chip->batt_id_channel, &result);
	if (rc) {
		pr_err("error reading batt id channel = %d, rc = %d\n",
					chip->vbat_channel, rc);
		return rc;
	}
	pr_debug("batt_id phy = %lld meas = 0x%llx\n", result.physical,
						result.measurement);
	return result.physical;
}

static int is_battery_valid(struct pm8921_chg_chip *chip)
{
	int64_t rc;

	if (chip->batt_id_min == 0 && chip->batt_id_max == 0)
		return 1;

	rc = read_battery_id(chip);
	if (rc < 0) {
		pr_err("error reading batt id channel = %d, rc = %lld\n",
					chip->vbat_channel, rc);
		/* assume battery id is valid when adc error happens */
		return 1;
	}

	if (rc < chip->batt_id_min || rc > chip->batt_id_max) {
		pr_err("batt_id phy =%lld is not valid\n", rc);
		return 0;
	}
	return 1;
}

static void check_battery_valid(struct pm8921_chg_chip *chip)
{
	if (is_battery_valid(chip) == 0) {
		pr_err("batt_id not valid, disbling charging\n");
		update_disable_charge_state(chip, BIT(DIS_BIT_BATT_INVALID),
				    DIS_BIT_BATT_INVALID_MASK);
	} else {
		update_disable_charge_state(chip, 0, DIS_BIT_BATT_INVALID_MASK);
	}
}

static void battery_id_valid(struct work_struct *work)
{
	struct pm8921_chg_chip *chip = container_of(work,
				struct pm8921_chg_chip, battery_id_valid_work);

	check_battery_valid(chip);
}

static void pm8921_chg_enable_irq(struct pm8921_chg_chip *chip, int interrupt)
{
	if (!__test_and_set_bit(interrupt, chip->enabled_irqs)) {
		dev_dbg(chip->dev, "%d\n", chip->pmic_chg_irq[interrupt]);
		enable_irq(chip->pmic_chg_irq[interrupt]);
	}
}

static void pm8921_chg_disable_irq(struct pm8921_chg_chip *chip, int interrupt)
{
	if (__test_and_clear_bit(interrupt, chip->enabled_irqs)) {
		dev_dbg(chip->dev, "%d\n", chip->pmic_chg_irq[interrupt]);
		disable_irq_nosync(chip->pmic_chg_irq[interrupt]);
	}
}

static int pm8921_chg_is_enabled(struct pm8921_chg_chip *chip, int interrupt)
{
	return test_bit(interrupt, chip->enabled_irqs);
}

static bool is_ext_charging(struct pm8921_chg_chip *chip)
{
	union power_supply_propval ret = {0,};

	if (!chip->ext_psy)
		return false;
	if (chip->ext_psy->get_property(chip->ext_psy,
					POWER_SUPPLY_PROP_CHARGE_TYPE, &ret))
		return false;
	if (ret.intval > POWER_SUPPLY_CHARGE_TYPE_NONE)
		return ret.intval;

	return false;
}

static bool is_ext_trickle_charging(struct pm8921_chg_chip *chip)
{
	union power_supply_propval ret = {0,};

	if (!chip->ext_psy)
		return false;
	if (chip->ext_psy->get_property(chip->ext_psy,
					POWER_SUPPLY_PROP_CHARGE_TYPE, &ret))
		return false;
	if (ret.intval == POWER_SUPPLY_CHARGE_TYPE_TRICKLE)
		return true;

	return false;
}

static int is_battery_charging(int fsm_state)
{
	if (is_ext_charging(the_chip))
		return 1;

	switch (fsm_state) {
	case FSM_STATE_ATC_2A:
	case FSM_STATE_ATC_2B:
	case FSM_STATE_ON_CHG_AND_BAT_6:
	case FSM_STATE_FAST_CHG_7:
	case FSM_STATE_TRKL_CHG_8:
		return 1;
	}
	return 0;
}

static void bms_notify(struct work_struct *work)
{
	struct bms_notify *n = container_of(work, struct bms_notify, work);

	if (n->is_charging) {
		pm8921_bms_charging_began();
	} else {
		if (n->is_battery_full) {
			struct pm8921_chg_chip *chip =
			container_of(n, struct pm8921_chg_chip, bms_notify);
			chip->soc[SOC_SMOOTH] = -EINVAL;

			if (chip->soc_scale.active && !chip->soc_scale.enable) {
				pr_debug("Enabling scaled capacity\n");
				chip->soc_scale.enable = true;
				chip->soc_scale.soc_to_scale[0] = 100;
				chip->soc_scale.soc_to_scale[1] =
							chip->soc[SOC_TRUE];
				chip->soc_scale.scaled_soc = 100;
				chip->soc_scale.disable_soc_level = 100;
			}

		}

		pm8921_bms_charging_end(n->is_battery_full);
		n->is_battery_full = 0;
	}
}

static void bms_notify_check(struct pm8921_chg_chip *chip)
{
	int fsm_state, new_is_charging;

	fsm_state = pm_chg_get_fsm_state(chip);
	new_is_charging = is_battery_charging(fsm_state);

	if (chip->bms_notify.is_charging ^ new_is_charging) {
		chip->bms_notify.is_charging = new_is_charging;
		schedule_work(&(chip->bms_notify.work));

		if (chip->soc_scale.active)
			update_soc_scalers(chip);
	}
}

static enum power_supply_property pm_power_props_usb[] = {
	POWER_SUPPLY_PROP_PRESENT,
	POWER_SUPPLY_PROP_ONLINE,
	POWER_SUPPLY_PROP_CURRENT_MAX,
	POWER_SUPPLY_PROP_SCOPE,
	POWER_SUPPLY_PROP_HEALTH,
};

static enum power_supply_property pm_power_props_mains[] = {
	POWER_SUPPLY_PROP_PRESENT,
	POWER_SUPPLY_PROP_ONLINE,
};

static char *pm_power_supplied_to[] = {
	"battery",
};

#define USB_WALL_THRESHOLD_MA	500
static int pm_power_get_property_mains(struct power_supply *psy,
				  enum power_supply_property psp,
				  union power_supply_propval *val)
{
	int type;

	/* Check if called before init */
	if (!the_chip)
		return -EINVAL;

	switch (psp) {
	case POWER_SUPPLY_PROP_PRESENT:
	case POWER_SUPPLY_PROP_ONLINE:
		val->intval = 0;

		if (the_chip->has_dc_supply) {
			val->intval = 1;
			return 0;
		}

		if (the_chip->dc_present) {
			val->intval = 1;
			return 0;
		}

		type = the_chip->usb_type;
		if (type == POWER_SUPPLY_TYPE_USB_DCP ||
			type == POWER_SUPPLY_TYPE_USB_ACA ||
			type == POWER_SUPPLY_TYPE_USB_CDP)
			val->intval = is_usb_chg_plugged_in(the_chip);

		break;
	default:
		return -EINVAL;
	}
	return 0;
}

static int disable_aicl(int disable)
{
	if (disable != POWER_SUPPLY_HEALTH_UNKNOWN
		&& disable != POWER_SUPPLY_HEALTH_GOOD) {
		pr_err("called with invalid param :%d\n", disable);
		return -EINVAL;
	}

	if (!the_chip) {
		pr_err("%s called before init\n", __func__);
		return -EINVAL;
	}

	pr_debug("Disable AICL = %d\n", disable);
	the_chip->disable_aicl = disable;
	return 0;
}

static int switch_usb_to_charge_mode(struct pm8921_chg_chip *chip)
{
	int rc;

	if (!chip->host_mode)
		return 0;

	/* enable usbin valid comparator and remove force usb ovp fet off */
	rc = pm_chg_write(chip, USB_OVP_TEST, 0xB2);
	if (rc < 0) {
		pr_err("Failed to write 0xB2 to USB_OVP_TEST rc = %d\n", rc);
		return rc;
	}

	chip->host_mode = 0;

	return 0;
}

static int switch_usb_to_host_mode(struct pm8921_chg_chip *chip)
{
	int rc;

	if (chip->host_mode)
		return 0;

	/* disable usbin valid comparator and force usb ovp fet off */
	rc = pm_chg_write(chip, USB_OVP_TEST, 0xB3);
	if (rc < 0) {
		pr_err("Failed to write 0xB3 to USB_OVP_TEST rc = %d\n", rc);
		return rc;
	}

	chip->host_mode = 1;

	return 0;
}

static int pm_power_set_property_usb(struct power_supply *psy,
				  enum power_supply_property psp,
				  const union power_supply_propval *val)
{
	/* Check if called before init */
	if (!the_chip)
		return -EINVAL;

	switch (psp) {
	case POWER_SUPPLY_PROP_SCOPE:
		if (val->intval == POWER_SUPPLY_SCOPE_SYSTEM)
			return switch_usb_to_host_mode(the_chip);
		if (val->intval == POWER_SUPPLY_SCOPE_DEVICE)
			return switch_usb_to_charge_mode(the_chip);
		else
			return -EINVAL;
		break;
	case POWER_SUPPLY_PROP_TYPE:
		return pm8921_set_usb_power_supply_type(val->intval);
	case POWER_SUPPLY_PROP_HEALTH:
		/* UNKNOWN(0) means enable aicl, GOOD(1) means disable aicl */
		return disable_aicl(val->intval);
	default:
		return -EINVAL;
	}
	return 0;
}

static int usb_property_is_writeable(struct power_supply *psy,
						enum power_supply_property psp)
{
	switch (psp) {
	case POWER_SUPPLY_PROP_HEALTH:
		return 1;
	default:
		break;
	}

	return 0;
}

static int pm_power_get_property_usb(struct power_supply *psy,
				  enum power_supply_property psp,
				  union power_supply_propval *val)
{
	int current_max;

	/* Check if called before init */
	if (!the_chip)
		return -EINVAL;

	switch (psp) {
	case POWER_SUPPLY_PROP_CURRENT_MAX:
		if (pm_is_chg_charge_dis(the_chip)) {
			val->intval = 0;
		} else {
			pm_chg_iusbmax_get(the_chip, &current_max);
			val->intval = current_max;
		}
		break;
	case POWER_SUPPLY_PROP_PRESENT:
		val->intval = is_usb_chg_plugged_in(the_chip);
		break;
	case POWER_SUPPLY_PROP_ONLINE:
		val->intval = 0;

		if (the_chip->usb_type == POWER_SUPPLY_TYPE_USB)
			val->intval = is_usb_chg_plugged_in(the_chip);

		break;

	case POWER_SUPPLY_PROP_SCOPE:
		if (the_chip->host_mode)
			val->intval = POWER_SUPPLY_SCOPE_SYSTEM;
		else
			val->intval = POWER_SUPPLY_SCOPE_DEVICE;
		break;
	case POWER_SUPPLY_PROP_HEALTH:
		/* UNKNOWN(0) means enable aicl, GOOD(1) means disable aicl */
		val->intval = the_chip->disable_aicl;
		break;
	default:
		return -EINVAL;
	}
	return 0;
}

static enum power_supply_property msm_batt_power_props[] = {
	POWER_SUPPLY_PROP_STATUS,
	POWER_SUPPLY_PROP_CHARGE_TYPE,
	POWER_SUPPLY_PROP_HEALTH,
	POWER_SUPPLY_PROP_PRESENT,
	POWER_SUPPLY_PROP_TECHNOLOGY,
	POWER_SUPPLY_PROP_VOLTAGE_MAX_DESIGN,
	POWER_SUPPLY_PROP_VOLTAGE_MIN_DESIGN,
	POWER_SUPPLY_PROP_VOLTAGE_NOW,
	POWER_SUPPLY_PROP_CAPACITY,
	POWER_SUPPLY_PROP_CURRENT_MAX,
	POWER_SUPPLY_PROP_CURRENT_NOW,
	POWER_SUPPLY_PROP_TEMP,
	POWER_SUPPLY_PROP_CHARGE_FULL_DESIGN,
	POWER_SUPPLY_PROP_CHARGE_FULL,
	POWER_SUPPLY_PROP_CHARGE_NOW,
};

static int get_prop_battery_uvolts(struct pm8921_chg_chip *chip)
{
	int rc;
	struct pm8xxx_adc_chan_result result;

	rc = pm8xxx_adc_read(chip->vbat_channel, &result);
	if (rc) {
		pr_err("error reading adc channel = %d, rc = %d\n",
					chip->vbat_channel, rc);
		return rc;
	}
	pr_debug("mvolts phy = %lld meas = 0x%llx\n", result.physical,
						result.measurement);
	return (int)result.physical;
}

static int voltage_based_capacity(struct pm8921_chg_chip *chip)
{
	int current_voltage_uv = get_prop_battery_uvolts(chip);
	int current_voltage_mv = current_voltage_uv / 1000;
	unsigned int low_voltage = chip->min_voltage_mv;
	unsigned int high_voltage = chip->max_voltage_mv;

	if (current_voltage_uv < 0) {
		pr_err("Error reading current voltage\n");
		return -EIO;
	}

	if (current_voltage_mv <= low_voltage)
		return 0;
	else if (current_voltage_mv >= high_voltage)
		return 100;
	else
		return (current_voltage_mv - low_voltage) * 100
		    / (high_voltage - low_voltage);
}

static int get_prop_batt_present(struct pm8921_chg_chip *chip)
{
	return pm_chg_get_rt_status(chip, BATT_INSERTED_IRQ);
}

static int get_prop_batt_status(struct pm8921_chg_chip *chip)
{
	int batt_state = POWER_SUPPLY_STATUS_DISCHARGING;
	int fsm_state = pm_chg_get_fsm_state(chip);
	int i;

	if (chip->ext_psy) {
		if (chip->ext_charge_done)
			return POWER_SUPPLY_STATUS_FULL;
		if (chip->ext_charging)
			return POWER_SUPPLY_STATUS_CHARGING;
	}

	for (i = 0; i < ARRAY_SIZE(map); i++)
		if (map[i].fsm_state == fsm_state)
			batt_state = map[i].batt_state;

	if (fsm_state == FSM_STATE_ON_CHG_HIGHI_1) {
		if (!pm_chg_get_rt_status(chip, BATT_INSERTED_IRQ)
			|| !pm_chg_get_rt_status(chip, BAT_TEMP_OK_IRQ)
			|| pm_chg_get_rt_status(chip, CHGHOT_IRQ)
			|| chip->vbat_det > chip->vdd_max
			|| charging_disabled & ~DIS_BIT_EOC_MASK
			|| on_cool_not_charge_full(chip)
			|| on_warm_not_charge_full(chip)
			|| chip->soc[SOC_TRUE] < chip->resume_charge_percent
			|| (chip->soc_scale.active && chip->soc_scale.enable &&
				chip->soc_scale.override_full_to_not_chg))

			batt_state = POWER_SUPPLY_STATUS_NOT_CHARGING;
	} else if (fsm_state == FSM_STATE_ON_BAT_3 &&
			charging_disabled == DIS_BIT_EOC_MASK &&
			power_supply_am_i_supplied(&chip->batt_psy)) {
		batt_state = POWER_SUPPLY_STATUS_FULL;
	}
	return batt_state;
}

static int get_prop_batt_capacity(struct pm8921_chg_chip *chip)
{
	int percent_soc;
	int status;

	if (chip->battery_less_hardware)
		return 100;

	if (!get_prop_batt_present(chip))
		percent_soc = voltage_based_capacity(chip);
	else
		percent_soc = pm8921_bms_get_percent_charge();

	if (percent_soc == -ENXIO)
		percent_soc = voltage_based_capacity(chip);

	if (percent_soc < 0) {
		pr_err("Unable to read battery voltage\n");
		goto fail_voltage;
	}

	if (!percent_soc) {
		pr_err("shutdown since battery is 0%%\n");
		update_disable_charge_state(chip, BIT(DIS_BIT_CHG_SHUTDOWN),
					DIS_BIT_CHG_SHUTDOWN_MASK);
	}

	if (percent_soc <= 10)
		pr_warn_ratelimited("low battery charge = %d%%\n",
						percent_soc);

	status = get_prop_batt_status(chip);

	if (percent_soc <= chip->resume_charge_percent
		&& (status == POWER_SUPPLY_STATUS_FULL
			|| status == POWER_SUPPLY_STATUS_NOT_CHARGING)) {
		pr_debug("soc fell below %d. charging enabled.\n",
						chip->resume_charge_percent);
		if (on_warm_not_charge_full(chip)) {
			pr_warn_ratelimited("battery is warm = %d, do not resume charging at %d%%.\n",
					chip->is_bat_warm,
					chip->resume_charge_percent);
		} else if (on_cool_not_charge_full(chip)) {
			pr_warn_ratelimited("battery is cool = %d, do not resume charging at %d%%.\n",
					chip->is_bat_cool,
					chip->resume_charge_percent);
		} else {
			if (pm_chg_get_rt_status(chip, VBATDET_LOW_IRQ))
				update_disable_charge_state(chip, 0,
							DIS_BIT_EOC_MASK);
			pm_chg_vbatdet_set(chip, PM8921_CHG_VBATDET_MAX);
		}
	}

fail_voltage:
	chip->recent_reported_soc = percent_soc;
	return percent_soc;
}

static int get_prop_batt_current_max(struct pm8921_chg_chip *chip, int *curr)
{
	*curr = 0;
	*curr = pm8921_bms_get_current_max();
	if (*curr == -EINVAL)
		return -EINVAL;

	return 0;
}

static int get_prop_batt_current(struct pm8921_chg_chip *chip, int *curr)
{
	int rc;

	*curr = 0;
	rc = pm8921_bms_get_battery_current(curr);
	if (rc == -ENXIO) {
		rc = pm8xxx_ccadc_get_battery_current(curr);
	}
	if (rc)
		pr_err("unable to get batt current rc = %d\n", rc);

	return rc;
}

static int get_prop_batt_fcc(struct pm8921_chg_chip *chip)
{
	int rc;

	rc = pm8921_bms_get_fcc();
	if (rc < 0)
		pr_err("unable to get batt fcc rc = %d\n", rc);
	return rc;
}

static int get_prop_batt_charge_now(struct pm8921_chg_chip *chip, int *cc_uah)
{
	int rc;

	*cc_uah = 0;
	rc = pm8921_bms_cc_uah(cc_uah);
	if (rc)
		pr_err("unable to get batt fcc rc = %d\n", rc);

	return rc;
}

static int get_prop_batt_health(struct pm8921_chg_chip *chip)
{
	int temp;

	temp = get_batttemp_irq(chip, BATTTEMP_HOT_IRQ);
	if (temp)
		return POWER_SUPPLY_HEALTH_OVERHEAT;

	temp = get_batttemp_irq(chip, BATTTEMP_COLD_IRQ);
	if (temp)
		return POWER_SUPPLY_HEALTH_COLD;

	return POWER_SUPPLY_HEALTH_GOOD;
}

static int get_prop_charge_type(struct pm8921_chg_chip *chip)
{
	int temp;

	if (!get_prop_batt_present(chip))
		return POWER_SUPPLY_CHARGE_TYPE_NONE;

	if (is_ext_trickle_charging(chip))
		return POWER_SUPPLY_CHARGE_TYPE_TRICKLE;

	if (is_ext_charging(chip))
		return POWER_SUPPLY_CHARGE_TYPE_FAST;

	temp = pm_chg_get_rt_status(chip, TRKLCHG_IRQ);
	if (temp)
		return POWER_SUPPLY_CHARGE_TYPE_TRICKLE;

	temp = pm_chg_get_rt_status(chip, FASTCHG_IRQ);
	if (temp)
		return POWER_SUPPLY_CHARGE_TYPE_FAST;

	return POWER_SUPPLY_CHARGE_TYPE_NONE;
}

#define MAX_TOLERABLE_BATT_TEMP_DDC	680
static int get_prop_batt_temp(struct pm8921_chg_chip *chip, int *temp)
{
	int rc;
	struct pm8xxx_adc_chan_result result;

	if (chip->battery_less_hardware) {
		*temp = 300;
		return 0;
	}

	rc = pm8xxx_adc_read(chip->batt_temp_channel, &result);
	if (rc) {
		pr_err("error reading adc channel = %d, rc = %d\n",
					chip->vbat_channel, rc);
		return rc;
	}
	pr_debug("batt_temp phy = %lld meas = 0x%llx\n", result.physical,
						result.measurement);
	if (result.physical > MAX_TOLERABLE_BATT_TEMP_DDC)
		pr_err("BATT_TEMP= %d > 68degC, device will be shutdown\n",
							(int) result.physical);

	*temp = (int)result.physical;

	return rc;
}

static int calculate_scaled_soc(struct pm8921_chg_chip *chip)
{
	struct pm8921_soc_scaling *cs = &chip->soc_scale;
	int soc = chip->soc[SOC_TRUE];
	int status;

	if (!cs->enable)
		return soc;

	if (!is_batfet_closed(chip) || charging_disabled & DIS_BIT_EOC_MASK)
		if (cs->scaled_soc != 100) {
			if (soc < chip->resume_charge_percent)
				cs->override_full_to_not_chg = false;
			else
				cs->override_full_to_not_chg = true;
		} else {
			cs->override_full_to_not_chg = false;
		}
	else
		cs->override_full_to_not_chg = false;

	status = get_prop_batt_status(chip);

	/*
	 * As long as we are in fully charge mode scale the capacity
	 * to show 100%.
	 */
	if (status == POWER_SUPPLY_STATUS_FULL) {
		cs->soc_to_scale[0] = 100;
		cs->soc_to_scale[1] =
			max(soc, chip->resume_charge_percent);
		pr_debug("Scale cap with %d/%d\n",
				cs->soc_to_scale[0], cs->soc_to_scale[1]);
	}

	/* Calculates the scaled capacity. */
	if (cs->soc_to_scale[0] != cs->soc_to_scale[1] &&
		cs->soc_to_scale[1] > 0)
		soc = min(100, DIV_ROUND_CLOSEST(chip->soc[SOC_TRUE] *
							cs->soc_to_scale[0],
							cs->soc_to_scale[1]));

	if (status == POWER_SUPPLY_STATUS_CHARGING) {
		if (soc < cs->disable_soc_level) {
			cs->disable_soc_level = soc;
			pr_debug("Cap to stop scale lowered %d%%\n",
					cs->disable_soc_level);
		} else if (chip->soc[SOC_TRUE] >= cs->disable_soc_level) {
			pr_debug("Disabling scaled capacity\n");
			cs->enable = false;
			soc = chip->soc[SOC_TRUE];
		} else {
			pr_debug("Waiting in cap to level %d%%\n",
					cs->disable_soc_level);
			soc = cs->disable_soc_level;
		}
	}

	cs->scaled_soc = soc;

	return soc;
}

static void update_soc_scalers(struct pm8921_chg_chip *chip)
{
	struct pm8921_soc_scaling *cs = &chip->soc_scale;

	if (!cs->enable)
		return;

	if (chip->bms_notify.is_charging) {
		cs->disable_soc_level =	cs->scaled_soc;
		pr_debug("Cap to stop scale at charge %d%%\n",
				cs->disable_soc_level);
	} else {
		if (cs->scaled_soc != 100) {
			cs->soc_to_scale[0] = cs->scaled_soc;
			cs->soc_to_scale[1] = chip->soc[SOC_TRUE];
		} else {
			cs->soc_to_scale[0] = 100;
			cs->soc_to_scale[1] =
				max(chip->soc[SOC_TRUE],
					chip->resume_charge_percent);
		}

		pr_debug("Cap to scale at discharge %d/%d\n",
				cs->soc_to_scale[0], cs->soc_to_scale[1]);
	}
}

static int update_soc(struct pm8921_chg_chip *chip)
{
	int soc = get_prop_batt_capacity(chip);
	if (soc < 0)
		return soc;

	chip->soc[SOC_TRUE] = soc;

	if (chip->soc_scale.active)
		soc = calculate_scaled_soc(chip);

	if (!chip->soc[SOC_TRUE])
		chip->soc[SOC_SMOOTH] = 0;
	else if (chip->soc[SOC_SMOOTH] == -EINVAL)
		chip->soc[SOC_SMOOTH] = soc;
	else if (soc > chip->soc[SOC_SMOOTH])
		chip->soc[SOC_SMOOTH]++;
	else if (soc < chip->soc[SOC_SMOOTH])
		chip->soc[SOC_SMOOTH]--;

	if (chip->soc_scale.active)
		pr_debug("SOC=%d Scaled=%d Smooth=%d\n", chip->soc[SOC_TRUE],
				soc, chip->soc[SOC_SMOOTH]);

	return chip->soc[SOC_SMOOTH];
}

static int pm_batt_power_get_property(struct power_supply *psy,
				       enum power_supply_property psp,
				       union power_supply_propval *val)
{
	int rc = 0;
	int value;
	struct pm8921_chg_chip *chip = container_of(psy, struct pm8921_chg_chip,
								batt_psy);
	switch (psp) {
	case POWER_SUPPLY_PROP_STATUS:
		val->intval = get_prop_batt_status(chip);
		break;
	case POWER_SUPPLY_PROP_CHARGE_TYPE:
		val->intval = get_prop_charge_type(chip);
		break;
	case POWER_SUPPLY_PROP_HEALTH:
		val->intval = get_prop_batt_health(chip);
		break;
	case POWER_SUPPLY_PROP_PRESENT:
		rc = get_prop_batt_present(chip);
		if (rc >= 0) {
			val->intval = rc;
			rc = 0;
		}
		break;
	case POWER_SUPPLY_PROP_TECHNOLOGY:
		val->intval = POWER_SUPPLY_TECHNOLOGY_LION;
		break;
	case POWER_SUPPLY_PROP_VOLTAGE_MAX_DESIGN:
		val->intval = chip->max_voltage_mv * 1000;
		break;
	case POWER_SUPPLY_PROP_VOLTAGE_MIN_DESIGN:
		val->intval = chip->min_voltage_mv * 1000;
		break;
	case POWER_SUPPLY_PROP_VOLTAGE_NOW:
		rc = get_prop_battery_uvolts(chip);
		if (rc >= 0) {
			val->intval = rc;
			rc = 0;
		}
		break;
	case POWER_SUPPLY_PROP_CAPACITY:
		rc = update_soc(chip);
		if (rc >= 0) {
			val->intval = rc;
			rc = 0;
		}
		break;
	case POWER_SUPPLY_PROP_CURRENT_NOW:
		rc = get_prop_batt_current(chip, &value);
		if (!rc)
			val->intval = -value;
		break;
	case POWER_SUPPLY_PROP_CURRENT_MAX:
		rc = get_prop_batt_current_max(chip, &value);
		if (!rc)
			val->intval = value;
		break;
	case POWER_SUPPLY_PROP_TEMP:
		rc = get_prop_batt_temp(chip, &value);
		if (!rc)
			val->intval = value;
		break;
	case POWER_SUPPLY_PROP_CHARGE_FULL_DESIGN:
		val->intval = pm8921_bms_get_init_fcc();
		if (val->intval < 0)
			return val->intval;
		else
			val->intval *= 1000;
		break;
	case POWER_SUPPLY_PROP_CHARGE_FULL:
		rc = get_prop_batt_fcc(chip);
		if (rc >= 0) {
			val->intval = rc;
			rc = 0;
		}
		break;
	case POWER_SUPPLY_PROP_CHARGE_NOW:
		rc = get_prop_batt_charge_now(chip, &value);
		if (!rc) {
			val->intval = value;
			rc = 0;
		}
		break;
	default:
		rc = -EINVAL;
	}

	return rc;
}

static void (*notify_vbus_state_func_ptr)(int);
static int usb_chg_current;

int pm8921_charger_register_vbus_sn(void (*callback)(int))
{
	pr_debug("%p\n", callback);
	notify_vbus_state_func_ptr = callback;
	return 0;
}
EXPORT_SYMBOL_GPL(pm8921_charger_register_vbus_sn);

/* this is passed to the hsusb via platform_data msm_otg_pdata */
void pm8921_charger_unregister_vbus_sn(void (*callback)(int))
{
	pr_debug("%p\n", callback);
	notify_vbus_state_func_ptr = NULL;
}
EXPORT_SYMBOL_GPL(pm8921_charger_unregister_vbus_sn);

static void notify_usb_of_the_plugin_event(int plugin)
{
	plugin = !!plugin;
	if (notify_vbus_state_func_ptr) {
		pr_debug("notifying plugin\n");
		(*notify_vbus_state_func_ptr) (plugin);
	} else {
		pr_debug("unable to notify plugin\n");
	}
}

static void __pm8921_charger_vbus_draw(unsigned int mA)
{
	int i, rc;
	if (!the_chip) {
		pr_err("called before init\n");
		return;
	}

	if (usb_max_current && mA > usb_max_current) {
		pr_debug("restricting usb current to %d instead of %d\n",
					usb_max_current, mA);
		mA = usb_max_current;
	}

	if (mA <= 2) {
		usb_chg_current = 0;
		rc = pm_chg_iusbmax_set(the_chip, 0);
		if (rc) {
			pr_err("unable to set iusb to %d rc = %d\n", 0, rc);
		}
		rc = pm_chg_usb_suspend_enable(the_chip, 1);
		if (rc)
			pr_err("fail to set suspend bit rc=%d\n", rc);
	} else {
		rc = pm_chg_usb_suspend_enable(the_chip, 0);
		if (rc)
			pr_err("fail to reset suspend bit rc=%d\n", rc);
		for (i = ARRAY_SIZE(usb_ma_table) - 1; i >= 0; i--) {
			if (usb_ma_table[i].usb_ma <= mA)
				break;
		}

		if (i < 0) {
			pr_err("can't find %dmA in usb_ma_table. Use min.\n",
			       mA);
			i = 0;
		}

		/* Check if IUSB_FINE_RES is available */
		while ((usb_ma_table[i].value & PM8917_IUSB_FINE_RES)
				&& !the_chip->iusb_fine_res)
			i--;
		if (i < 0)
			i = 0;
		rc = pm_chg_iusbmax_set(the_chip, i);
		if (rc)
			pr_err("unable to set iusb to %d rc = %d\n", i, rc);
	}
}

/* USB calls these to tell us how much max usb current the system can draw */
static void pm8921_charger_vbus_draw_local(
		enum usb_max_cur_src_id id, unsigned int mA)
{
	int set_usb_now_ma;

	if (id >= SRC_ID_MAX_NUM)
		return;

	pr_debug("Enter charge=%d, id=%d\n", mA, id);

	/*
	 * Reject VBUS requests if USB connection is the only available
	 * power source. This makes sure that if booting without
	 * battery the iusb_max value is not decreased avoiding potential
	 * brown_outs.
	 *
	 * This would also apply when the battery has been
	 * removed from the running system.
	 */
	if (mA == 0 && the_chip && !get_prop_batt_present(the_chip)
		&& !is_dc_chg_plugged_in(the_chip)) {
		if (!the_chip->has_dc_supply) {
			pr_err("rejected: no other power source mA = %d\n", mA);
			return;
		}
	}

	usb_max_cur_ma[id] = mA;
	mA = min(usb_max_cur_ma[SRC_ID_THERMAL], usb_max_cur_ma[SRC_ID_OTG]);

	if (id == SRC_ID_OTG
		&& usb_target_ma == 0 && mA > USB_WALL_THRESHOLD_MA) {
		usb_target_ma = mA;
		the_chip->vbus_collapse.real_max_usb_in_curr[0] = mA;
	}

	if (usb_target_ma) {
		usb_target_ma = mA;
		the_chip->vbus_collapse.real_max_usb_in_curr[0] = mA;
	}

	if (mA > USB_WALL_THRESHOLD_MA)
		set_usb_now_ma = USB_WALL_THRESHOLD_MA;
	else
		set_usb_now_ma = mA;

	if (the_chip && the_chip->disable_aicl)
		set_usb_now_ma = mA;

	if (the_chip)
		__pm8921_charger_vbus_draw(set_usb_now_ma);
	else
		/*
		 * called before pmic initialized,
		 * save this value and use it at probe
		 */
		usb_chg_current = set_usb_now_ma;
}

void pm8921_charger_vbus_draw(unsigned int mA)
{
	pm8921_charger_vbus_draw_local(SRC_ID_OTG, mA);
}
EXPORT_SYMBOL_GPL(pm8921_charger_vbus_draw);

int pm8921_is_usb_chg_plugged_in(void)
{
	if (!the_chip) {
		pr_err("called before init\n");
		return -EINVAL;
	}
	return is_usb_chg_plugged_in(the_chip);
}
EXPORT_SYMBOL(pm8921_is_usb_chg_plugged_in);

int pm8921_is_dc_chg_plugged_in(void)
{
	if (!the_chip) {
		pr_err("called before init\n");
		return -EINVAL;
	}
	return is_dc_chg_plugged_in(the_chip);
}
EXPORT_SYMBOL(pm8921_is_dc_chg_plugged_in);

int pm8921_is_battery_present(void)
{
	if (!the_chip) {
		pr_err("called before init\n");
		return -EINVAL;
	}
	return get_prop_batt_present(the_chip);
}
EXPORT_SYMBOL(pm8921_is_battery_present);

int pm8921_is_batfet_closed(void)
{
	if (!the_chip) {
		pr_err("called before init\n");
		return -EINVAL;
	}
	return is_batfet_closed(the_chip);
}
EXPORT_SYMBOL(pm8921_is_batfet_closed);
/*
 * Disabling the charge current limit causes current
 * current limits to have no monitoring. An adequate charger
 * capable of supplying high current while sustaining VIN_MIN
 * is required if the limiting is disabled.
 */
int pm8921_disable_input_current_limit(bool disable)
{
	if (!the_chip) {
		pr_err("called before init\n");
		return -EINVAL;
	}
	if (disable) {
		pr_warn("Disabling input current limit!\n");

		return pm_chg_write(the_chip, CHG_BUCK_CTRL_TEST3, 0xF2);
	}
	return 0;
}
EXPORT_SYMBOL(pm8921_disable_input_current_limit);

int pm8917_set_under_voltage_detection_threshold(int mv)
{
	if (!the_chip) {
		pr_err("called before init\n");
		return -EINVAL;
	}
	return pm_chg_uvd_threshold_set(the_chip, mv);
}
EXPORT_SYMBOL(pm8917_set_under_voltage_detection_threshold);

int pm8921_set_max_battery_charge_current(int ma)
{
	if (!the_chip) {
		pr_err("called before init\n");
		return -EINVAL;
	}
	return pm_chg_ibatmax_set(the_chip, ma);
}
EXPORT_SYMBOL(pm8921_set_max_battery_charge_current);

int pm8921_disable_source_current(bool disable)
{
	if (!the_chip) {
		pr_err("called before init\n");
		return -EINVAL;
	}
	if (disable)
		pr_warn("current drawn from chg=0, battery provides current\n");

	pm_chg_usb_suspend_enable(the_chip, disable);

	return update_disable_charge_state(the_chip,
					disable ? BIT(DIS_BIT_USB) : 0,
					DIS_BIT_USB_MASK);
}
EXPORT_SYMBOL(pm8921_disable_source_current);

int pm8921_regulate_input_voltage(int voltage)
{
	int rc;

	if (!the_chip) {
		pr_err("called before init\n");
		return -EINVAL;
	}
	rc = pm_chg_vinmin_set(the_chip, voltage);

	if (rc == 0)
		the_chip->vin_min = voltage;

	return rc;
}

#define USB_OV_THRESHOLD_MASK  0x60
#define USB_OV_THRESHOLD_SHIFT  5
int pm8921_usb_ovp_set_threshold(enum pm8921_usb_ov_threshold ov)
{
	u8 temp;

	if (!the_chip) {
		pr_err("called before init\n");
		return -EINVAL;
	}

	if (ov > PM_USB_OV_7V) {
		pr_err("limiting to over voltage threshold to 7volts\n");
		ov = PM_USB_OV_7V;
	}

	temp = USB_OV_THRESHOLD_MASK & (ov << USB_OV_THRESHOLD_SHIFT);

	return pm_chg_masked_write(the_chip, USB_OVP_CONTROL,
				USB_OV_THRESHOLD_MASK, temp);
}
EXPORT_SYMBOL(pm8921_usb_ovp_set_threshold);

#define USB_DEBOUNCE_TIME_MASK	0x06
#define USB_DEBOUNCE_TIME_SHIFT 1
int pm8921_usb_ovp_set_hystersis(enum pm8921_usb_debounce_time ms)
{
	u8 temp;

	if (!the_chip) {
		pr_err("called before init\n");
		return -EINVAL;
	}

	if (ms > PM_USB_DEBOUNCE_80P5MS) {
		pr_err("limiting debounce to 80.5ms\n");
		ms = PM_USB_DEBOUNCE_80P5MS;
	}

	temp = USB_DEBOUNCE_TIME_MASK & (ms << USB_DEBOUNCE_TIME_SHIFT);

	return pm_chg_masked_write(the_chip, USB_OVP_CONTROL,
				USB_DEBOUNCE_TIME_MASK, temp);
}
EXPORT_SYMBOL(pm8921_usb_ovp_set_hystersis);

#define USB_OVP_DISABLE_MASK	0x80
int pm8921_usb_ovp_disable(int disable)
{
	u8 temp = 0;

	if (!the_chip) {
		pr_err("called before init\n");
		return -EINVAL;
	}

	if (disable)
		temp = USB_OVP_DISABLE_MASK;

	return pm_chg_masked_write(the_chip, USB_OVP_CONTROL,
				USB_OVP_DISABLE_MASK, temp);
}

bool pm8921_is_battery_charging(int *source)
{
	int fsm_state, is_charging, dc_present, usb_present;

	if (!the_chip) {
		pr_err("called before init\n");
		return -EINVAL;
	}
	fsm_state = pm_chg_get_fsm_state(the_chip);
	is_charging = is_battery_charging(fsm_state);
	if (is_charging == 0) {
		*source = PM8921_CHG_SRC_NONE;
		return is_charging;
	}

	if (source == NULL)
		return is_charging;

	/* the battery is charging, the source is requested, find it */
	dc_present = is_dc_chg_plugged_in(the_chip);
	usb_present = is_usb_chg_plugged_in(the_chip);

	if (dc_present && !usb_present)
		*source = PM8921_CHG_SRC_DC;

	if (usb_present && !dc_present)
		*source = PM8921_CHG_SRC_USB;

	if (usb_present && dc_present)
		/*
		 * The system always chooses dc for charging since it has
		 * higher priority.
		 */
		*source = PM8921_CHG_SRC_DC;

	return is_charging;
}
EXPORT_SYMBOL(pm8921_is_battery_charging);

int pm8921_set_usb_power_supply_type(enum power_supply_type type)
{
	if (!the_chip) {
		pr_err("called before init\n");
		return -EINVAL;
	}

	if (type < POWER_SUPPLY_TYPE_USB && type > POWER_SUPPLY_TYPE_BATTERY)
		return -EINVAL;

	the_chip->usb_type = type;
	power_supply_changed(&the_chip->usb_psy);
	power_supply_changed(&the_chip->dc_psy);
	return 0;
}
EXPORT_SYMBOL_GPL(pm8921_set_usb_power_supply_type);

int pm8921_batt_temperature(void)
{
	int temp = 0, rc = 0;
	if (!the_chip) {
		pr_err("called before init\n");
		return -EINVAL;
	}
	rc = get_prop_batt_temp(the_chip, &temp);
	if (rc) {
		pr_err("Unable to read temperature");
		return rc;
	}
	return temp;
}

static void check_unplug_wakelock(struct pm8921_chg_chip *chip)
{
	if (!wake_lock_active(&chip->unplug_wake_lock) &&
		!is_usb_chg_plugged_in(chip) &&
		!is_dc_chg_plugged_in(chip)) {
		wake_lock_timeout(&chip->unplug_wake_lock,
				UNPLUG_WAKELOCK_TIME_SEC);
	}
}

static void chg_plug_debounce_worker(struct work_struct *work)
{
	struct delayed_work *dwork = to_delayed_work(work);
	struct pm8921_chg_chip *chip = container_of(dwork,
			struct pm8921_chg_chip, chg_plug_debounce.work);
	unsigned long flags;

	spin_lock_irqsave(&chip->chg_plug_debounce.lock, flags);
	if (chip->chg_plug_debounce.events > 1) {
		pr_debug("Called power_supply_changed\n");
		power_supply_changed(&chip->usb_psy);
		power_supply_changed(&chip->batt_psy);
	}
	chip->chg_plug_debounce.events = 0;
	spin_unlock_irqrestore(&chip->chg_plug_debounce.lock, flags);
}

static ulong limiting_msec = 500;
module_param(limiting_msec, ulong, 0644);
static bool check_if_update_necessary(struct pm8921_chg_chip *chip)
{
	bool rc;
	unsigned long flags;

	spin_lock_irqsave(&chip->chg_plug_debounce.lock, flags);
	chip->chg_plug_debounce.events++;
	rc = !!schedule_delayed_work(&chip->chg_plug_debounce.work,
					msecs_to_jiffies(limiting_msec));
	pr_debug("%s chg_plug_debounce_worker (rc = %d)\n",
		rc ? "Start" : "Not start", rc);
	spin_unlock_irqrestore(&chip->chg_plug_debounce.lock, flags);
	return rc;
}

static void handle_usb_insertion_removal(struct pm8921_chg_chip *chip)
{
	int usb_present;

	pm_chg_failed_clear(chip, 1);
	usb_present = is_usb_chg_plugged_in(chip);
	if (chip->usb_present ^ usb_present) {
		notify_usb_of_the_plugin_event(usb_present);
		chip->usb_present = usb_present;
		if (check_if_update_necessary(chip)) {
			power_supply_changed(&chip->usb_psy);
			power_supply_changed(&chip->batt_psy);
		}
		pm8921_bms_calibrate_hkadc();
	}
	if (usb_present) {
		set_appropriate_vbatdet(chip);
		schedule_delayed_work(&chip->unplug_check_work,
			msecs_to_jiffies(UNPLUG_CHECK_RAMP_MS));
		pm8921_chg_enable_irq(chip, CHG_GONE_IRQ);
	} else {
		/* USB unplugged reset target current */
		usb_target_ma = 0;
		memset(chip->vbus_collapse.real_max_usb_in_curr, 0,
		       sizeof(chip->vbus_collapse.real_max_usb_in_curr));
		pm8921_chg_disable_irq(chip, CHG_GONE_IRQ);
		repeat_count = chip->repeat_safety_time;
	}
	bms_notify_check(chip);
}

static void handle_stop_ext_chg(struct pm8921_chg_chip *chip)
{
	if (!chip->ext_psy) {
		pr_debug("external charger not registered.\n");
		return;
	}

	if (!chip->ext_charging) {
		pr_debug("already not charging.\n");
		return;
	}

	power_supply_set_charge_type(chip->ext_psy,
					POWER_SUPPLY_CHARGE_TYPE_NONE);
	pm8921_disable_source_current(false); /* release BATFET */
	power_supply_changed(&chip->dc_psy);
	chip->ext_charging = false;
	chip->ext_charge_done = false;
	bms_notify_check(chip);
	/* Update battery charging LEDs and user space battery info */
	power_supply_changed(&chip->batt_psy);
}

static void handle_start_ext_chg(struct pm8921_chg_chip *chip)
{
	int dc_present;
	int batt_present;
	int batt_temp_ok;
	unsigned long delay =
		round_jiffies_relative(msecs_to_jiffies(EOC_CHECK_PERIOD_MS));

	if (!chip->ext_psy) {
		pr_debug("external charger not registered.\n");
		return;
	}

	if (chip->ext_charging) {
		pr_debug("already charging.\n");
		return;
	}

	dc_present = is_dc_chg_plugged_in(chip);
	batt_present = pm_chg_get_rt_status(chip, BATT_INSERTED_IRQ);
	batt_temp_ok = pm_chg_get_rt_status(chip, BAT_TEMP_OK_IRQ);

	if (!dc_present) {
		pr_warn("%s. dc not present.\n", __func__);
		return;
	}
	if (!batt_present) {
		pr_warn("%s. battery not present.\n", __func__);
		return;
	}
	if (!batt_temp_ok) {
		pr_warn("%s. battery temperature not ok.\n", __func__);
		return;
	}

	/* Force BATFET=ON */
	pm8921_disable_source_current(true);

	schedule_delayed_work(&chip->unplug_check_work,
			msecs_to_jiffies(UNPLUG_CHECK_RAMP_MS));

	power_supply_set_online(chip->ext_psy, dc_present);
	power_supply_set_charge_type(chip->ext_psy,
					POWER_SUPPLY_CHARGE_TYPE_FAST);
	chip->ext_charging = true;
	chip->ext_charge_done = false;
	bms_notify_check(chip);
	/*
	 * since we wont get a fastchg irq from external charger
	 * use eoc worker to detect end of charging
	 */
	schedule_delayed_work(&chip->eoc_work, delay);
	wake_lock(&chip->eoc_wake_lock);
	if (chip->btc_override)
		schedule_delayed_work(&chip->btc_override_work,
				round_jiffies_relative(msecs_to_jiffies
					(chip->btc_delay_ms)));
	/* Update battery charging LEDs and user space battery info */
	power_supply_changed(&chip->batt_psy);
}

static void turn_off_ovp_fet(struct pm8921_chg_chip *chip, u16 ovptestreg)
{
	u8 temp;
	int rc;

	rc = pm_chg_write(chip, ovptestreg, 0x30);
	if (rc) {
		pr_err("Failed to write 0x30 to ovptestreg rc = %d\n", rc);
		return;
	}
	rc = pm8xxx_readb(chip->dev->parent, ovptestreg, &temp);
	if (rc) {
		pr_err("Failed to read from ovptestreg rc = %d\n", rc);
		return;
	}
	/* set ovp fet disable bit and the write bit */
	temp |= 0x81;
	rc = pm_chg_write(chip, ovptestreg, temp);
	if (rc) {
		pr_err("Failed to write 0x%x ovptestreg rc=%d\n", temp, rc);
		return;
	}
}

static void turn_on_ovp_fet(struct pm8921_chg_chip *chip, u16 ovptestreg)
{
	u8 temp;
	int rc;

	rc = pm_chg_write(chip, ovptestreg, 0x30);
	if (rc) {
		pr_err("Failed to write 0x30 to OVP_TEST rc = %d\n", rc);
		return;
	}
	rc = pm8xxx_readb(chip->dev->parent, ovptestreg, &temp);
	if (rc) {
		pr_err("Failed to read from OVP_TEST rc = %d\n", rc);
		return;
	}
	/* unset ovp fet disable bit and set the write bit */
	temp &= 0xFE;
	temp |= 0x80;
	rc = pm_chg_write(chip, ovptestreg, temp);
	if (rc) {
		pr_err("Failed to write 0x%x to OVP_TEST rc = %d\n",
								temp, rc);
		return;
	}
}

static int param_open_ovp_counter = 10;
module_param(param_open_ovp_counter, int, 0644);

#define USB_ACTIVE_BIT BIT(5)
#define DC_ACTIVE_BIT BIT(6)
static int is_active_chg_plugged_in(struct pm8921_chg_chip *chip,
						u8 active_chg_mask)
{
	if (active_chg_mask & USB_ACTIVE_BIT)
		return pm_chg_get_rt_status(chip, USBIN_VALID_IRQ);
	else if (active_chg_mask & DC_ACTIVE_BIT)
		return pm_chg_get_rt_status(chip, DCIN_VALID_IRQ);
	else
		return 0;
}

#define WRITE_BANK_4		0xC0
#define OVP_DEBOUNCE_TIME 0x06
static void unplug_ovp_fet_open(struct pm8921_chg_chip *chip)
{
	int chg_gone = 0, active_chg_plugged_in = 0;
	int count = 0;
	u8 active_mask = 0;
	u16 ovpreg, ovptestreg;

	if (is_usb_chg_plugged_in(chip) &&
		(chip->active_path & USB_ACTIVE_BIT)) {
		ovpreg = USB_OVP_CONTROL;
		ovptestreg = USB_OVP_TEST;
		active_mask = USB_ACTIVE_BIT;
	} else if (is_dc_chg_plugged_in(chip) &&
		(chip->active_path & DC_ACTIVE_BIT)) {
		ovpreg = DC_OVP_CONTROL;
		ovptestreg = DC_OVP_TEST;
		active_mask = DC_ACTIVE_BIT;
	} else {
		return;
	}

	while (count++ < param_open_ovp_counter) {
		pm_chg_masked_write(chip, ovpreg, OVP_DEBOUNCE_TIME, 0x0);
		usleep(10);
		active_chg_plugged_in
			= is_active_chg_plugged_in(chip, active_mask);
		chg_gone = pm_chg_get_rt_status(chip, CHG_GONE_IRQ);
		pr_debug("OVP FET count = %d chg_gone=%d, active_valid = %d\n",
					count, chg_gone, active_chg_plugged_in);

		/* note usb_chg_plugged_in=0 => chg_gone=1 */
		if (chg_gone == 1 && active_chg_plugged_in == 1) {
			pr_debug("since chg_gone = 1 dis ovp_fet for 20msec\n");
			turn_off_ovp_fet(chip, ovptestreg);

			msleep(20);

			turn_on_ovp_fet(chip, ovptestreg);
		} else {
			break;
		}
	}
	if (pm8xxx_get_version(chip->dev->parent) == PM8XXX_VERSION_8917)
		pm_chg_masked_write(chip, ovpreg, OVP_DEBOUNCE_TIME, 0x6);
	else
		pm_chg_masked_write(chip, ovpreg, OVP_DEBOUNCE_TIME, 0x2);

	pr_debug("Exit count=%d chg_gone=%d, active_valid=%d\n",
		count, chg_gone, active_chg_plugged_in);
	return;
}

static int find_usb_ma_value(int value)
{
	int i;

	for (i = ARRAY_SIZE(usb_ma_table) - 1; i >= 0; i--) {
		if (value >= usb_ma_table[i].usb_ma)
			break;
	}

	return i;
}

static void decrease_usb_ma_value(int *value)
{
	int i;

	if (value) {
		i = find_usb_ma_value(*value);
		if (i > 0)
			i--;
		while (!the_chip->iusb_fine_res && i > 0
			&& (usb_ma_table[i].value & PM8917_IUSB_FINE_RES))
			i--;

		if (i < 0) {
			pr_err("can't find %dmA in usb_ma_table. Use min.\n",
			       *value);
			i = 0;
		}

		*value = usb_ma_table[i].usb_ma;
	}
}

static void increase_usb_ma_value(int *value)
{
	int i;

	if (value) {
		i = find_usb_ma_value(*value);

		if (i < (ARRAY_SIZE(usb_ma_table) - 1))
			i++;
		/* Get next correct entry if IUSB_FINE_RES is not available */
		while (!the_chip->iusb_fine_res
			&& (usb_ma_table[i].value & PM8917_IUSB_FINE_RES)
			&& i < (ARRAY_SIZE(usb_ma_table) - 1))
			i++;

		*value = usb_ma_table[i].usb_ma;
	}
}

static void vin_collapse_check_worker(struct work_struct *work)
{
	struct delayed_work *dwork = to_delayed_work(work);
	struct pm8921_chg_chip *chip = container_of(dwork,
			struct pm8921_chg_chip, vin_collapse_check_work);

	/*
	 * AICL only for wall-chargers. If the charger appears to be plugged
	 * back in now, the corresponding unplug must have been because of we
	 * were trying to draw more current than the charger can support. In
	 * such a case reset usb current to 500mA and decrease the target.
	 * The AICL algorithm will step up the current from 500mA to target
	 */
	if (is_usb_chg_plugged_in(chip)
		&& usb_target_ma > USB_WALL_THRESHOLD_MA
		&& !chip->disable_aicl) {
		/* decrease usb_target_ma */
		decrease_usb_ma_value(&usb_target_ma);
		/* reset here, increase in unplug_check_worker */
		__pm8921_charger_vbus_draw(USB_WALL_THRESHOLD_MA);
		pr_debug("usb_now=%d, usb_target = %d\n",
				USB_WALL_THRESHOLD_MA, usb_target_ma);
		if (!delayed_work_pending(&chip->unplug_check_work))
			schedule_delayed_work(&chip->unplug_check_work,
				      msecs_to_jiffies
						(UNPLUG_CHECK_WAIT_PERIOD_MS));
	} else {
		handle_usb_insertion_removal(chip);
	}
}

static void
notify_input_chg_plug_unplug(struct pm8921_chg_chip *chip, int value)
{
	if (chip->chg_unplug_key) {
		input_report_key(chip->chg_unplug_key, KEY_F24, value ? 1 : 0);
		input_sync(chip->chg_unplug_key);
	}
}

#define VIN_MIN_COLLAPSE_CHECK_MS	50
static irqreturn_t usbin_valid_irq_handler(int irq, void *data)
{
	check_unplug_wakelock(the_chip);

	if (usb_target_ma)
		schedule_delayed_work(&the_chip->vin_collapse_check_work,
			      msecs_to_jiffies(VIN_MIN_COLLAPSE_CHECK_MS));
	else
	    handle_usb_insertion_removal(data);

	if (!is_usb_chg_plugged_in(the_chip))
		notify_input_chg_plug_unplug(the_chip, 0);
	else
		notify_input_chg_plug_unplug(the_chip, 1);

	return IRQ_HANDLED;
}

static irqreturn_t batt_inserted_irq_handler(int irq, void *data)
{
	struct pm8921_chg_chip *chip = data;
	int status;

	status = pm_chg_get_rt_status(chip, BATT_INSERTED_IRQ);
	schedule_work(&chip->battery_id_valid_work);
	handle_start_ext_chg(chip);
	pr_debug("battery present=%d", status);
	power_supply_changed(&chip->batt_psy);
	return IRQ_HANDLED;
}

/*
 * this interrupt used to restart charging a battery.
 *
 * Note: When DC-inserted the VBAT can't go low.
 * VPH_PWR is provided by the ext-charger.
 * After End-Of-Charging from DC, charging can be resumed only
 * if DC is removed and then inserted after the battery was in use.
 * Therefore the handle_start_ext_chg() is not called.
 */
static irqreturn_t vbatdet_low_irq_handler(int irq, void *data)
{
	struct pm8921_chg_chip *chip = data;
	int high_transition;

	high_transition = pm_chg_get_rt_status(chip, VBATDET_LOW_IRQ);

	if (high_transition) {
		/* enable auto charging */
		update_disable_charge_state(chip, 0, DIS_BIT_EOC_MASK);
		pr_info("batt fell below resume voltage %s\n",
			charging_disabled ? "" : "charger enabled");

		/* "Disable" VBATDET by setting the highest value.
		 * Once fully charged it will be set to the correct level again.
		 */
		pm_chg_vbatdet_set(chip, PM8921_CHG_VBATDET_MAX);
	}
	pr_debug("fsm_state=%d\n", pm_chg_get_fsm_state(data));

	power_supply_changed(&chip->batt_psy);
	power_supply_changed(&chip->usb_psy);
	power_supply_changed(&chip->dc_psy);

	return IRQ_HANDLED;
}

static irqreturn_t chgwdog_irq_handler(int irq, void *data)
{
	pr_debug("fsm_state=%d\n", pm_chg_get_fsm_state(data));
	return IRQ_HANDLED;
}

static irqreturn_t vcp_irq_handler(int irq, void *data)
{
	pr_debug("fsm_state=%d\n", pm_chg_get_fsm_state(data));
	return IRQ_HANDLED;
}

static irqreturn_t atcdone_irq_handler(int irq, void *data)
{
	pr_debug("fsm_state=%d\n", pm_chg_get_fsm_state(data));
	return IRQ_HANDLED;
}

static irqreturn_t atcfail_irq_handler(int irq, void *data)
{
	pr_debug("fsm_state=%d\n", pm_chg_get_fsm_state(data));
	return IRQ_HANDLED;
}

static irqreturn_t chgdone_irq_handler(int irq, void *data)
{
	struct pm8921_chg_chip *chip = data;

	pr_debug("state_changed_to=%d\n", pm_chg_get_fsm_state(data));

	handle_stop_ext_chg(chip);

	power_supply_changed(&chip->batt_psy);
	power_supply_changed(&chip->usb_psy);
	power_supply_changed(&chip->dc_psy);

	bms_notify_check(chip);

	return IRQ_HANDLED;
}

static irqreturn_t chgfail_irq_handler(int irq, void *data)
{
	struct pm8921_chg_chip *chip = data;
	int ret;

	if (disable_safety_timer || !chip->stop_chg_upon_expiry ||
		(chip->stop_chg_upon_expiry && repeat_count > 0)) {
		ret = pm_chg_failed_clear(chip, 1);
		if (ret)
			pr_err("Failed to write CHG_FAILED_CLEAR bit\n");

		if (!disable_safety_timer && chip->stop_chg_upon_expiry &&
			repeat_count > 0) {
			pr_err("repeat_count %d\n", repeat_count);
			repeat_count--;
		}
	}

	pr_err("batt_present = %d, batt_temp_ok = %d, state_changed_to=%d\n",
			get_prop_batt_present(chip),
			pm_chg_get_rt_status(chip, BAT_TEMP_OK_IRQ),
			pm_chg_get_fsm_state(data));

	power_supply_changed(&chip->batt_psy);
	power_supply_changed(&chip->usb_psy);
	power_supply_changed(&chip->dc_psy);
	return IRQ_HANDLED;
}

static irqreturn_t chgstate_irq_handler(int irq, void *data)
{
	struct pm8921_chg_chip *chip = data;

	pr_debug("state_changed_to=%d\n", pm_chg_get_fsm_state(data));
	power_supply_changed(&chip->batt_psy);
	power_supply_changed(&chip->usb_psy);
	power_supply_changed(&chip->dc_psy);

	bms_notify_check(chip);

	return IRQ_HANDLED;
}

enum {
	PON_TIME_25NS	= 0x04,
	PON_TIME_50NS	= 0x08,
	PON_TIME_100NS	= 0x0C,
};

static void set_min_pon_time(struct pm8921_chg_chip *chip, int pon_time_ns)
{
	u8 temp;
	int rc;

	rc = pm_chg_write(chip, CHG_BUCK_CTRL_TEST3, 0x40);
	if (rc) {
		pr_err("Failed to write 0x70 to CTRL_TEST3 rc = %d\n", rc);
		return;
	}
	rc = pm8xxx_readb(chip->dev->parent, CHG_BUCK_CTRL_TEST3, &temp);
	if (rc) {
		pr_err("Failed to read CTRL_TEST3 rc = %d\n", rc);
		return;
	}
	/* clear the min pon time select bit */
	temp &= 0xF3;
	/* set the pon time */
	temp |= (u8)pon_time_ns;
	/* write enable bank 4 */
	temp |= 0x80;
	rc = pm_chg_write(chip, CHG_BUCK_CTRL_TEST3, temp);
	if (rc) {
		pr_err("Failed to write 0x%x to CTRL_TEST3 rc=%d\n", temp, rc);
		return;
	}
}

static void attempt_reverse_boost_fix(struct pm8921_chg_chip *chip)
{
	pr_debug("Start\n");
	set_min_pon_time(chip, PON_TIME_100NS);
	pm_chg_vinmin_set(chip, chip->vin_min + 200);
	msleep(250);
	pm_chg_vinmin_set(chip, chip->vin_min);
	set_min_pon_time(chip, PON_TIME_25NS);
	pr_debug("End\n");
}

#define VBUS_IN_CURR_LIM_RETRY_SET_TIME 30 /* seconds */
#define VBUS_IN_CURR_LIM_RETRY_MAX_TIME 3840 /* seconds */
static int check_recover_vbus_collapse(struct pm8921_vbus_collapse *vc,
					int target, int now)
{
	if (!vc->collapsing && !vc->enabled)
		return target;

	if (vc->collapsing && vc->real_max_usb_in_curr[1] != now) {
		/* USB source is collapsing */
		vc->real_max_usb_in_curr[1] = now;
		vc->retry_current_time = VBUS_IN_CURR_LIM_RETRY_SET_TIME;
		vc->start = get_monotonic_coarse();
		vc->collapsing = false;
		vc->enabled = true;
		pr_info("VBUS input current limiting to %d mA. Retry set %d " \
			"mA\n", now, vc->real_max_usb_in_curr[0]);
	} else {
		/* USB source can not give more than this amount.
		 * Taking more will collapse the source.
		 */
		struct timespec diff;

		if (vc->collapsing) {
			vc->collapsing = false;
			diff.tv_sec = 0;
			vc->start = get_monotonic_coarse();
		} else if (now == vc->real_max_usb_in_curr[0]) {
			pr_info("VBUS input current limit successfully " \
				"recovered to %d mA\n", now);
			diff.tv_sec = 0;
			vc->real_max_usb_in_curr[1] = 0;
			target = now;
			vc->enabled = false;
		} else {
			diff = timespec_sub(get_monotonic_coarse(), vc->start);
		}

		if (diff.tv_sec >= vc->retry_current_time) {
			vc->retry_current_time = vc->retry_current_time << 1;
			if (vc->retry_current_time >
					VBUS_IN_CURR_LIM_RETRY_MAX_TIME) {
				pr_info("VBUS input current limited to %d mA." \
					" No more retry to set %d mA\n",
					now, vc->real_max_usb_in_curr[0]);
				vc->real_max_usb_in_curr[0] = now;
				vc->real_max_usb_in_curr[1] = now;
				target = now;
				vc->enabled = false;
			} else {
				pr_info("VBUS input current still limiting to" \
					" %d mA. Retry set %d mA\n",
					vc->real_max_usb_in_curr[1],
					vc->real_max_usb_in_curr[0]);
				vc->start = get_monotonic_coarse();
				target = vc->real_max_usb_in_curr[0];
			}
		}
	}

	return target;
}

static void calculate_iavg_ua(struct pm8921_chg_chip *chip, int cc_uah,
					int *iavg_ua, int *delta_time_us)
{
	int delta_cc_uah;
	struct timespec now;

	delta_cc_uah = cc_uah - chip->last_cc_uah;
	/* since a wake lock is held while charging it is safe to
	 * use clock_monotonic to obtain the time difference */
	do_posix_clock_monotonic_gettime(&now);

	if (chip->t.tv_sec != 0)
		*delta_time_us = (now.tv_sec - chip->t.tv_sec) * USEC_PER_SEC
			+ (now.tv_nsec - chip->t.tv_nsec) / 1000;
	else
		*delta_time_us = 0;

	if (*delta_time_us != 0)
		*iavg_ua = div_s64((s64) delta_cc_uah * 3600 * 1000000,
				*delta_time_us);
	else
		*iavg_ua = 0;

	pr_debug("t.tv_sec = %d, now.tv_sec = %d delta_us = %d iavg_ua = %d\n",
		(int)chip->t.tv_sec, (int)now.tv_sec,
			*delta_time_us, (int)*iavg_ua);
	chip->t = now;
	chip->last_cc_uah = cc_uah;
}

#define IBAT_ACTIVE_MASK 0x64
#define IBAT_MEAS_DELTA_UA 100000
static int ibat_calib_offset_ua = 30000;
module_param(ibat_calib_offset_ua, int, 0644);
static void pm_chg_ibat_calibrate(struct pm8921_chg_chip *chip)
{
	u8 reg_loop, fast_chg;
	int rc = 0, cc_ua = 0, ibat_max_ua = 0, delta_time_us = 0;
	int iavg_ua = 0, ibat_inst_ua = 0;
	int ibat_upper_limit, ibat_lower_limit;

	fast_chg = pm_chg_get_rt_status(chip, FASTCHG_IRQ);
	if (!fast_chg) {
		pr_debug("not fast charging\n");
		return;
	}

	reg_loop = pm_chg_get_regulation_loop(chip);
	if (reg_loop & IBAT_ACTIVE_MASK) {
		rc = pm8921_bms_cc_uah(&cc_ua);
		if (rc) {
			pr_err("Failed to get cc current rc=%d\n", rc);
			return;
		}

		reg_loop = pm_chg_get_regulation_loop(chip);
		if (!(reg_loop & IBAT_ACTIVE_MASK)) {
			pr_debug("IBAT not active, returning\n");
			return;
		}

		calculate_iavg_ua(chip, cc_ua, &iavg_ua, &delta_time_us);
		if (iavg_ua == 0) {
			pr_debug("iavg_ua is zero skipping...\n");
			return;
		} else {
			iavg_ua *= -1;
		}

		rc = get_prop_batt_current(chip, &ibat_inst_ua);
		if (rc) {
			pr_err("Failed to get batt current rc=%d\n", rc);
			return;
		}
		ibat_inst_ua *= -1;
		if (abs(ibat_inst_ua) - abs(iavg_ua) > IBAT_MEAS_DELTA_UA) {
			pr_debug("too much discrepancy ibat_ua %d iavg_ua %d\n",
					ibat_inst_ua, iavg_ua);
			chip->t.tv_sec = 0;
			chip->last_cc_uah = 0;
			return;
		}
		rc = pm_chg_ibatmax_get(chip, &ibat_max_ua);
		if (rc) {
			pr_err("Failed to get ibatmax rc=%d\n", rc);
			return;
		}
		/* convert to uA */
		ibat_max_ua *= 1000;

		if (iavg_ua < ((ibat_target_ma * 1000) - ibat_calib_offset_ua))
			ibat_max_ua += 50000;
		else if (iavg_ua >= ((ibat_target_ma * 1000)
					+ ibat_calib_offset_ua))
			ibat_max_ua -= 50000;

		/* limit ibat_upper_limit to max_bat_chg_current */
		if (ibat_target_ma + chip->ibatmax_max_adj_ma >=
			chip->max_bat_chg_current)
			ibat_upper_limit = chip->max_bat_chg_current;
		else
			ibat_upper_limit =
				ibat_target_ma + chip->ibatmax_max_adj_ma;

		/* limit ibat_lower_limit to CHG_IBATMAX_MIN */
		if (ibat_target_ma - chip->ibatmax_max_adj_ma <=
			PM8921_CHG_IBATMAX_MIN)
			ibat_lower_limit = PM8921_CHG_IBATMAX_MIN;
		else
			ibat_lower_limit =
				ibat_target_ma - chip->ibatmax_max_adj_ma;

		pr_debug("target %d iavg %d imax: %d max_cur %d max_adj %d " \
			"uplim %d lolim %d\n",
				ibat_target_ma, iavg_ua, ibat_max_ua,
				chip->max_bat_chg_current,
				chip->ibatmax_max_adj_ma,
				ibat_upper_limit, ibat_lower_limit);

		if ((ibat_max_ua <= ibat_upper_limit * 1000) &&
		    (ibat_max_ua >= ibat_lower_limit * 1000)) {
			rc = __pm_chg_ibatmax_set(chip, ibat_max_ua / 1000);
			if (rc) {
				pr_err("Failed to set ibatmax rc=%d\n", rc);
				return;
			}
		} else {
			pr_debug("ibatmax is within spec - not adjusting\n");
		}
	} else {
		chip->t.tv_sec = 0;
		chip->last_cc_uah = 0;
	}
	return;
}

static void notify_dock_event(struct pm8921_chg_chip *chip)
{
	int dock_event = is_dc_chg_plugged_in(chip);

	if (chip->dock_event != dock_event) {
		chip->dock_event = dock_event;
		pr_debug("DOCK event is changed to %d\n", dock_event);

		switch_set_state(&chip->swdev, !!dock_event);
		wake_lock_timeout(&chip->dock_wake_lock, HZ / 2);
	}
}

#define VIN_ACTIVE_BIT BIT(0)
#define UNPLUG_WRKARND_RESTORE_WAIT_PERIOD_US	200
#define VIN_MIN_INCREASE_MV	100
static void unplug_check_worker(struct work_struct *work)
{
	struct delayed_work *dwork = to_delayed_work(work);
	struct pm8921_chg_chip *chip = container_of(dwork,
				struct pm8921_chg_chip, unplug_check_work);
	u8 reg_loop = 0, active_path;
	int rc, ibat, active_chg_plugged_in, usb_ma;
	int chg_gone = 0;
	bool ramp = false;

	notify_dock_event(chip);

	rc = pm8xxx_readb(chip->dev->parent, PBL_ACCESS1, &active_path);
	if (rc) {
		pr_err("Failed to read PBL_ACCESS1 rc=%d\n", rc);
		return;
	}

	chip->active_path = active_path;
	active_chg_plugged_in = is_active_chg_plugged_in(chip, active_path);
	pr_debug("active_path = 0x%x, active_chg_plugged_in = %d\n",
			active_path, active_chg_plugged_in);
	if (active_path & USB_ACTIVE_BIT) {
		pr_debug("USB charger active\n");

		pm_chg_iusbmax_get(chip, &usb_ma);

		if (usb_ma <= 100) {
			pr_debug(
				"Unenumerated or suspended usb_ma = %d skip\n",
				usb_ma);
			goto check_again_later;
		}
	} else if (active_path & DC_ACTIVE_BIT) {
		pr_debug("DC charger active\n");
	} else {
		/* No charger active */
		if (!(is_usb_chg_plugged_in(chip)
				&& !(is_dc_chg_plugged_in(chip)))) {
			get_prop_batt_current(chip, &ibat);
			pr_debug(
			"Stop: chg removed reg_loop = %d, fsm = %d ibat = %d\n",
				pm_chg_get_regulation_loop(chip),
				pm_chg_get_fsm_state(chip), ibat);

			/*
			 * just in case, if notification is not
			 * done in the interrupt
			 */
			notify_input_chg_plug_unplug(chip, 0);
			return;
		} else {
			goto check_again_later;
		}
	}

	/* AICL only for usb wall charger */
	if ((active_path & USB_ACTIVE_BIT) && usb_target_ma > 0 &&
		!chip->disable_aicl) {
		reg_loop = pm_chg_get_regulation_loop(chip);
		pr_debug("reg_loop=0x%x usb_ma = %d\n", reg_loop, usb_ma);
		if ((reg_loop & VIN_ACTIVE_BIT) &&
			(usb_ma > USB_WALL_THRESHOLD_MA)
			&& !charging_disabled) {
			decrease_usb_ma_value(&usb_ma);
			chip->vbus_collapse.collapsing = true;
			usb_target_ma = usb_ma;
			/* end AICL here */
			__pm8921_charger_vbus_draw(usb_ma);
			pr_debug("usb_now=%d, usb_target = %d\n",
				usb_ma, usb_target_ma);
		}
	}

	reg_loop = pm_chg_get_regulation_loop(chip);
	pr_debug("reg_loop=0x%x usb_ma = %d\n", reg_loop, usb_ma);

	rc = get_prop_batt_current(chip, &ibat);
	if ((reg_loop & VIN_ACTIVE_BIT) && !chip->disable_chg_rmvl_wrkarnd) {
		if (ibat > 0 && !rc) {
			pr_debug("revboost ibat = %d fsm = %d loop = 0x%x\n",
				ibat, pm_chg_get_fsm_state(chip), reg_loop);
			attempt_reverse_boost_fix(chip);
			/* after reverse boost fix check if the active
			 * charger was detected as removed */
			active_chg_plugged_in
				= is_active_chg_plugged_in(chip,
					active_path);
			pr_debug("revboost post: active_chg_plugged_in = %d\n",
					active_chg_plugged_in);
		}
	}

	active_chg_plugged_in = is_active_chg_plugged_in(chip, active_path);
	pr_debug("active_path = 0x%x, active_chg = %d\n",
			active_path, active_chg_plugged_in);
	chg_gone = pm_chg_get_rt_status(chip, CHG_GONE_IRQ);

	if (chg_gone == 1  && active_chg_plugged_in == 1 &&
					!chip->disable_chg_rmvl_wrkarnd) {
		pr_debug("chg_gone=%d, active_chg_plugged_in = %d\n",
					chg_gone, active_chg_plugged_in);
		unplug_ovp_fet_open(chip);
	}

	/* AICL only for usb wall charger */
	if (!(reg_loop & VIN_ACTIVE_BIT) && (active_path & USB_ACTIVE_BIT)
		&& usb_target_ma > 0
		&& !charging_disabled
		&& !chip->disable_aicl) {
		/* only increase iusb_max if vin loop not active */
		usb_target_ma =
			check_recover_vbus_collapse(&chip->vbus_collapse,
							usb_target_ma, usb_ma);
		if (usb_ma < usb_target_ma) {
			increase_usb_ma_value(&usb_ma);
			if (usb_ma > usb_target_ma)
				usb_ma = usb_target_ma;
			__pm8921_charger_vbus_draw(usb_ma);
			pr_debug("usb_now=%d, usb_target = %d\n",
					usb_ma, usb_target_ma);
			ramp = true;
		} else {
			usb_target_ma = usb_ma;
		}
	}

	if (chip->ibat_calib_enable)
		pm_chg_ibat_calibrate(chip);

check_again_later:
	pr_debug("ramp: %d\n", ramp);
	/* schedule to check again later */
	if (ramp)
		schedule_delayed_work(&chip->unplug_check_work,
			msecs_to_jiffies(UNPLUG_CHECK_RAMP_MS));
	else
		schedule_delayed_work(&chip->unplug_check_work,
			msecs_to_jiffies(UNPLUG_CHECK_WAIT_PERIOD_MS));
}

static irqreturn_t loop_change_irq_handler(int irq, void *data)
{
	struct pm8921_chg_chip *chip = data;

	pr_debug("fsm_state=%d reg_loop=0x%x\n",
		pm_chg_get_fsm_state(data),
		pm_chg_get_regulation_loop(data));
	schedule_work(&chip->unplug_check_work.work);
	return IRQ_HANDLED;
}

struct ibatmax_max_adj_entry {
	int ibat_max_ma;
	int max_adj_ma;
};

static struct ibatmax_max_adj_entry ibatmax_adj_table[] = {
	{975, 300},
	{1475, 150},
	{1975, 200},
	{2475, 250},
};

static int find_ibat_max_adj_ma(int ibat_target_ma)
{
	int i = 0;

	for (i = ARRAY_SIZE(ibatmax_adj_table); i > 0; i--) {
		if (ibat_target_ma >= ibatmax_adj_table[i - 1].ibat_max_ma)
			break;
	}

	if (i > 0)
		i--;

	return ibatmax_adj_table[i].max_adj_ma;
}

static irqreturn_t fastchg_irq_handler(int irq, void *data)
{
	struct pm8921_chg_chip *chip = data;
	int high_transition;

	high_transition = pm_chg_get_rt_status(chip, FASTCHG_IRQ);
	if (high_transition && !delayed_work_pending(&chip->eoc_work)) {
		wake_lock(&chip->eoc_wake_lock);
		schedule_delayed_work(&chip->eoc_work,
				      round_jiffies_relative(msecs_to_jiffies
						     (EOC_CHECK_PERIOD_MS)));
	}
	if (high_transition
		&& chip->btc_override
		&& !delayed_work_pending(&chip->btc_override_work)) {
		schedule_delayed_work(&chip->btc_override_work,
					round_jiffies_relative(msecs_to_jiffies
						(chip->btc_delay_ms)));
	}
	power_supply_changed(&chip->batt_psy);
	bms_notify_check(chip);
	return IRQ_HANDLED;
}

static irqreturn_t trklchg_irq_handler(int irq, void *data)
{
	struct pm8921_chg_chip *chip = data;

	power_supply_changed(&chip->batt_psy);
	return IRQ_HANDLED;
}

static irqreturn_t batt_removed_irq_handler(int irq, void *data)
{
	struct pm8921_chg_chip *chip = data;
	int status;

	status = pm_chg_get_rt_status(chip, BATT_REMOVED_IRQ);
	pr_debug("battery present=%d state=%d", !status,
					 pm_chg_get_fsm_state(data));
	handle_stop_ext_chg(chip);
	power_supply_changed(&chip->batt_psy);
	return IRQ_HANDLED;
}

static irqreturn_t batttemp_hot_irq_handler(int irq, void *data)
{
	struct pm8921_chg_chip *chip = data;

	handle_stop_ext_chg(chip);
	power_supply_changed(&chip->batt_psy);
	return IRQ_HANDLED;
}

static irqreturn_t chghot_irq_handler(int irq, void *data)
{
	struct pm8921_chg_chip *chip = data;

	pr_debug("Chg hot fsm_state=%d\n", pm_chg_get_fsm_state(data));
	power_supply_changed(&chip->batt_psy);
	power_supply_changed(&chip->usb_psy);
	handle_stop_ext_chg(chip);
	return IRQ_HANDLED;
}

static irqreturn_t batttemp_cold_irq_handler(int irq, void *data)
{
	struct pm8921_chg_chip *chip = data;

	pr_debug("Batt cold fsm_state=%d\n", pm_chg_get_fsm_state(data));
	handle_stop_ext_chg(chip);

	power_supply_changed(&chip->batt_psy);
	power_supply_changed(&chip->usb_psy);
	return IRQ_HANDLED;
}

static irqreturn_t chg_gone_irq_handler(int irq, void *data)
{
	struct pm8921_chg_chip *chip = data;
	int chg_gone, usb_chg_plugged_in;

	usb_chg_plugged_in = is_usb_chg_plugged_in(chip);
	chg_gone = pm_chg_get_rt_status(chip, CHG_GONE_IRQ);

	pr_debug("chg_gone=%d, usb_valid = %d\n", chg_gone, usb_chg_plugged_in);
	pr_debug("Chg gone fsm_state=%d\n", pm_chg_get_fsm_state(data));

	if (check_if_update_necessary(chip)) {
		power_supply_changed(&chip->batt_psy);
		power_supply_changed(&chip->usb_psy);
	}
	return IRQ_HANDLED;
}
/*
 *
 * bat_temp_ok_irq_handler - is edge triggered, hence it will
 * fire for two cases:
 *
 * If the interrupt line switches to high temperature is okay
 * and thus charging begins.
 * If bat_temp_ok is low this means the temperature is now
 * too hot or cold, so charging is stopped.
 *
 */
static irqreturn_t bat_temp_ok_irq_handler(int irq, void *data)
{
	int bat_temp_ok;
	struct pm8921_chg_chip *chip = data;

	bat_temp_ok = pm_chg_get_rt_status(chip, BAT_TEMP_OK_IRQ);

	pr_debug("batt_temp_ok = %d fsm_state%d\n",
			 bat_temp_ok, pm_chg_get_fsm_state(data));

	if (bat_temp_ok)
		handle_start_ext_chg(chip);
	else
		handle_stop_ext_chg(chip);

	power_supply_changed(&chip->batt_psy);
	power_supply_changed(&chip->usb_psy);
	bms_notify_check(chip);
	return IRQ_HANDLED;
}

static irqreturn_t coarse_det_low_irq_handler(int irq, void *data)
{
	pr_debug("fsm_state=%d\n", pm_chg_get_fsm_state(data));
	return IRQ_HANDLED;
}

static irqreturn_t vdd_loop_irq_handler(int irq, void *data)
{
	pr_debug("fsm_state=%d\n", pm_chg_get_fsm_state(data));
	return IRQ_HANDLED;
}

static irqreturn_t vreg_ov_irq_handler(int irq, void *data)
{
	pr_debug("fsm_state=%d\n", pm_chg_get_fsm_state(data));
	return IRQ_HANDLED;
}

static irqreturn_t vbatdet_irq_handler(int irq, void *data)
{
	pr_debug("fsm_state=%d\n", pm_chg_get_fsm_state(data));
	return IRQ_HANDLED;
}

static irqreturn_t batfet_irq_handler(int irq, void *data)
{
	struct pm8921_chg_chip *chip = data;

	pr_debug("vreg ov\n");
	power_supply_changed(&chip->batt_psy);
	return IRQ_HANDLED;
}

static irqreturn_t dcin_valid_irq_handler(int irq, void *data)
{
	struct pm8921_chg_chip *chip = data;
	int dc_present;

	check_unplug_wakelock(the_chip);

	pm_chg_failed_clear(chip, 1);
	dc_present = pm_chg_get_rt_status(chip, DCIN_VALID_IRQ);

	if (chip->dc_present ^ dc_present)
		pm8921_bms_calibrate_hkadc();

	if (dc_present) {
		pm8921_chg_enable_irq(chip, CHG_GONE_IRQ);
		set_appropriate_vbatdet(chip);
	} else {
		pm8921_chg_disable_irq(chip, CHG_GONE_IRQ);
		repeat_count = chip->repeat_safety_time;
	}

	chip->dc_present = dc_present;

	if (chip->ext_psy) {
		if (dc_present)
			handle_start_ext_chg(chip);
		else
			handle_stop_ext_chg(chip);
	} else {
		if (dc_present)
			schedule_delayed_work(&chip->unplug_check_work,
				msecs_to_jiffies(UNPLUG_CHECK_WAIT_PERIOD_MS));
		power_supply_changed(&chip->dc_psy);
	}

	power_supply_changed(&chip->batt_psy);

	if (dc_present)
		notify_input_chg_plug_unplug(chip, 1);
	else
		notify_input_chg_plug_unplug(chip, 0);

	return IRQ_HANDLED;
}

static irqreturn_t dcin_ov_irq_handler(int irq, void *data)
{
	struct pm8921_chg_chip *chip = data;

	handle_stop_ext_chg(chip);
	return IRQ_HANDLED;
}

static irqreturn_t dcin_uv_irq_handler(int irq, void *data)
{
	struct pm8921_chg_chip *chip = data;

	handle_stop_ext_chg(chip);

	return IRQ_HANDLED;
}

static int __pm_batt_external_power_changed_work(struct device *dev, void *data)
{
	struct power_supply *psy = &the_chip->batt_psy;
	struct power_supply *epsy = dev_get_drvdata(dev);
	int i, dcin_irq;

	/* Only search for external supply if none is registered */
	if (!the_chip->ext_psy) {
		dcin_irq = the_chip->pmic_chg_irq[DCIN_VALID_IRQ];
		for (i = 0; i < epsy->num_supplicants; i++) {
			if (!strncmp(epsy->supplied_to[i], psy->name, 7)) {
				if (!strncmp(epsy->name, "dc", 2)) {
					the_chip->ext_psy = epsy;
					dcin_valid_irq_handler(dcin_irq,
							the_chip);
				}
			}
		}
	}
	return 0;
}

static void pm_batt_external_power_changed(struct power_supply *psy)
{
	if (!the_chip)
		return;

	/* Only look for an external supply if it hasn't been registered */
	if (!the_chip->ext_psy)
		class_for_each_device(power_supply_class, NULL, psy,
					 __pm_batt_external_power_changed_work);
}

/**
 * update_heartbeat - internal function to update userspace
 *		per update_time minutes
 *
 */
#define LOW_SOC_HEARTBEAT_MS	20000
static void update_heartbeat(struct work_struct *work)
{
	struct delayed_work *dwork = to_delayed_work(work);
	struct pm8921_chg_chip *chip = container_of(dwork,
				struct pm8921_chg_chip, update_heartbeat_work);
	bool chg_present = chip->usb_present || chip->dc_present;

	/* for battery health when charger is not connected */
	if (chip->btc_override && !chg_present)
		schedule_delayed_work(&chip->btc_override_work,
			round_jiffies_relative(msecs_to_jiffies
					(chip->btc_delay_ms)));

	/*
	 * check temp thresholds when charger is present and
	 * and battery is FULL. The temperature here can impact
	 * the charging restart conditions.
	 */
	if (chip->btc_override && chg_present &&
				!wake_lock_active(&chip->eoc_wake_lock))
		check_temp_thresholds(chip);

	power_supply_changed(&chip->batt_psy);
	if (chip->recent_reported_soc <= 20)
		schedule_delayed_work(&chip->update_heartbeat_work,
			      round_jiffies_relative(msecs_to_jiffies
						     (LOW_SOC_HEARTBEAT_MS)));
	else
		schedule_delayed_work(&chip->update_heartbeat_work,
			      round_jiffies_relative(msecs_to_jiffies
						     (chip->update_time)));
}
#define VDD_LOOP_ACTIVE_BIT	BIT(3)
#define VDD_MAX_INCREASE_COOL_WARM_MV 60
#define VDD_MAX_INCREASE_MV	400
static int vdd_max_increase_mv = VDD_MAX_INCREASE_MV;
module_param(vdd_max_increase_mv, int, 0644);

static int ichg_threshold_ua = -400000;
module_param(ichg_threshold_ua, int, 0644);

#define MIN_DELTA_MV_TO_INCREASE_VDD_MAX	13
#define PM8921_CHG_VDDMAX_RES_MV	10
static void adjust_vdd_max_for_fastchg(struct pm8921_chg_chip *chip,
						int vbat_batt_terminal_uv)
{
	int adj_vdd_max_mv, programmed_vdd_max;
	int vbat_batt_terminal_mv;
	int vdd_max_add_mv;
	int max_voltage_mv;
	int reg_loop;
	int delta_mv = 0;

	if (chip->rconn_mohm == 0) {
		pr_debug("Exiting as rconn_mohm is 0\n");
		return;
	}
	/* adjust vdd_max only if charging */
	if (get_prop_batt_status(chip) != POWER_SUPPLY_STATUS_CHARGING) {
		pr_debug("Exiting, not charging\n");
		return;
	}

	reg_loop = pm_chg_get_regulation_loop(chip);
	if (!(reg_loop & VDD_LOOP_ACTIVE_BIT)) {
		pr_debug("Exiting Vdd loop is not active reg loop=0x%x\n",
			reg_loop);
		return;
	}
	vbat_batt_terminal_mv = vbat_batt_terminal_uv/1000;
	pm_chg_vddmax_get(the_chip, &programmed_vdd_max);

	if (on_cool_not_charge_full(chip)) {
		max_voltage_mv = chip->cool_bat_voltage;
		vdd_max_add_mv = VDD_MAX_INCREASE_COOL_WARM_MV;
	} else if (on_warm_not_charge_full(chip)) {
		max_voltage_mv = chip->warm_bat_voltage;
		vdd_max_add_mv = VDD_MAX_INCREASE_COOL_WARM_MV;
	} else {
		max_voltage_mv = chip->max_voltage_mv;
		vdd_max_add_mv = vdd_max_increase_mv;
	}

	delta_mv = max_voltage_mv - vbat_batt_terminal_mv;

	if (delta_mv > 0) /* meaning we want to increase the vddmax */ {
		if (delta_mv < MIN_DELTA_MV_TO_INCREASE_VDD_MAX) {
			pr_debug("vterm = %d is not low enough to inc vdd\n",
							vbat_batt_terminal_mv);
			return;
		}
	}

	adj_vdd_max_mv = programmed_vdd_max + delta_mv;
	pr_debug("vdd_max needs to be changed by %d mv from %d to %d\n",
			delta_mv,
			programmed_vdd_max,
			adj_vdd_max_mv);

	if (adj_vdd_max_mv < max_voltage_mv) {
		pr_debug("adj vdd_max lower than default max voltage\n");
		return;
	}

	adj_vdd_max_mv = (adj_vdd_max_mv / PM8921_CHG_VDDMAX_RES_MV)
						* PM8921_CHG_VDDMAX_RES_MV;

	if (adj_vdd_max_mv > (max_voltage_mv + vdd_max_add_mv))
		adj_vdd_max_mv = max_voltage_mv + vdd_max_add_mv;
	pr_debug("adjusting vdd_max_mv to %d to make "
		"vbat_batt_termial_uv = %d to %d\n",
		adj_vdd_max_mv, vbat_batt_terminal_uv, max_voltage_mv);
	pm_chg_vddmax_set(chip, adj_vdd_max_mv);
}

static void set_appropriate_vbatdet(struct pm8921_chg_chip *chip)
{
	if (!(charging_disabled & DIS_BIT_EOC_MASK))
		pm_chg_vbatdet_set(chip, PM8921_CHG_VBATDET_MAX);
	else if (chip->is_bat_cool)
		pm_chg_vbatdet_set(the_chip,
			the_chip->cool_bat_voltage
			- the_chip->resume_voltage_delta);
	else if (chip->is_bat_warm)
		pm_chg_vbatdet_set(the_chip,
			the_chip->warm_bat_voltage
			- the_chip->resume_voltage_delta);
	else
		pm_chg_vbatdet_set(the_chip,
			the_chip->max_voltage_mv
			- the_chip->resume_voltage_delta);
}

static void set_appropriate_battery_current(struct pm8921_chg_chip *chip)
{
	unsigned int chg_current = chip->max_bat_chg_current;

	if (chip->is_bat_cool)
		chg_current = min(chg_current, chip->cool_bat_chg_current);

	if (chip->is_bat_warm)
		chg_current = min(chg_current, chip->warm_bat_chg_current);

	if (thermal_mitigation != 0 && chip->thermal_mitigation)
		chg_current = min(chg_current,
				chip->thermal_mitigation[thermal_mitigation]);

	pm_chg_ibatmax_set(the_chip, chg_current);
}

#define TEMP_HYSTERISIS_DECIDEGC 20
static void battery_cool(bool enter)
{
	pr_debug("enter = %d\n", enter);
	if (enter == the_chip->is_bat_cool)
		return;
	the_chip->is_bat_cool = enter;
	if (enter)
		pm_chg_vddmax_set(the_chip, the_chip->cool_bat_voltage);
	else
		pm_chg_vddmax_set(the_chip, the_chip->max_voltage_mv);
	set_appropriate_battery_current(the_chip);
	set_appropriate_vbatdet(the_chip);
}

static void battery_warm(bool enter)
{
	pr_debug("enter = %d\n", enter);
	if (enter == the_chip->is_bat_warm)
		return;
	the_chip->is_bat_warm = enter;
	if (enter)
		pm_chg_vddmax_set(the_chip, the_chip->warm_bat_voltage);
	else
		pm_chg_vddmax_set(the_chip, the_chip->max_voltage_mv);

	set_appropriate_battery_current(the_chip);
	set_appropriate_vbatdet(the_chip);
}

static void check_temp_thresholds(struct pm8921_chg_chip *chip)
{
	int temp = 0, rc;

	rc = get_prop_batt_temp(chip, &temp);
	pr_debug("temp = %d, warm_thr_temp = %d, cool_thr_temp = %d\n",
			temp, chip->warm_temp_dc,
			chip->cool_temp_dc);

	if (chip->warm_temp_dc != INT_MIN) {
		if (chip->is_bat_warm
			&& temp < chip->warm_temp_dc - chip->hysteresis_temp_dc)
			battery_warm(false);
		else if (!chip->is_bat_warm && temp >= chip->warm_temp_dc)
			battery_warm(true);
	}

	if (chip->cool_temp_dc != INT_MIN) {
		if (chip->is_bat_cool
			&& temp > chip->cool_temp_dc + chip->hysteresis_temp_dc)
			battery_cool(false);
		else if (!chip->is_bat_cool && temp <= chip->cool_temp_dc)
			battery_cool(true);
	}
}

enum {
	CHG_IN_PROGRESS,
	CHG_NOT_IN_PROGRESS,
	CHG_FINISHED,
};

#define VBAT_TOLERANCE_MV	70
#define CHG_DISABLE_MSLEEP	100
static int is_charging_finished(struct pm8921_chg_chip *chip,
			int vbat_batt_terminal_uv, int ichg_meas_ma)
{
	int vbat_programmed, iterm_programmed, vbat_intended;
	int regulation_loop, fast_chg, vcp;
	int rc;
	static int last_vbat_programmed = -EINVAL;

	if (!is_ext_charging(chip)) {
		/* return if the battery is not being fastcharged */
		fast_chg = pm_chg_get_rt_status(chip, FASTCHG_IRQ);
		pr_debug("fast_chg = %d\n", fast_chg);
		if (fast_chg == 0)
			return CHG_NOT_IN_PROGRESS;

		vcp = pm_chg_get_rt_status(chip, VCP_IRQ);
		pr_debug("vcp = %d\n", vcp);
		if (vcp == 1)
			return CHG_IN_PROGRESS;

		/* reset count if battery is hot/cold */
		rc = pm_chg_get_rt_status(chip, BAT_TEMP_OK_IRQ);
		pr_debug("batt_temp_ok = %d\n", rc);
		if (rc == 0)
			return CHG_IN_PROGRESS;

		rc = pm_chg_vddmax_get(chip, &vbat_programmed);
		if (rc) {
			pr_err("couldnt read vddmax rc = %d\n", rc);
			return CHG_IN_PROGRESS;
		}
		pr_debug("vddmax = %d vbat_batt_terminal_uv=%d\n",
			 vbat_programmed, vbat_batt_terminal_uv);

		if (last_vbat_programmed == -EINVAL)
			last_vbat_programmed = vbat_programmed;
		if (last_vbat_programmed !=  vbat_programmed) {
			/* vddmax changed, reset and check again */
			pr_debug("vddmax = %d last_vdd_max=%d\n",
				 vbat_programmed, last_vbat_programmed);
			last_vbat_programmed = vbat_programmed;
			return CHG_IN_PROGRESS;
		}

		if (chip->is_bat_cool)
			vbat_intended = chip->cool_bat_voltage;
		else if (chip->is_bat_warm)
			vbat_intended = chip->warm_bat_voltage;
		else
			vbat_intended = chip->max_voltage_mv;

		if (vbat_batt_terminal_uv / 1000
			< vbat_intended - MIN_DELTA_MV_TO_INCREASE_VDD_MAX) {
			pr_debug("terminal_uv:%d < vbat_intended:%d-hyst:%d\n",
							vbat_batt_terminal_uv,
							vbat_intended,
							vbat_intended);
			return CHG_IN_PROGRESS;
		}

		regulation_loop = pm_chg_get_regulation_loop(chip);
		if (regulation_loop < 0) {
			pr_err("couldnt read the regulation loop err=%d\n",
				regulation_loop);
			return CHG_IN_PROGRESS;
		}
		pr_debug("regulation_loop=%d\n", regulation_loop);

		if (!(regulation_loop & VDD_LOOP))
			return CHG_IN_PROGRESS;
	} /* !is_ext_charging */

	/* reset count if battery chg current is more than iterm */
	rc = pm_chg_iterm_get(chip, &iterm_programmed);
	if (rc) {
		pr_err("couldnt read iterm rc = %d\n", rc);
		return CHG_IN_PROGRESS;
	}

	pr_debug("iterm_programmed = %d ichg_meas_ma=%d\n",
				iterm_programmed, ichg_meas_ma);
	/*
	 * ichg_meas_ma < 0 means battery is drawing current
	 * ichg_meas_ma > 0 means battery is providing current
	 */
	if (ichg_meas_ma > 0) {
		/* During charging, temperature can change which can by
		 * customization lower the targeted battery voltage compared
		 * to the optimal. At such time the actual voltage can be higher
		 * than the targeted and that will get us here which will say
		 * that battery is discharging. At this time the charging of the
		 * battery is considered to be finished.
		 */
		if (on_cool_not_charge_full(chip)
			|| on_warm_not_charge_full(chip))
			return CHG_FINISHED;
		else
			return CHG_IN_PROGRESS;
	}

	if (ichg_meas_ma * -1 > iterm_programmed)
		return CHG_IN_PROGRESS;

	return CHG_FINISHED;
}

#define COMP_OVERRIDE_HOT_BANK	6
#define COMP_OVERRIDE_COLD_BANK	7
#define COMP_OVERRIDE_BIT  BIT(1)
static int pm_chg_override_cold(struct pm8921_chg_chip *chip, int flag)
{
	u8 val;
	int rc = 0;

	val = 0x80 | COMP_OVERRIDE_COLD_BANK << 2 | COMP_OVERRIDE_BIT;

	chip->is_bat_cold = flag;

	if (flag)
		val |= 0x01;

	rc = pm_chg_write(chip, COMPARATOR_OVERRIDE, val);
	if (rc < 0)
		pr_err("Could not write 0x%x to override rc = %d\n", val, rc);

	pr_debug("btc cold = %d val = 0x%x\n", flag, val);
	return rc;
}

static int pm_chg_override_hot(struct pm8921_chg_chip *chip, int flag)
{
	u8 val;
	int rc = 0;

	val = 0x80 | COMP_OVERRIDE_HOT_BANK << 2 | COMP_OVERRIDE_BIT;

	chip->is_bat_hot = flag;

	if (flag)
		val |= 0x01;

	rc = pm_chg_write(chip, COMPARATOR_OVERRIDE, val);
	if (rc < 0)
		pr_err("Could not write 0x%x to override rc = %d\n", val, rc);

	pr_debug("btc hot = %d val = 0x%x\n", flag, val);
	return rc;
}

static void __devinit pm8921_chg_btc_override_init(struct pm8921_chg_chip *chip)
{
	int rc = 0;
	u8 reg;
	u8 val;

	val = COMP_OVERRIDE_HOT_BANK << 2;
	rc = pm_chg_write(chip, COMPARATOR_OVERRIDE, val);
	if (rc < 0) {
		pr_err("Could not write 0x%x to override rc = %d\n", val, rc);
		goto cold_init;
	}
	rc = pm8xxx_readb(chip->dev->parent, COMPARATOR_OVERRIDE, &reg);
	if (rc < 0) {
		pr_err("Could not read bank %d of override rc = %d\n",
				COMP_OVERRIDE_HOT_BANK, rc);
		goto cold_init;
	}
	if ((reg & COMP_OVERRIDE_BIT) != COMP_OVERRIDE_BIT) {
		/* for now override it as not hot */
		rc = pm_chg_override_hot(chip, 0);
		if (rc < 0)
			pr_err("Could not override hot rc = %d\n", rc);
	}

cold_init:
	val = COMP_OVERRIDE_COLD_BANK << 2;
	rc = pm_chg_write(chip, COMPARATOR_OVERRIDE, val);
	if (rc < 0) {
		pr_err("Could not write 0x%x to override rc = %d\n", val, rc);
		return;
	}
	rc = pm8xxx_readb(chip->dev->parent, COMPARATOR_OVERRIDE, &reg);
	if (rc < 0) {
		pr_err("Could not read bank %d of override rc = %d\n",
				COMP_OVERRIDE_COLD_BANK, rc);
		return;
	}
	if ((reg & COMP_OVERRIDE_BIT) != COMP_OVERRIDE_BIT) {
		/* for now override it as not cold */
		rc = pm_chg_override_cold(chip, 0);
		if (rc < 0)
			pr_err("Could not override cold rc = %d\n", rc);
	}
}

static int get_batttemp_irq(struct pm8921_chg_chip *chip,
				enum pmic_chg_interrupts irq)
{
	int temp = 0;
	bool use_workaround =
		chip->btc_override && !(chip->usb_present || chip->dc_present);

	/* Of some reason some HW do not mirror the override cold/hot
	 * comparator settings until the charger is attached.
	 * As a workaround for now until reason is found do the
	 * following below.
	 */
	switch (irq) {
	case BATTTEMP_HOT_IRQ:
		if (use_workaround)
			temp = chip->is_bat_hot;
		else
			temp = pm_chg_get_rt_status(chip, irq);
		break;
	case BATTTEMP_COLD_IRQ:
		if (use_workaround)
			temp = chip->is_bat_cold;
		else
			temp = pm_chg_get_rt_status(chip, irq);
		break;
	default:
		break;
	}

	return temp;
}

static void btc_override_worker(struct work_struct *work)
{
	int decidegc;
	int temp;
	int rc = 0;
	struct delayed_work *dwork = to_delayed_work(work);
	struct pm8921_chg_chip *chip = container_of(dwork,
				struct pm8921_chg_chip, btc_override_work);

	if (!chip->btc_override) {
		pr_err("called when not enabled\n");
		return;
	}

	rc = get_prop_batt_temp(chip, &decidegc);
	if (rc) {
		pr_info("Failed to read temperature\n");
		goto fail_btc_temp;
	}

	pr_debug("temp=%d\n", decidegc);

	temp = get_batttemp_irq(chip, BATTTEMP_HOT_IRQ);
	if (temp) {
		if (decidegc < chip->btc_override_hot_decidegc -
				chip->hysteresis_temp_dc)
			/* stop forcing batt hot */
			rc = pm_chg_override_hot(chip, 0);
			if (rc)
				pr_err("Couldnt write 0 to hot comp\n");
	} else {
		if (decidegc >= chip->btc_override_hot_decidegc)
			/* start forcing batt hot */
			rc = pm_chg_override_hot(chip, 1);
			if (rc && chip->btc_panic_if_cant_stop_chg)
				panic("Couldnt override comps to stop chg\n");
	}

	temp = get_batttemp_irq(chip, BATTTEMP_COLD_IRQ);
	if (temp) {
		if (decidegc > chip->btc_override_cold_decidegc +
				chip->hysteresis_temp_dc)
			/* stop forcing batt cold */
			rc = pm_chg_override_cold(chip, 0);
			if (rc)
				pr_err("Couldnt write 0 to cold comp\n");
	} else {
		if (decidegc <= chip->btc_override_cold_decidegc)
			/* start forcing batt cold */
			rc = pm_chg_override_cold(chip, 1);
			if (rc && chip->btc_panic_if_cant_stop_chg)
				panic("Couldnt override comps to stop chg\n");
	}

	if ((is_dc_chg_plugged_in(the_chip) || is_usb_chg_plugged_in(the_chip))
		&& get_prop_batt_status(chip) != POWER_SUPPLY_STATUS_FULL) {
		schedule_delayed_work(&chip->btc_override_work,
					round_jiffies_relative(msecs_to_jiffies
						(chip->btc_delay_ms)));
		return;
	}

fail_btc_temp:
	rc = pm_chg_override_hot(chip, 0);
	if (rc)
		pr_err("Couldnt write 0 to hot comp\n");
	rc = pm_chg_override_cold(chip, 0);
	if (rc)
		pr_err("Couldnt write 0 to cold comp\n");
}

/**
 * eoc_worker - internal function to check if battery EOC
 *		has happened
 *
 * If all conditions favouring, if the charge current is
 * less than the term current for three consecutive times
 * an EOC has happened.
 * The wakelock is released if there is no need to reshedule
 * - this happens when the battery is removed or EOC has
 * happened
 */
#define CONSECUTIVE_COUNT	3
static void eoc_worker(struct work_struct *work)
{
	struct delayed_work *dwork = to_delayed_work(work);
	struct pm8921_chg_chip *chip = container_of(dwork,
				struct pm8921_chg_chip, eoc_work);
	static int count;
	int end;
	int vbat_meas_uv, vbat_meas_mv;
	int ichg_meas_ua, ichg_meas_ma;
	int vbat_batt_terminal_uv;

	pm8921_bms_get_simultaneous_battery_voltage_and_current(
					&ichg_meas_ua,	&vbat_meas_uv);
	vbat_meas_mv = vbat_meas_uv / 1000;
	/* rconn_mohm is in milliOhms */
	ichg_meas_ma = ichg_meas_ua / 1000;
	vbat_batt_terminal_uv = vbat_meas_uv
					+ ichg_meas_ma
					* the_chip->rconn_mohm;

	end = is_charging_finished(chip, vbat_batt_terminal_uv, ichg_meas_ma);

	if (end == CHG_NOT_IN_PROGRESS && (!chip->btc_override ||
		!(chip->usb_present || chip->dc_present))) {
		count = 0;
		goto eoc_worker_stop;
	}

	if (end == CHG_FINISHED) {
		count++;
	} else {
		count = 0;
	}

	if (count == CONSECUTIVE_COUNT) {
		count = 0;
		pr_info("End of Charging\n");

		update_disable_charge_state(chip, BIT(DIS_BIT_EOC),
					    DIS_BIT_EOC_MASK);

		if (is_ext_charging(chip))
			chip->ext_charge_done = true;

		if (on_cool_not_charge_full(chip) ||
			on_warm_not_charge_full(chip))
			chip->bms_notify.is_battery_full = 0;
		else
			chip->bms_notify.is_battery_full = 1;
		/* declare end of charging by invoking chgdone interrupt */
		chgdone_irq_handler(chip->pmic_chg_irq[CHGDONE_IRQ], chip);
	} else {
		check_temp_thresholds(chip);
		if (end != CHG_NOT_IN_PROGRESS)
			adjust_vdd_max_for_fastchg(chip, vbat_batt_terminal_uv);
		pr_debug("EOC count = %d\n", count);
		schedule_delayed_work(&chip->eoc_work,
			      round_jiffies_relative(msecs_to_jiffies
						     (EOC_CHECK_PERIOD_MS)));
		return;
	}

eoc_worker_stop:
	/* set the vbatdet back, in case it was changed to trigger charging */
	set_appropriate_vbatdet(chip);
	wake_unlock(&chip->eoc_wake_lock);
}

/**
 * set_disable_status_param -
 *
 * Internal function to disable battery charging and also disable drawing
 * any current from the source. The device is forced to run on a battery
 * after this.
 */
static int set_disable_status_param(const char *val, struct kernel_param *kp)
{
	int ret;
	struct pm8921_chg_chip *chip = the_chip;

	ret = param_set_int(val, kp);
	if (ret) {
		pr_err("error setting value %d\n", ret);
		return ret;
	}
	pr_info("factory set disable param to %d\n", charging_disabled_therm);
	if (charging_disabled_therm < DISABLED_OFF
		|| charging_disabled_therm >= DISABLED_MAX_NUM) {
		pr_err("invalid value is set [%d]\n", charging_disabled_therm);
		return -EINVAL;
	}

	if (chip)
		update_disable_charge_state(chip,
			disabled_bit_val[charging_disabled_therm],
			DIS_BIT_THERM_MASK);
	return 0;
}
module_param_call(disabled, set_disable_status_param, param_get_uint,
					&charging_disabled_therm, 0644);

static int rconn_mohm;
static int set_rconn_mohm(const char *val, struct kernel_param *kp)
{
	int ret;
	struct pm8921_chg_chip *chip = the_chip;

	ret = param_set_int(val, kp);
	if (ret) {
		pr_err("error setting value %d\n", ret);
		return ret;
	}
	if (chip)
		chip->rconn_mohm = rconn_mohm;
	return 0;
}
module_param_call(rconn_mohm, set_rconn_mohm, param_get_uint,
					&rconn_mohm, 0644);
/**
 * set_thermal_mitigation_level -
 *
 * Internal function to control battery charging current to reduce
 * temperature
 */
static int set_therm_mitigation_level(const char *val, struct kernel_param *kp)
{
	int ret;
	struct pm8921_chg_chip *chip = the_chip;

	ret = param_set_int(val, kp);
	if (ret) {
		pr_err("error setting value %d\n", ret);
		return ret;
	}

	if (!chip) {
		pr_err("called before init\n");
		return -EINVAL;
	}

	if (!chip->thermal_mitigation) {
		pr_err("no thermal mitigation\n");
		return -EINVAL;
	}

	if (thermal_mitigation < 0
		|| thermal_mitigation >= chip->thermal_levels) {
		pr_err("out of bound level selected\n");
		return -EINVAL;
	}

	set_appropriate_battery_current(chip);
	return ret;
}
module_param_call(thermal_mitigation, set_therm_mitigation_level,
					param_get_uint,
					&thermal_mitigation, 0644);

static int set_usb_max_current(const char *val, struct kernel_param *kp)
{
	int ret;
	struct pm8921_chg_chip *chip = the_chip;

	ret = param_set_int(val, kp);
	if (ret) {
		pr_err("error setting value %d\n", ret);
		return ret;
	}
	if (chip) {
		pr_warn("setting current max to %d\n", usb_max_current);
		pm8921_charger_vbus_draw_local(SRC_ID_THERMAL, usb_max_current);
		return 0;
	}
	return -EINVAL;
}
module_param_call(usb_max_current, set_usb_max_current,
	param_get_uint, &usb_max_current, 0644);

static void free_irqs(struct pm8921_chg_chip *chip)
{
	int i;

	for (i = 0; i < PM_CHG_MAX_INTS; i++)
		if (chip->pmic_chg_irq[i]) {
			free_irq(chip->pmic_chg_irq[i], chip);
			chip->pmic_chg_irq[i] = 0;
		}
}

#define PM8921_USB_TRIM_SEL_BIT		BIT(6)
/* determines the initial present states */
static void __devinit determine_initial_state(struct pm8921_chg_chip *chip)
{
	int fsm_state;
	int is_fast_chg;
	int rc = 0;
	u8 trim_sel_reg = 0, regsbi;

	chip->dc_present = !!is_dc_chg_plugged_in(chip);
	chip->usb_present = !!is_usb_chg_plugged_in(chip);

	notify_usb_of_the_plugin_event(chip->usb_present);
	if (chip->usb_present || chip->dc_present) {
		schedule_delayed_work(&chip->unplug_check_work,
			msecs_to_jiffies(UNPLUG_CHECK_WAIT_PERIOD_MS));
		pm8921_chg_enable_irq(chip, CHG_GONE_IRQ);

		if (chip->btc_override)
			schedule_delayed_work(&chip->btc_override_work,
					round_jiffies_relative(msecs_to_jiffies
						(chip->btc_delay_ms)));
	}

	pm8921_chg_enable_irq(chip, DCIN_VALID_IRQ);
	pm8921_chg_enable_irq(chip, USBIN_VALID_IRQ);
	pm8921_chg_enable_irq(chip, BATT_REMOVED_IRQ);
	pm8921_chg_enable_irq(chip, BATT_INSERTED_IRQ);
	pm8921_chg_enable_irq(chip, DCIN_OV_IRQ);
	pm8921_chg_enable_irq(chip, DCIN_UV_IRQ);
	pm8921_chg_enable_irq(chip, CHGFAIL_IRQ);
	pm8921_chg_enable_irq(chip, FASTCHG_IRQ);
	pm8921_chg_enable_irq(chip, VBATDET_LOW_IRQ);
	pm8921_chg_enable_irq(chip, BAT_TEMP_OK_IRQ);

	if (get_prop_batt_present(the_chip) || is_dc_chg_plugged_in(the_chip))
		if (usb_chg_current)
			/*
			 * Reissue a vbus draw call only if a battery
			 * or DC is present. We don't want to brown out the
			 * device if usb is its only source
			 */
			__pm8921_charger_vbus_draw(usb_chg_current);
	usb_chg_current = 0;

	/*
	 * The bootloader could have started charging, a fastchg interrupt
	 * might not happen. Check the real time status and if it is fast
	 * charging invoke the handler so that the eoc worker could be
	 * started
	 */
	is_fast_chg = pm_chg_get_rt_status(chip, FASTCHG_IRQ);
	if (is_fast_chg)
		fastchg_irq_handler(chip->pmic_chg_irq[FASTCHG_IRQ], chip);

	fsm_state = pm_chg_get_fsm_state(chip);
	if (is_battery_charging(fsm_state)) {
		chip->bms_notify.is_charging = 1;
		pm8921_bms_charging_began();
	}

	check_battery_valid(chip);

	pr_debug("usb = %d, dc = %d  batt = %d state=%d\n",
			chip->usb_present,
			chip->dc_present,
			get_prop_batt_present(chip),
			fsm_state);

	/* Determine which USB trim column to use */
	if (pm8xxx_get_version(chip->dev->parent) == PM8XXX_VERSION_8917) {
		chip->usb_trim_table = usb_trim_8917_table;
	} else if (pm8xxx_get_version(chip->dev->parent) ==
						PM8XXX_VERSION_8038) {
		chip->usb_trim_table = usb_trim_8038_table;
	} else if (pm8xxx_get_version(chip->dev->parent) ==
						PM8XXX_VERSION_8921) {
		rc = pm8xxx_readb(chip->dev->parent, REG_SBI_CONFIG, &regsbi);
		rc |= pm8xxx_writeb(chip->dev->parent, REG_SBI_CONFIG, 0x5E);
		rc |= pm8xxx_readb(chip->dev->parent, PM8921_USB_TRIM_SEL,
								&trim_sel_reg);
		rc |= pm8xxx_writeb(chip->dev->parent, REG_SBI_CONFIG, regsbi);
		if (rc)
			pr_err("Failed to read trim sel register rc=%d\n", rc);

		if (trim_sel_reg & PM8921_USB_TRIM_SEL_BIT)
			chip->usb_trim_table = usb_trim_pm8921_table_1;
		else
			chip->usb_trim_table = usb_trim_pm8921_table_2;
	}
}

struct pm_chg_irq_init_data {
	unsigned int	irq_id;
	char		*name;
	unsigned long	flags;
	irqreturn_t	(*handler)(int, void *);
};

#define CHG_IRQ(_id, _flags, _handler) \
{ \
	.irq_id		= _id, \
	.name		= #_id, \
	.flags		= _flags, \
	.handler	= _handler, \
}
struct pm_chg_irq_init_data chg_irq_data[] = {
	CHG_IRQ(USBIN_VALID_IRQ, IRQF_TRIGGER_RISING | IRQF_TRIGGER_FALLING,
						usbin_valid_irq_handler),
	CHG_IRQ(BATT_INSERTED_IRQ, IRQF_TRIGGER_RISING | IRQF_TRIGGER_FALLING,
						batt_inserted_irq_handler),
	CHG_IRQ(VBATDET_LOW_IRQ, IRQF_TRIGGER_RISING | IRQF_TRIGGER_FALLING,
						vbatdet_low_irq_handler),
	CHG_IRQ(CHGWDOG_IRQ, IRQF_TRIGGER_RISING, chgwdog_irq_handler),
	CHG_IRQ(VCP_IRQ, IRQF_TRIGGER_RISING, vcp_irq_handler),
	CHG_IRQ(ATCDONE_IRQ, IRQF_TRIGGER_RISING, atcdone_irq_handler),
	CHG_IRQ(ATCFAIL_IRQ, IRQF_TRIGGER_RISING, atcfail_irq_handler),
	CHG_IRQ(CHGDONE_IRQ, IRQF_TRIGGER_RISING, chgdone_irq_handler),
	CHG_IRQ(CHGFAIL_IRQ, IRQF_TRIGGER_RISING, chgfail_irq_handler),
	CHG_IRQ(CHGSTATE_IRQ, IRQF_TRIGGER_RISING, chgstate_irq_handler),
	CHG_IRQ(LOOP_CHANGE_IRQ, IRQF_TRIGGER_RISING, loop_change_irq_handler),
	CHG_IRQ(FASTCHG_IRQ, IRQF_TRIGGER_RISING | IRQF_TRIGGER_FALLING,
						fastchg_irq_handler),
	CHG_IRQ(TRKLCHG_IRQ, IRQF_TRIGGER_RISING, trklchg_irq_handler),
	CHG_IRQ(BATT_REMOVED_IRQ, IRQF_TRIGGER_RISING,
						batt_removed_irq_handler),
	CHG_IRQ(BATTTEMP_HOT_IRQ, IRQF_TRIGGER_RISING,
						batttemp_hot_irq_handler),
	CHG_IRQ(CHGHOT_IRQ, IRQF_TRIGGER_RISING, chghot_irq_handler),
	CHG_IRQ(BATTTEMP_COLD_IRQ, IRQF_TRIGGER_RISING,
						batttemp_cold_irq_handler),
	CHG_IRQ(CHG_GONE_IRQ, IRQF_TRIGGER_RISING | IRQF_TRIGGER_FALLING,
						chg_gone_irq_handler),
	CHG_IRQ(BAT_TEMP_OK_IRQ, IRQF_TRIGGER_RISING | IRQF_TRIGGER_FALLING,
						bat_temp_ok_irq_handler),
	CHG_IRQ(COARSE_DET_LOW_IRQ, IRQF_TRIGGER_RISING,
						coarse_det_low_irq_handler),
	CHG_IRQ(VDD_LOOP_IRQ, IRQF_TRIGGER_RISING, vdd_loop_irq_handler),
	CHG_IRQ(VREG_OV_IRQ, IRQF_TRIGGER_RISING, vreg_ov_irq_handler),
	CHG_IRQ(VBATDET_IRQ, IRQF_TRIGGER_RISING, vbatdet_irq_handler),
	CHG_IRQ(BATFET_IRQ, IRQF_TRIGGER_RISING | IRQF_TRIGGER_FALLING,
						batfet_irq_handler),
	CHG_IRQ(DCIN_VALID_IRQ, IRQF_TRIGGER_RISING | IRQF_TRIGGER_FALLING,
						dcin_valid_irq_handler),
	CHG_IRQ(DCIN_OV_IRQ, IRQF_TRIGGER_RISING | IRQF_TRIGGER_FALLING,
						dcin_ov_irq_handler),
	CHG_IRQ(DCIN_UV_IRQ, IRQF_TRIGGER_RISING, dcin_uv_irq_handler),
};

static int __devinit request_irqs(struct pm8921_chg_chip *chip,
					struct platform_device *pdev)
{
	struct resource *res;
	int ret, i;

	ret = 0;
	bitmap_fill(chip->enabled_irqs, PM_CHG_MAX_INTS);

	for (i = 0; i < ARRAY_SIZE(chg_irq_data); i++) {
		res = platform_get_resource_byname(pdev, IORESOURCE_IRQ,
				chg_irq_data[i].name);
		if (res == NULL) {
			pr_err("couldn't find %s\n", chg_irq_data[i].name);
			goto err_out;
		}
		chip->pmic_chg_irq[chg_irq_data[i].irq_id] = res->start;
		ret = request_irq(res->start, chg_irq_data[i].handler,
			chg_irq_data[i].flags,
			chg_irq_data[i].name, chip);
		if (ret < 0) {
			pr_err("couldn't request %d (%s) %d\n", res->start,
					chg_irq_data[i].name, ret);
			chip->pmic_chg_irq[chg_irq_data[i].irq_id] = 0;
			goto err_out;
		}
		pm8921_chg_disable_irq(chip, chg_irq_data[i].irq_id);
	}
	return 0;

err_out:
	free_irqs(chip);
	return -EINVAL;
}

#define TCXO_WARMUP_DELAY_MS	4
static void pm8921_chg_force_19p2mhz_clk(struct pm8921_chg_chip *chip)
{
	int err;
	u8 temp;

	msm_xo_mode_vote(chip->voter, MSM_XO_MODE_ON);
	if (chip->enable_tcxo_warmup_delay)
		msleep(TCXO_WARMUP_DELAY_MS);

	temp  = 0xD1;
	err = pm_chg_write(chip, CHG_TEST, temp);
	if (err) {
		pr_err("Error %d writing %d to addr %d\n", err, temp, CHG_TEST);
		return;
	}

	temp  = 0xD3;
	err = pm_chg_write(chip, CHG_TEST, temp);
	if (err) {
		pr_err("Error %d writing %d to addr %d\n", err, temp, CHG_TEST);
		return;
	}

	temp  = 0xD1;
	err = pm_chg_write(chip, CHG_TEST, temp);
	if (err) {
		pr_err("Error %d writing %d to addr %d\n", err, temp, CHG_TEST);
		return;
	}

	temp  = 0xD5;
	err = pm_chg_write(chip, CHG_TEST, temp);
	if (err) {
		pr_err("Error %d writing %d to addr %d\n", err, temp, CHG_TEST);
		return;
	}

	udelay(183);

	temp  = 0xD1;
	err = pm_chg_write(chip, CHG_TEST, temp);
	if (err) {
		pr_err("Error %d writing %d to addr %d\n", err, temp, CHG_TEST);
		return;
	}

	temp  = 0xD0;
	err = pm_chg_write(chip, CHG_TEST, temp);
	if (err) {
		pr_err("Error %d writing %d to addr %d\n", err, temp, CHG_TEST);
		return;
	}
	udelay(32);

	temp  = 0xD1;
	err = pm_chg_write(chip, CHG_TEST, temp);
	if (err) {
		pr_err("Error %d writing %d to addr %d\n", err, temp, CHG_TEST);
		return;
	}

	temp  = 0xD3;
	err = pm_chg_write(chip, CHG_TEST, temp);
	if (err) {
		pr_err("Error %d writing %d to addr %d\n", err, temp, CHG_TEST);
		return;
	}

	msm_xo_mode_vote(chip->voter, MSM_XO_MODE_OFF);
}

static void pm8921_chg_set_hw_clk_switching(struct pm8921_chg_chip *chip)
{
	int err;
	u8 temp;

	msm_xo_mode_vote(chip->voter, MSM_XO_MODE_ON);
	if (chip->enable_tcxo_warmup_delay)
		msleep(TCXO_WARMUP_DELAY_MS);

	temp  = 0xD1;
	err = pm_chg_write(chip, CHG_TEST, temp);
	if (err) {
		pr_err("Error %d writing %d to addr %d\n", err, temp, CHG_TEST);
		return;
	}

	temp  = 0xD0;
	err = pm_chg_write(chip, CHG_TEST, temp);
	if (err) {
		pr_err("Error %d writing %d to addr %d\n", err, temp, CHG_TEST);
		return;
	}
	msm_xo_mode_vote(chip->voter, MSM_XO_MODE_OFF);
}

#define VREF_BATT_THERM_FORCE_ON	BIT(7)
static void detect_battery_removal(struct pm8921_chg_chip *chip)
{
	u8 temp;

	pm8xxx_readb(chip->dev->parent, CHG_CNTRL, &temp);
	pr_debug("upon restart CHG_CNTRL = 0x%x\n",  temp);

	if (!(temp & VREF_BATT_THERM_FORCE_ON))
		/*
		 * batt therm force on bit is battery backed and is default 0
		 * The charger sets this bit at init time. If this bit is found
		 * 0 that means the battery was removed. Tell the bms about it
		 */
		pm8921_bms_invalidate_shutdown_soc();
}

#define VBATDET_LOW_IN_BLOCK 0x01
#define VBATDET_LOW_PERM_MARK BIT(4)
static int pm_chg_set_irq_perm_user(struct pm8921_chg_chip *chip,
					int block, int mark, int value)
{
	int rc;

	rc = pm_chg_write(chip, CHG_BLOCK_SELECT, block);
	if (rc) {
		pr_err("Failed to select block[%d] rc = %d\n", block, rc);
		return rc;
	}

	rc = pm_chg_masked_write(chip, IRQ_BIT_PERM_USR, mark, value);
	if (rc) {
		pr_err("Failed to set permission in IRQ_BIT_PERM_USR\n");
		return rc;
	}

	return rc;
}

#define ENUM_TIMER_STOP_BIT	BIT(1)
#define BOOT_DONE_BIT		BIT(6)
#define CHG_BATFET_ON_BIT	BIT(3)
#define CHG_VCP_EN		BIT(0)
#define CHG_BAT_TEMP_DIS_BIT	BIT(2)
#define SAFE_CURRENT_MA		1500
#define PM_SUB_REV		0x001
#define MIN_CHARGE_CURRENT_MA	350
#define DEFAULT_SAFETY_MINUTES	500
static int __devinit pm8921_chg_hw_init(struct pm8921_chg_chip *chip)
{
	u8 subrev;
	int rc, vdd_safe, fcc_uah, safety_time = DEFAULT_SAFETY_MINUTES;

	/* forcing 19p2mhz before accessing any charger registers */
	pm8921_chg_force_19p2mhz_clk(chip);

	rc = pm_chg_set_irq_perm_user(chip, VBATDET_LOW_IN_BLOCK,
		VBATDET_LOW_PERM_MARK, VBATDET_LOW_PERM_MARK);
	if (rc) {
		pr_err("Failed to set the permission rc=%d\n", rc);
		return rc;
	}

	detect_battery_removal(chip);

	rc = pm_chg_masked_write(chip, SYS_CONFIG_2,
					BOOT_DONE_BIT, BOOT_DONE_BIT);
	if (rc) {
		pr_err("Failed to set BOOT_DONE_BIT rc=%d\n", rc);
		return rc;
	}

	vdd_safe = chip->max_voltage_mv + VDD_MAX_INCREASE_MV;

	if (vdd_safe > PM8921_CHG_VDDSAFE_MAX)
		vdd_safe = PM8921_CHG_VDDSAFE_MAX;

	rc = pm_chg_vddsafe_set(chip, vdd_safe);

	if (rc) {
		pr_err("Failed to set safe voltage to %d rc=%d\n",
						chip->max_voltage_mv, rc);
		return rc;
	}
	rc = pm_chg_vbatdet_set(chip, PM8921_CHG_VBATDET_MAX);
	if (rc) {
		pr_err("Failed to set vbatdet comprator voltage to %d rc=%d\n",
			PM8921_CHG_VBATDET_MAX, rc);
		return rc;
	}

	rc = pm_chg_vddmax_set(chip, chip->max_voltage_mv);
	if (rc) {
		pr_err("Failed to set max voltage to %d rc=%d\n",
						chip->max_voltage_mv, rc);
		return rc;
	}

	if (chip->safe_current_ma == 0)
		chip->safe_current_ma = SAFE_CURRENT_MA;

	rc = pm_chg_ibatsafe_set(chip, chip->safe_current_ma);
	if (rc) {
		pr_err("Failed to set max voltage to %d rc=%d\n",
						SAFE_CURRENT_MA, rc);
		return rc;
	}

	rc = pm_chg_ibatmax_set(chip, chip->max_bat_chg_current);
	if (rc) {
		pr_err("Failed to set max current to 400 rc=%d\n", rc);
		return rc;
	}

	rc = pm_chg_iterm_set(chip, chip->term_current);
	if (rc) {
		pr_err("Failed to set term current to %d rc=%d\n",
						chip->term_current, rc);
		return rc;
	}

	/* Disable the ENUM TIMER */
	rc = pm_chg_masked_write(chip, PBL_ACCESS2, ENUM_TIMER_STOP_BIT,
			ENUM_TIMER_STOP_BIT);
	if (rc) {
		pr_err("Failed to set enum timer stop rc=%d\n", rc);
		return rc;
	}

	fcc_uah = pm8921_bms_get_fcc();
	if (fcc_uah > 0) {
		safety_time = div_s64((s64)fcc_uah * 60,
						1000 * MIN_CHARGE_CURRENT_MA);
		/* add 20 minutes of buffer time */
		safety_time += 20;

		/* make sure we do not exceed the maximum programmable time */
		if (safety_time > PM8921_CHG_TCHG_MAX)
			safety_time = PM8921_CHG_TCHG_MAX;
	}

	repeat_count = chip->repeat_safety_time;

	if (chip->safety_time)
		safety_time = chip->safety_time;

	rc = pm_chg_tchg_max_set(chip, safety_time);
	if (rc) {
		pr_err("Failed to set max time to %d minutes rc=%d\n",
						safety_time, rc);
		return rc;
	}

	if (chip->ttrkl_time != 0) {
		rc = pm_chg_ttrkl_max_set(chip, chip->ttrkl_time);
		if (rc) {
			pr_err("Failed to set trkl time to %d minutes rc=%d\n",
							chip->ttrkl_time, rc);
			return rc;
		}
	}

	if (chip->vin_min != 0) {
		rc = pm_chg_vinmin_set(chip, chip->vin_min);
		if (rc) {
			pr_err("Failed to set vin min to %d mV rc=%d\n",
							chip->vin_min, rc);
			return rc;
		}
	} else {
		chip->vin_min = pm_chg_vinmin_get(chip);
	}

	rc = pm_chg_disable_wd(chip);
	if (rc) {
		pr_err("Failed to disable wd rc=%d\n", rc);
		return rc;
	}

	rc = pm_chg_masked_write(chip, CHG_CNTRL_2,
				CHG_BAT_TEMP_DIS_BIT, 0);
	if (rc) {
		pr_err("Failed to enable temp control chg rc=%d\n", rc);
		return rc;
	}
	/* switch to a 3.2Mhz for the buck */
	if (pm8xxx_get_revision(chip->dev->parent) >= PM8XXX_REVISION_8038_1p0)
		rc = pm_chg_write(chip,
			CHG_BUCK_CLOCK_CTRL_8038, 0x15);
	else
		rc = pm_chg_write(chip,
			CHG_BUCK_CLOCK_CTRL, 0x15);

	if (rc) {
		pr_err("Failed to switch buck clk rc=%d\n", rc);
		return rc;
	}

	if (chip->trkl_voltage != 0) {
		rc = pm_chg_vtrkl_low_set(chip, chip->trkl_voltage);
		if (rc) {
			pr_err("Failed to set trkl voltage to %dmv  rc=%d\n",
							chip->trkl_voltage, rc);
			return rc;
		}
	}

	if (chip->weak_voltage != 0) {
		rc = pm_chg_vweak_set(chip, chip->weak_voltage);
		if (rc) {
			pr_err("Failed to set weak voltage to %dmv  rc=%d\n",
							chip->weak_voltage, rc);
			return rc;
		}
	}

	if (chip->trkl_current != 0) {
		rc = pm_chg_itrkl_set(chip, chip->trkl_current);
		if (rc) {
			pr_err("Failed to set trkl current to %dmA  rc=%d\n",
							chip->trkl_voltage, rc);
			return rc;
		}
	}

	if (chip->weak_current != 0) {
		rc = pm_chg_iweak_set(chip, chip->weak_current);
		if (rc) {
			pr_err("Failed to set weak current to %dmA  rc=%d\n",
							chip->weak_current, rc);
			return rc;
		}
	}

	rc = pm_chg_batt_cold_temp_config(chip, chip->cold_thr);
	if (rc) {
		pr_err("Failed to set cold config %d  rc=%d\n",
						chip->cold_thr, rc);
	}

	rc = pm_chg_batt_hot_temp_config(chip, chip->hot_thr);
	if (rc) {
		pr_err("Failed to set hot config %d  rc=%d\n",
						chip->hot_thr, rc);
	}

	rc = pm_chg_led_src_config(chip, chip->led_src_config);
	if (rc) {
		pr_err("Failed to set charger LED src config %d  rc=%d\n",
						chip->led_src_config, rc);
	}

	/* Workarounds for die 3.0 */
	if (pm8xxx_get_revision(chip->dev->parent) == PM8XXX_REVISION_8921_3p0
	&& pm8xxx_get_version(chip->dev->parent) == PM8XXX_VERSION_8921) {
		rc = pm8xxx_readb(chip->dev->parent, PM_SUB_REV, &subrev);
		if (rc) {
			pr_err("read failed: addr=%03X, rc=%d\n",
				PM_SUB_REV, rc);
			return rc;
		}
		/* Check if die 3.0.1 is present */
		if (subrev & 0x1)
			pm_chg_write(chip, CHG_BUCK_CTRL_TEST3, 0xA4);
		else
			pm_chg_write(chip, CHG_BUCK_CTRL_TEST3, 0xAC);
	}

	if (pm8xxx_get_version(chip->dev->parent) == PM8XXX_VERSION_8917) {
		/* Set PM8917 USB_OVP debounce time to 15 ms */
		rc = pm_chg_masked_write(chip, USB_OVP_CONTROL,
			OVP_DEBOUNCE_TIME, 0x6);
		if (rc) {
			pr_err("Failed to set USB OVP db rc=%d\n", rc);
			return rc;
		}

		/* Enable isub_fine resolution AICL for PM8917 */
		chip->iusb_fine_res = true;
		if (chip->uvd_voltage_mv) {
			rc = pm_chg_uvd_threshold_set(chip,
					chip->uvd_voltage_mv);
			if (rc) {
				pr_err("Failed to set UVD threshold %drc=%d\n",
						chip->uvd_voltage_mv, rc);
				return rc;
			}
		}
	}

	pm_chg_write(chip, CHG_BUCK_CTRL_TEST3, 0xD9);

	/* Disable EOC FSM processing */
	pm_chg_write(chip, CHG_BUCK_CTRL_TEST3, 0x91);

	rc = pm_chg_masked_write(chip, CHG_CNTRL, VREF_BATT_THERM_FORCE_ON,
						VREF_BATT_THERM_FORCE_ON);
	if (rc)
		pr_err("Failed to Force Vref therm rc=%d\n", rc);

	rc = pm_chg_charge_dis(chip, charging_disabled);
	if (rc) {
		pr_err("Failed to disable CHG_CHARGE_DIS bit rc=%d\n", rc);
		return rc;
	}

	rc = pm_chg_auto_enable(chip, !charging_disabled);
	if (rc) {
		pr_err("Failed to enable charging rc=%d\n", rc);
		return rc;
	}

	return 0;
}

static int get_rt_status(void *data, u64 * val)
{
	int i = (int)data;
	int ret;

	/* global irq number is passed in via data */
	ret = pm_chg_get_rt_status(the_chip, i);
	*val = ret;
	return 0;
}
DEFINE_SIMPLE_ATTRIBUTE(rt_fops, get_rt_status, NULL, "%llu\n");

static int get_fsm_status(void *data, u64 * val)
{
	u8 temp;

	temp = pm_chg_get_fsm_state(the_chip);
	*val = temp;
	return 0;
}
DEFINE_SIMPLE_ATTRIBUTE(fsm_fops, get_fsm_status, NULL, "%llu\n");

static int get_reg_loop(void *data, u64 * val)
{
	u8 temp;

	if (!the_chip) {
		pr_err("%s called before init\n", __func__);
		return -EINVAL;
	}
	temp = pm_chg_get_regulation_loop(the_chip);
	*val = temp;
	return 0;
}
DEFINE_SIMPLE_ATTRIBUTE(reg_loop_fops, get_reg_loop, NULL, "0x%02llx\n");

static int get_reg(void *data, u64 * val)
{
	int addr = (int)data;
	int ret;
	u8 temp;

	ret = pm8xxx_readb(the_chip->dev->parent, addr, &temp);
	if (ret) {
		pr_err("pm8xxx_readb to %x value =%d errored = %d\n",
			addr, temp, ret);
		return -EAGAIN;
	}
	*val = temp;
	return 0;
}

static int set_reg(void *data, u64 val)
{
	int addr = (int)data;
	int ret;
	u8 temp;

	temp = (u8) val;
	ret = pm_chg_write(the_chip, addr, temp);
	if (ret) {
		pr_err("pm_chg_write to %x value =%d errored = %d\n",
			addr, temp, ret);
		return -EAGAIN;
	}
	return 0;
}
DEFINE_SIMPLE_ATTRIBUTE(reg_fops, get_reg, set_reg, "0x%02llx\n");

static int reg_loop;
#define MAX_REG_LOOP_CHAR	10
static int get_reg_loop_param(char *buf, struct kernel_param *kp)
{
	u8 temp;

	if (!the_chip) {
		pr_err("called before init\n");
		return -EINVAL;
	}
	temp = pm_chg_get_regulation_loop(the_chip);
	return snprintf(buf, MAX_REG_LOOP_CHAR, "%d", temp);
}
module_param_call(reg_loop, NULL, get_reg_loop_param,
					&reg_loop, 0644);

static int max_chg_ma;
#define MAX_MA_CHAR	10
static int get_max_chg_ma_param(char *buf, struct kernel_param *kp)
{
	if (!the_chip) {
		pr_err("called before init\n");
		return -EINVAL;
	}
	return snprintf(buf, MAX_MA_CHAR, "%d", the_chip->max_bat_chg_current);
}
module_param_call(max_chg_ma, NULL, get_max_chg_ma_param,
					&max_chg_ma, 0644);
static int ibatmax_ma;
static int set_ibat_max(const char *val, struct kernel_param *kp)
{
	int rc;

	if (!the_chip) {
		pr_err("called before init\n");
		return -EINVAL;
	}

	rc = param_set_int(val, kp);
	if (rc) {
		pr_err("error setting value %d\n", rc);
		return rc;
	}

	if (abs(ibatmax_ma - the_chip->max_bat_chg_current)
				<= the_chip->ibatmax_max_adj_ma) {
		rc = pm_chg_ibatmax_set(the_chip, ibatmax_ma);
		if (rc) {
			pr_err("Failed to set ibatmax rc = %d\n", rc);
			return rc;
		}
	}

	return 0;
}
static int get_ibat_max(char *buf, struct kernel_param *kp)
{
	int ibat_ma;
	int rc;

	if (!the_chip) {
		pr_err("called before init\n");
		return -EINVAL;
	}

	rc = pm_chg_ibatmax_get(the_chip, &ibat_ma);
	if (rc) {
		pr_err("ibatmax_get error = %d\n", rc);
		return rc;
	}

	return snprintf(buf, MAX_MA_CHAR, "%d", ibat_ma);
}
module_param_call(ibatmax_ma, set_ibat_max, get_ibat_max,
					&ibatmax_ma, 0644);
enum {
	BAT_WARM_ZONE,
	BAT_COOL_ZONE,
};
static int get_warm_cool(void *data, u64 * val)
{
	if (!the_chip) {
		pr_err("%s called before init\n", __func__);
		return -EINVAL;
	}
	if ((int)data == BAT_WARM_ZONE)
		*val = the_chip->is_bat_warm;
	if ((int)data == BAT_COOL_ZONE)
		*val = the_chip->is_bat_cool;
	return 0;
}
DEFINE_SIMPLE_ATTRIBUTE(warm_cool_fops, get_warm_cool, NULL, "0x%lld\n");

static void create_debugfs_entries(struct pm8921_chg_chip *chip)
{
	int i;

	chip->dent = debugfs_create_dir("pm8921_chg", NULL);

	if (IS_ERR(chip->dent)) {
		pr_err("pmic charger couldnt create debugfs dir\n");
		return;
	}

	debugfs_create_file("CHG_CNTRL", 0644, chip->dent,
			    (void *)CHG_CNTRL, &reg_fops);
	debugfs_create_file("CHG_CNTRL_2", 0644, chip->dent,
			    (void *)CHG_CNTRL_2, &reg_fops);
	debugfs_create_file("CHG_CNTRL_3", 0644, chip->dent,
			    (void *)CHG_CNTRL_3, &reg_fops);
	debugfs_create_file("PBL_ACCESS1", 0644, chip->dent,
			    (void *)PBL_ACCESS1, &reg_fops);
	debugfs_create_file("PBL_ACCESS2", 0644, chip->dent,
			    (void *)PBL_ACCESS2, &reg_fops);
	debugfs_create_file("SYS_CONFIG_1", 0644, chip->dent,
			    (void *)SYS_CONFIG_1, &reg_fops);
	debugfs_create_file("SYS_CONFIG_2", 0644, chip->dent,
			    (void *)SYS_CONFIG_2, &reg_fops);
	debugfs_create_file("CHG_VDD_MAX", 0644, chip->dent,
			    (void *)CHG_VDD_MAX, &reg_fops);
	debugfs_create_file("CHG_VDD_SAFE", 0644, chip->dent,
			    (void *)CHG_VDD_SAFE, &reg_fops);
	debugfs_create_file("CHG_VBAT_DET", 0644, chip->dent,
			    (void *)CHG_VBAT_DET, &reg_fops);
	debugfs_create_file("CHG_IBAT_MAX", 0644, chip->dent,
			    (void *)CHG_IBAT_MAX, &reg_fops);
	debugfs_create_file("CHG_IBAT_SAFE", 0644, chip->dent,
			    (void *)CHG_IBAT_SAFE, &reg_fops);
	debugfs_create_file("CHG_VIN_MIN", 0644, chip->dent,
			    (void *)CHG_VIN_MIN, &reg_fops);
	debugfs_create_file("CHG_VTRICKLE", 0644, chip->dent,
			    (void *)CHG_VTRICKLE, &reg_fops);
	debugfs_create_file("CHG_ITRICKLE", 0644, chip->dent,
			    (void *)CHG_ITRICKLE, &reg_fops);
	debugfs_create_file("CHG_ITERM", 0644, chip->dent,
			    (void *)CHG_ITERM, &reg_fops);
	debugfs_create_file("CHG_TCHG_MAX", 0644, chip->dent,
			    (void *)CHG_TCHG_MAX, &reg_fops);
	debugfs_create_file("CHG_TWDOG", 0644, chip->dent,
			    (void *)CHG_TWDOG, &reg_fops);
	debugfs_create_file("CHG_TEMP_THRESH", 0644, chip->dent,
			    (void *)CHG_TEMP_THRESH, &reg_fops);
	debugfs_create_file("CHG_COMP_OVR", 0644, chip->dent,
			    (void *)CHG_COMP_OVR, &reg_fops);
	debugfs_create_file("CHG_BUCK_CTRL_TEST1", 0644, chip->dent,
			    (void *)CHG_BUCK_CTRL_TEST1, &reg_fops);
	debugfs_create_file("CHG_BUCK_CTRL_TEST2", 0644, chip->dent,
			    (void *)CHG_BUCK_CTRL_TEST2, &reg_fops);
	debugfs_create_file("CHG_BUCK_CTRL_TEST3", 0644, chip->dent,
			    (void *)CHG_BUCK_CTRL_TEST3, &reg_fops);
	debugfs_create_file("CHG_TEST", 0644, chip->dent,
			    (void *)CHG_TEST, &reg_fops);

	debugfs_create_file("FSM_STATE", 0644, chip->dent, NULL,
			    &fsm_fops);

	debugfs_create_file("REGULATION_LOOP_CONTROL", 0644, chip->dent, NULL,
			    &reg_loop_fops);

	debugfs_create_file("BAT_WARM_ZONE", 0644, chip->dent,
				(void *)BAT_WARM_ZONE, &warm_cool_fops);
	debugfs_create_file("BAT_COOL_ZONE", 0644, chip->dent,
				(void *)BAT_COOL_ZONE, &warm_cool_fops);

	for (i = 0; i < ARRAY_SIZE(chg_irq_data); i++) {
		if (chip->pmic_chg_irq[chg_irq_data[i].irq_id])
			debugfs_create_file(chg_irq_data[i].name, 0444,
				chip->dent,
				(void *)chg_irq_data[i].irq_id,
				&rt_fops);
	}
}

static ssize_t pm8921_chg_min_voltage_mv_show(struct device *dev,
					struct device_attribute *attr,
					char *buf)
{
	struct pm8921_chg_chip *chip = dev_get_drvdata(dev);

	return scnprintf(buf, PAGE_SIZE, "%d\n", chip->min_voltage_mv);
}

static ssize_t pm8921_chg_min_voltage_mv_store(struct device *dev,
					struct device_attribute *attr,
					const char *buf, size_t count)
{
	struct pm8921_chg_chip *chip = dev_get_drvdata(dev);
	unsigned long arg;

	if (!kstrtoul(buf, 10, &arg))
		chip->min_voltage_mv = arg;
	else
		return -EINVAL;

	return strnlen(buf, PAGE_SIZE);
}

static ssize_t pm8921_chg_read_fsm_state(struct device *dev,
					struct device_attribute *attr,
					char *buf)
{
	struct pm8921_chg_chip *chip = dev_get_drvdata(dev);

	return scnprintf(buf, PAGE_SIZE, "%d\n", chip->read_fsm_state_param);
}

static ssize_t pm8921_chg_read_chg_cntrl(struct device *dev,
					struct device_attribute *attr,
					char *buf)
{
	struct pm8921_chg_chip *chip = dev_get_drvdata(dev);
	int rc;
	u8 temp;

	rc = pm8xxx_readb(chip->dev->parent, CHG_CNTRL, &temp);
	if (rc) {
		dev_err(dev, "pm8xxx_readb failed: CHG_CNTRL, rc=%d\n", rc);
		return rc;
	}

	return scnprintf(buf, PAGE_SIZE, "%d\n", temp);
}

static ssize_t pm8921_chg_read_chg_cntrl3(struct device *dev,
					struct device_attribute *attr,
					char *buf)
{
	struct pm8921_chg_chip *chip = dev_get_drvdata(dev);
	int rc;
	u8 temp;

	rc = pm8xxx_readb(chip->dev->parent, CHG_CNTRL_3, &temp);
	if (rc) {
		dev_err(dev, "pm8xxx_readb failed: CHG_CNTRL_3, rc=%d\n", rc);
		return rc;
	}

	return scnprintf(buf, PAGE_SIZE, "%d\n", temp);
}

static ssize_t pm8921_chg_read_bat_fet(struct device *dev,
					struct device_attribute *attr,
					char *buf)
{
	struct pm8921_chg_chip *chip = dev_get_drvdata(dev);
	return scnprintf(buf, PAGE_SIZE, "%d\n",
		pm_chg_get_rt_status(chip, BATFET_IRQ));
}

static ssize_t pm8921_chg_read_vdd_max(struct device *dev,
					struct device_attribute *attr,
					char *buf)
{
	struct pm8921_chg_chip *chip = dev_get_drvdata(dev);
	int rc, voltage_mv;

	rc = pm_chg_vddmax_get(chip, &voltage_mv);
	if (rc) {
		dev_err(dev, "couldn't read vddmax rc = %d\n", rc);
		return rc;
	}
	return scnprintf(buf, PAGE_SIZE, "%d\n", voltage_mv);
}

static ssize_t pm8921_chg_read_ibat_max(struct device *dev,
					struct device_attribute *attr,
					char *buf)
{
	struct pm8921_chg_chip *chip = dev_get_drvdata(dev);
	u8 temp;
	int rc, current_ma;

	rc = pm8xxx_readb(chip->dev->parent, CHG_IBAT_MAX, &temp);
	if (rc) {
		dev_err(dev, "rc = %d while reading ibat max\n", rc);
		return rc;
	}
	temp &= PM8921_CHG_I_MASK;
	current_ma = PM8921_CHG_I_MIN_MA + (int)temp * PM8921_CHG_I_STEP_MA;
	return scnprintf(buf, PAGE_SIZE, "%d\n", current_ma);
}

static ssize_t pm8921_chg_read_iusb_max(struct device *dev,
					struct device_attribute *attr,
					char *buf)
{
	struct pm8921_chg_chip *chip = dev_get_drvdata(dev);
	int rc, current_ma;

	rc = pm_chg_iusbmax_get(chip, &current_ma);
	if (rc) {
		dev_err(dev, "couldn't read iusbmax rc = %d\n", rc);
		return rc;
	}
	return scnprintf(buf, PAGE_SIZE, "%d\n", current_ma);
}

static ssize_t pm8921_chg_read_charging_disabled(struct device *dev,
					struct device_attribute *attr,
					char *buf)
{
	return scnprintf(buf, PAGE_SIZE, "0x%x\n", charging_disabled);
}

static ssize_t pm8921_chg_read_soc_true(struct device *dev,
					struct device_attribute *attr,
					char *buf)
{
	struct pm8921_chg_chip *chip = dev_get_drvdata(dev);
	return scnprintf(buf, PAGE_SIZE, "%d\n", chip->soc[SOC_TRUE]);
}

static struct device_attribute pm8921_chg_attrs[] = {
	__ATTR(min_voltage_mv, S_IRWXU|S_IRUGO, pm8921_chg_min_voltage_mv_show,
			pm8921_chg_min_voltage_mv_store),
	__ATTR(read_fsm_state, S_IRUGO, pm8921_chg_read_fsm_state, NULL),
	__ATTR(read_chg_cntrl, S_IRUGO, pm8921_chg_read_chg_cntrl, NULL),
	__ATTR(read_chg_cntrl3, S_IRUGO, pm8921_chg_read_chg_cntrl3, NULL),
	__ATTR(read_bat_fet, S_IRUGO, pm8921_chg_read_bat_fet, NULL),
	__ATTR(read_vdd_max, S_IRUGO, pm8921_chg_read_vdd_max, NULL),
	__ATTR(read_ibat_max, S_IRUGO, pm8921_chg_read_ibat_max, NULL),
	__ATTR(read_iusb_max, S_IRUGO, pm8921_chg_read_iusb_max, NULL),
	__ATTR(read_charging_disabled, S_IRUGO,
			pm8921_chg_read_charging_disabled, NULL),
	__ATTR(read_soc_true, S_IRUGO, pm8921_chg_read_soc_true, NULL),
};

static int create_sysfs_entries(struct pm8921_chg_chip *chip)
{
	int i, rc;

	for (i = 0; i < ARRAY_SIZE(pm8921_chg_attrs); i++) {
		rc = device_create_file(chip->dev, &pm8921_chg_attrs[i]);
		if (rc < 0)
			goto revert;
	}

	return 0;

revert:
	for (; i >= 0; i--)
		device_remove_file(chip->dev, &pm8921_chg_attrs[i]);

	return rc;
}

static void remove_sysfs_entries(struct pm8921_chg_chip *chip)
{
	int i;

	for (i = 0; i < ARRAY_SIZE(pm8921_chg_attrs); i++)
		device_remove_file(chip->dev, &pm8921_chg_attrs[i]);
}

static int pm8921_charger_suspend_noirq(struct device *dev)
{
	int rc;
	struct pm8921_chg_chip *chip = dev_get_drvdata(dev);

	rc = pm_chg_masked_write(chip, CHG_CNTRL, VREF_BATT_THERM_FORCE_ON, 0);
	if (rc)
		pr_err("Failed to Force Vref therm off rc=%d\n", rc);

	rc = pm8921_chg_set_lpm(chip, 1);
	if (rc)
		pr_err("Failed to set lpm rc=%d\n", rc);

	pm8921_chg_set_hw_clk_switching(chip);

	return 0;
}

static int pm8921_charger_resume_noirq(struct device *dev)
{
	int rc;
	struct pm8921_chg_chip *chip = dev_get_drvdata(dev);

	rc = pm8921_chg_set_lpm(chip, 0);
	if (rc)
		pr_err("Failed to set lpm rc=%d\n", rc);

	pm8921_chg_force_19p2mhz_clk(chip);

	rc = pm_chg_masked_write(chip, CHG_CNTRL, VREF_BATT_THERM_FORCE_ON,
						VREF_BATT_THERM_FORCE_ON);
	if (rc)
		pr_err("Failed to Force Vref therm on rc=%d\n", rc);
	return 0;
}

static int pm8921_charger_resume(struct device *dev)
{
	struct pm8921_chg_chip *chip = dev_get_drvdata(dev);

	if (pm8921_chg_is_enabled(chip, LOOP_CHANGE_IRQ)) {
		disable_irq_wake(chip->pmic_chg_irq[LOOP_CHANGE_IRQ]);
		pm8921_chg_disable_irq(chip, LOOP_CHANGE_IRQ);
	}

	if (chip->btc_override && (is_dc_chg_plugged_in(the_chip) ||
					is_usb_chg_plugged_in(the_chip)))
		schedule_delayed_work(&chip->btc_override_work, 0);

	schedule_delayed_work(&chip->update_heartbeat_work, 0);

	return 0;
}

static int pm8921_charger_suspend(struct device *dev)
{
	struct pm8921_chg_chip *chip = dev_get_drvdata(dev);

<<<<<<< HEAD
	if (flush_delayed_work_sync(&chip->vin_collapse_check_work) ||
		flush_delayed_work_sync(&chip->chg_plug_debounce.work)) {
		/* Events are guaranteed to be sent with flush but since
		 * user-land is already in suspend we have to return an error
		 * code here to stop the suspend chain which will resume the
		 * the device and eventually the user-land. At that time
		 * user-land will receive the event.
		 */
		pr_info("Charger connection changed but event not yet sent\n");
		return -EAGAIN;
	}

=======
>>>>>>> 991de6bc
	cancel_delayed_work_sync(&chip->update_heartbeat_work);

	if (chip->btc_override)
		cancel_delayed_work_sync(&chip->btc_override_work);

	if (is_usb_chg_plugged_in(chip)) {
		pm8921_chg_enable_irq(chip, LOOP_CHANGE_IRQ);
		enable_irq_wake(chip->pmic_chg_irq[LOOP_CHANGE_IRQ]);
	}

	return 0;
}
static int __devinit pm8921_charger_probe(struct platform_device *pdev)
{
	int rc = 0;
	struct pm8921_chg_chip *chip;
	const struct pm8921_charger_platform_data *pdata
				= pdev->dev.platform_data;

	if (!pdata) {
		pr_err("missing platform data\n");
		return -EINVAL;
	}

	chip = kzalloc(sizeof(struct pm8921_chg_chip),
					GFP_KERNEL);
	if (!chip) {
		pr_err("Cannot allocate pm_chg_chip\n");
		return -ENOMEM;
	}

	chip->dev = &pdev->dev;
	chip->ttrkl_time = pdata->ttrkl_time;
	chip->update_time = pdata->update_time;
	chip->max_voltage_mv = pdata->max_voltage;
	chip->alarm_low_mv = pdata->alarm_low_mv;
	chip->alarm_high_mv = pdata->alarm_high_mv;
	chip->min_voltage_mv = pdata->min_voltage;
	chip->safe_current_ma = pdata->safe_current_ma;
	chip->uvd_voltage_mv = pdata->uvd_thresh_voltage;
	chip->resume_voltage_delta = pdata->resume_voltage_delta;
	chip->resume_charge_percent = pdata->resume_charge_percent;
	chip->term_current = pdata->term_current;
	chip->vbat_channel = pdata->charger_cdata.vbat_channel;
	chip->batt_temp_channel = pdata->charger_cdata.batt_temp_channel;
	chip->batt_id_channel = pdata->charger_cdata.batt_id_channel;
	chip->batt_id_min = pdata->batt_id_min;
	chip->batt_id_max = pdata->batt_id_max;
	chip->ibat_calib_enable = pdata->ibat_calib_enable;
	if (pdata->cool_temp != INT_MIN)
		chip->cool_temp_dc = pdata->cool_temp * 10;
	else
		chip->cool_temp_dc = INT_MIN;

	if (pdata->warm_temp != INT_MIN)
		chip->warm_temp_dc = pdata->warm_temp * 10;
	else
		chip->warm_temp_dc = INT_MIN;

	if (pdata->hysteresis_temp)
		chip->hysteresis_temp_dc = pdata->hysteresis_temp * 10;
	else
		chip->hysteresis_temp_dc = TEMP_HYSTERISIS_DECIDEGC;

	chip->temp_check_period = pdata->temp_check_period;
	chip->max_bat_chg_current = pdata->max_bat_chg_current;
	/* Assign to corresponding module parameter */
	usb_max_current = pdata->usb_max_current;
	chip->cool_bat_chg_current = pdata->cool_bat_chg_current;
	chip->warm_bat_chg_current = pdata->warm_bat_chg_current;
	chip->cool_bat_voltage = pdata->cool_bat_voltage;
	chip->warm_bat_voltage = pdata->warm_bat_voltage;
	chip->trkl_voltage = pdata->trkl_voltage;
	chip->weak_voltage = pdata->weak_voltage;
	chip->trkl_current = pdata->trkl_current;
	chip->weak_current = pdata->weak_current;
	chip->vin_min = pdata->vin_min;
	chip->thermal_mitigation = pdata->thermal_mitigation;
	chip->thermal_levels = pdata->thermal_levels;
	chip->disable_chg_rmvl_wrkarnd = pdata->disable_chg_rmvl_wrkarnd;
	chip->enable_tcxo_warmup_delay = pdata->enable_tcxo_warmup_delay;

	chip->cold_thr = pdata->cold_thr;
	chip->hot_thr = pdata->hot_thr;
	chip->rconn_mohm = pdata->rconn_mohm;
	chip->led_src_config = pdata->led_src_config;
	chip->has_dc_supply = pdata->has_dc_supply;
	chip->battery_less_hardware = pdata->battery_less_hardware;
	chip->btc_override = pdata->btc_override;
	if (chip->btc_override) {
		chip->btc_delay_ms = pdata->btc_delay_ms;
		chip->btc_override_cold_decidegc
			= pdata->btc_override_cold_degc * 10;
		chip->btc_override_hot_decidegc
			= pdata->btc_override_hot_degc * 10;
		chip->btc_panic_if_cant_stop_chg
			= pdata->btc_panic_if_cant_stop_chg;
	}

	if (chip->battery_less_hardware)
		charging_disabled = BIT(DIS_BIT_BATT_LESS_HW);

	chip->safety_time = pdata->safety_time;
	chip->repeat_safety_time = pdata->repeat_safety_time;

	chip->ibatmax_max_adj_ma = find_ibat_max_adj_ma(
					chip->max_bat_chg_current);

<<<<<<< HEAD
	spin_lock_init(&chip->chg_disable_lock);
	spin_lock_init(&chip->chg_plug_debounce.lock);

=======
	chip->voter = msm_xo_get(MSM_XO_TCXO_D0, "pm8921_charger");
>>>>>>> 991de6bc
	rc = pm8921_chg_hw_init(chip);
	if (rc) {
		pr_err("couldn't init hardware rc=%d\n", rc);
		goto free_chip;
	}

	chip->soc[SOC_SMOOTH] = -EINVAL;
	(void)update_soc(chip);

	if (chip->btc_override)
		pm8921_chg_btc_override_init(chip);

	chip->stop_chg_upon_expiry = pdata->stop_chg_upon_expiry;
	chip->usb_type = POWER_SUPPLY_TYPE_UNKNOWN;
	chip->soc_scale.active = (bool)pdata->soc_scaling;

	chip->usb_psy.name = "usb";
	chip->usb_psy.type = POWER_SUPPLY_TYPE_USB;
	chip->usb_psy.supplied_to = pm_power_supplied_to;
	chip->usb_psy.num_supplicants = ARRAY_SIZE(pm_power_supplied_to);
	chip->usb_psy.properties = pm_power_props_usb;
	chip->usb_psy.num_properties = ARRAY_SIZE(pm_power_props_usb);
	chip->usb_psy.get_property = pm_power_get_property_usb;
	chip->usb_psy.set_property = pm_power_set_property_usb;
	chip->usb_psy.property_is_writeable = usb_property_is_writeable;

	chip->dc_psy.name = "pm8921-dc";
	chip->dc_psy.type = POWER_SUPPLY_TYPE_MAINS;
	chip->dc_psy.supplied_to = pm_power_supplied_to;
	chip->dc_psy.num_supplicants = ARRAY_SIZE(pm_power_supplied_to);
	chip->dc_psy.properties = pm_power_props_mains;
	chip->dc_psy.num_properties = ARRAY_SIZE(pm_power_props_mains);
	chip->dc_psy.get_property = pm_power_get_property_mains;

	chip->batt_psy.name = "battery";
	chip->batt_psy.type = POWER_SUPPLY_TYPE_BATTERY;
	chip->batt_psy.properties = msm_batt_power_props;
	chip->batt_psy.num_properties = ARRAY_SIZE(msm_batt_power_props);
	chip->batt_psy.get_property = pm_batt_power_get_property;
	chip->batt_psy.external_power_changed = pm_batt_external_power_changed;
	rc = power_supply_register(chip->dev, &chip->usb_psy);
	if (rc < 0) {
		pr_err("power_supply_register usb failed rc = %d\n", rc);
		goto free_chip;
	}

	rc = power_supply_register(chip->dev, &chip->dc_psy);
	if (rc < 0) {
		pr_err("power_supply_register usb failed rc = %d\n", rc);
		goto unregister_usb;
	}

	rc = power_supply_register(chip->dev, &chip->batt_psy);
	if (rc < 0) {
		pr_err("power_supply_register batt failed rc = %d\n", rc);
		goto unregister_dc;
	}

	chip->swdev.name = "dock";
	rc = switch_dev_register(&chip->swdev);
	if (rc < 0) {
		pr_err("switch_dev_register failed rc = %d\n", rc);
		goto unregister_batt;
	}

	platform_set_drvdata(pdev, chip);
	the_chip = chip;

	wake_lock_init(&chip->eoc_wake_lock, WAKE_LOCK_SUSPEND, "pm8921_eoc");
	wake_lock_init(&chip->unplug_wake_lock,
			WAKE_LOCK_SUSPEND, "pm8921_unplug");
	wake_lock_init(&chip->dock_wake_lock, WAKE_LOCK_SUSPEND, "pm8921_dock");
	INIT_DELAYED_WORK(&chip->eoc_work, eoc_worker);
	INIT_DELAYED_WORK(&chip->vin_collapse_check_work,
						vin_collapse_check_worker);
	INIT_DELAYED_WORK(&chip->unplug_check_work, unplug_check_worker);

	INIT_WORK(&chip->bms_notify.work, bms_notify);
	INIT_WORK(&chip->battery_id_valid_work, battery_id_valid);

	INIT_DELAYED_WORK(&chip->update_heartbeat_work, update_heartbeat);
	INIT_DELAYED_WORK(&chip->btc_override_work, btc_override_worker);
	INIT_DELAYED_WORK(&chip->chg_plug_debounce.work,
				chg_plug_debounce_worker);

	rc = request_irqs(chip, pdev);
	if (rc) {
		pr_err("couldn't register interrupts rc=%d\n", rc);
		goto unregister_swdev;
	}

	enable_irq_wake(chip->pmic_chg_irq[USBIN_VALID_IRQ]);
	enable_irq_wake(chip->pmic_chg_irq[DCIN_VALID_IRQ]);
	enable_irq_wake(chip->pmic_chg_irq[VBATDET_LOW_IRQ]);
	enable_irq_wake(chip->pmic_chg_irq[FASTCHG_IRQ]);

	create_debugfs_entries(chip);
	rc = create_sysfs_entries(chip);
	if (rc < 0)
		dev_err(chip->dev, "sysfs create failed rc=%d\n", rc);

	/* register input device */
	chip->chg_unplug_key = input_allocate_device();
	if (!chip->chg_unplug_key) {
		pr_err("can't allocate unplug virtual button\n");
		rc = -ENOMEM;
		goto free_irq;
	}

	input_set_capability(chip->chg_unplug_key, EV_KEY, KEY_F24);

	chip->chg_unplug_key->name = "pm8921_chg_unplug_key";
	chip->chg_unplug_key->dev.parent = &pdev->dev;

	rc = input_register_device(chip->chg_unplug_key);
	if (rc) {
		pr_err("can't register power key: %d\n", rc);
		goto free_input_dev;
	}

	/* determine what state the charger is in */
	determine_initial_state(chip);

	if (chip->update_time)
		schedule_delayed_work(&chip->update_heartbeat_work,
				      round_jiffies_relative(msecs_to_jiffies
							(chip->update_time)));
	return 0;

free_input_dev:
	input_free_device(chip->chg_unplug_key);
free_irq:
	free_irqs(chip);
unregister_swdev:
	switch_dev_unregister(&chip->swdev);
unregister_batt:
	wake_lock_destroy(&chip->eoc_wake_lock);
	power_supply_unregister(&chip->batt_psy);
unregister_dc:
	power_supply_unregister(&chip->dc_psy);
unregister_usb:
	power_supply_unregister(&chip->usb_psy);
free_chip:
	kfree(chip);
	return rc;
}

static int __devexit pm8921_charger_remove(struct platform_device *pdev)
{
	struct pm8921_chg_chip *chip = platform_get_drvdata(pdev);

	remove_sysfs_entries(chip);
	input_unregister_device(chip->chg_unplug_key);
	free_irqs(chip);
	switch_dev_unregister(&chip->swdev);
	wake_lock_destroy(&chip->dock_wake_lock);
	platform_set_drvdata(pdev, NULL);
	the_chip = NULL;
	kfree(chip);
	return 0;
}
static const struct dev_pm_ops pm8921_pm_ops = {
	.suspend	= pm8921_charger_suspend,
	.suspend_noirq  = pm8921_charger_suspend_noirq,
	.resume_noirq   = pm8921_charger_resume_noirq,
	.resume		= pm8921_charger_resume,
};
static struct platform_driver pm8921_charger_driver = {
	.probe		= pm8921_charger_probe,
	.remove		= __devexit_p(pm8921_charger_remove),
	.driver		= {
			.name	= PM8921_CHARGER_DEV_NAME,
			.owner	= THIS_MODULE,
			.pm	= &pm8921_pm_ops,
	},
};

static int __init pm8921_charger_init(void)
{
	return platform_driver_register(&pm8921_charger_driver);
}

static void __exit pm8921_charger_exit(void)
{
	platform_driver_unregister(&pm8921_charger_driver);
}

late_initcall(pm8921_charger_init);
module_exit(pm8921_charger_exit);

MODULE_LICENSE("GPL v2");
MODULE_DESCRIPTION("PMIC8921 charger/battery driver");
MODULE_VERSION("1.0");
MODULE_ALIAS("platform:" PM8921_CHARGER_DEV_NAME);<|MERGE_RESOLUTION|>--- conflicted
+++ resolved
@@ -346,11 +346,8 @@
  * @warm_temp_dc:		the warm temp threshold in deciCelcius
  * @hysteresis_temp_dc:		the hysteresis between temp thresholds in
  *				deciCelcius
-<<<<<<< HEAD
  * @is_bat_cold:		true if battery is cold
  * @is_bat_hot:			true if battery is hot
-=======
->>>>>>> 991de6bc
  * @resume_voltage_delta:	the voltage delta from vdd max at which the
  *				battery should resume charging
  * @term_current:		The charging based term current
@@ -452,7 +449,6 @@
 	bool				disable_aicl;
 	int				usb_type;
 	bool				disable_chg_rmvl_wrkarnd;
-<<<<<<< HEAD
 	struct wake_lock		unplug_wake_lock;
 	spinlock_t			chg_disable_lock;
 	struct pm8921_soc_scaling	soc_scale;
@@ -466,10 +462,8 @@
 	unsigned int			safety_time;
 	int				repeat_safety_time;
 	struct pm8921_chg_plug_debounce	chg_plug_debounce;
-=======
 	bool				enable_tcxo_warmup_delay;
 	struct msm_xo_voter		*voter;
->>>>>>> 991de6bc
 };
 
 /* user space parameter to limit usb current */
@@ -495,7 +489,6 @@
 
 static struct pm8921_chg_chip *the_chip;
 static void check_temp_thresholds(struct pm8921_chg_chip *chip);
-<<<<<<< HEAD
 
 static int get_batttemp_irq(struct pm8921_chg_chip *chip,
 				enum pmic_chg_interrupts irq);
@@ -513,8 +506,6 @@
 	return chip->is_bat_warm &&
 		chip->warm_bat_voltage < chip->max_voltage_mv;
 }
-=======
->>>>>>> 991de6bc
 
 #define LPM_ENABLE_BIT	BIT(2)
 static int pm8921_chg_set_lpm(struct pm8921_chg_chip *chip, int enable)
@@ -5763,7 +5754,6 @@
 {
 	struct pm8921_chg_chip *chip = dev_get_drvdata(dev);
 
-<<<<<<< HEAD
 	if (flush_delayed_work_sync(&chip->vin_collapse_check_work) ||
 		flush_delayed_work_sync(&chip->chg_plug_debounce.work)) {
 		/* Events are guaranteed to be sent with flush but since
@@ -5776,8 +5766,6 @@
 		return -EAGAIN;
 	}
 
-=======
->>>>>>> 991de6bc
 	cancel_delayed_work_sync(&chip->update_heartbeat_work);
 
 	if (chip->btc_override)
@@ -5886,13 +5874,10 @@
 	chip->ibatmax_max_adj_ma = find_ibat_max_adj_ma(
 					chip->max_bat_chg_current);
 
-<<<<<<< HEAD
 	spin_lock_init(&chip->chg_disable_lock);
 	spin_lock_init(&chip->chg_plug_debounce.lock);
 
-=======
 	chip->voter = msm_xo_get(MSM_XO_TCXO_D0, "pm8921_charger");
->>>>>>> 991de6bc
 	rc = pm8921_chg_hw_init(chip);
 	if (rc) {
 		pr_err("couldn't init hardware rc=%d\n", rc);
