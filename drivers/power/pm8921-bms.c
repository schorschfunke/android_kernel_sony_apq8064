/* Copyright (c) 2011-2012, Code Aurora Forum. All rights reserved.
 * Copyright (C) 2013 Sony Mobile Communications AB.
 * Copyright (c) 2011-2013, The Linux Foundation. All rights reserved.
 *
 * This program is free software; you can redistribute it and/or modify
 * it under the terms of the GNU General Public License version 2 and
 * only version 2 as published by the Free Software Foundation.
 *
 * This program is distributed in the hope that it will be useful,
 * but WITHOUT ANY WARRANTY; without even the implied warranty of
 * MERCHANTABILITY or FITNESS FOR A PARTICULAR PURPOSE.  See the
 * GNU General Public License for more details.
 *
 */

#define pr_fmt(fmt)	"%s: " fmt, __func__
#include <linux/module.h>
#include <linux/moduleparam.h>
#include <linux/platform_device.h>
#include <linux/errno.h>
#include <linux/power_supply.h>
#include <linux/mfd/pm8xxx/pm8921-bms.h>
#include <linux/mfd/pm8xxx/core.h>
#include <linux/mfd/pm8xxx/pm8xxx-adc.h>
#include <linux/mfd/pm8xxx/pm8921-charger.h>
#include <linux/mfd/pm8xxx/ccadc.h>
#include <linux/mfd/pm8xxx/batterydata-lib.h>
#include <linux/mfd/pm8xxx/batt-alarm.h>
#include <linux/interrupt.h>
#include <linux/bitops.h>
#include <linux/debugfs.h>
#include <linux/slab.h>
#include <linux/delay.h>
#include <linux/mutex.h>
#include <linux/rtc.h>

#define BMS_CONTROL		0x224
#define BMS_S1_DELAY		0x225
#define BMS_OUTPUT0		0x230
#define BMS_OUTPUT1		0x231
#define BMS_TOLERANCES		0x232
#define BMS_TEST1		0x237

#define ADC_ARB_SECP_CNTRL	0x190
#define ADC_ARB_SECP_AMUX_CNTRL	0x191
#define ADC_ARB_SECP_ANA_PARAM	0x192
#define ADC_ARB_SECP_DIG_PARAM	0x193
#define ADC_ARB_SECP_RSV	0x194
#define ADC_ARB_SECP_DATA1	0x195
#define ADC_ARB_SECP_DATA0	0x196

#define ADC_ARB_BMS_CNTRL	0x18D
#define AMUX_TRIM_2		0x322
#define TEST_PROGRAM_REV	0x339

#define TEMP_SOC_STORAGE	0x107

#define TEMP_IAVG_STORAGE	0x105
#define TEMP_IAVG_STORAGE_USE_MASK	0x0F

#define PON_CNTRL_6		0x018
#define WD_BIT			BIT(7)

#define BATT_ALARM_ACCURACY	50	/* 50mV */

enum pmic_bms_interrupts {
	PM8921_BMS_SBI_WRITE_OK,
	PM8921_BMS_CC_THR,
	PM8921_BMS_VSENSE_THR,
	PM8921_BMS_VSENSE_FOR_R,
	PM8921_BMS_OCV_FOR_R,
	PM8921_BMS_GOOD_OCV,
	PM8921_BMS_VSENSE_AVG,
	PM_BMS_MAX_INTS,
};

struct bms_monitor {
	int	ratio_for_readjust_fcc;
	int	soc_original;
	int	cc;
	int	last_good_ocv;
	int	vsense_avg;
	int	pc_unusable;
	int	ratio_to_default_rbatt;
};

struct pm8921_soc_params {
	uint16_t	last_good_ocv_raw;
	int		cc;

	int		last_good_ocv_uv;
};

struct fcc_data {
	int fcc_new;
	int chargecycles;
	int batt_temp;
	int fcc_real;
	int temp_real;
};

/**
 * struct pm8921_bms_chip -
 * @bms_output_lock:	lock to prevent concurrent bms reads
 *
 * @last_ocv_uv_mutex:	mutex to protect simultaneous invocations of calculate
 *			state of charge, note that last_ocv_uv could be
 *			changed as soc is adjusted. This mutex protects
 *			simultaneous updates of last_ocv_uv as well. This mutex
 *			also protects changes to *_at_100 variables used in
 *			faking 100% SOC.
 */
struct pm8921_bms_chip {
	struct device		*dev;
	struct dentry		*dent;
	int			r_sense_uohm;
	unsigned int		v_cutoff;
	unsigned int		fcc;
	struct single_row_lut	*fcc_temp_lut;
	struct single_row_lut	*fcc_sf_lut;
	struct pc_temp_ocv_lut	*pc_temp_ocv_lut;
	struct sf_lut		*pc_sf_lut;
	struct sf_lut		*rbatt_sf_lut;
	int			delta_rbatt_mohm;
	struct work_struct	calib_hkadc_work;
	unsigned long		last_calib_time;
	int			last_calib_temp;
	struct mutex		calib_mutex;
	unsigned int		revision;
	unsigned int		xoadc_v0625_usb_present;
	unsigned int		xoadc_v0625_usb_absent;
	unsigned int		xoadc_v0625;
	unsigned int		xoadc_v125;
	unsigned int		batt_temp_channel;
	unsigned int		vbat_channel;
	unsigned int		ref625mv_channel;
	unsigned int		ref1p25v_channel;
	unsigned int		batt_id_channel;
	unsigned int		pmic_bms_irq[PM_BMS_MAX_INTS];
	DECLARE_BITMAP(enabled_irqs, PM_BMS_MAX_INTS);
	struct mutex		bms_output_lock;
	struct single_row_lut	*adjusted_fcc_temp_lut;
	unsigned int		charging_began;
	unsigned int		start_percent;
	unsigned int		end_percent;
	unsigned int		alarm_low_mv;
	unsigned int		alarm_high_mv;

	int			charge_time_us;
	int			catch_up_time_us;
	enum battery_type	batt_type;
	uint16_t		ocv_reading_at_100;
	int			max_voltage_uv;

	int			chg_term_ua;
	int			default_rbatt_mohm;
	int			amux_2_trim_delta;
	uint16_t		prev_last_good_ocv_raw;
	int			rconn_mohm;
	int			rbatt_capacitive_mohm;
	struct mutex		last_ocv_uv_mutex;
	int			last_ocv_uv;
	int			last_ocv_temp_decidegc;
	int			pon_ocv_uv;
	int			last_cc_uah;
	unsigned long		tm_sec;

	int			enable_fcc_learning;
	int			min_fcc_learning_soc;
	int			min_fcc_ocv_pc;
	int			min_fcc_learning_samples;
	struct			fcc_data *fcc_table;
	int			fcc_new;
	int			start_real_soc;
	int			pc_at_start_charge;

	int			shutdown_soc;
	int			shutdown_iavg_ua;
	struct delayed_work	calculate_soc_delayed_work;
	struct timespec		t_soc_queried;
	unsigned long		last_recalc_time;
	int			shutdown_soc_valid_limit;
	int			ignore_shutdown_soc;
	int			prev_iavg_ua;
	int			prev_uuc_iavg_ma;
	int			prev_pc_unusable;
	int			adjust_soc_low_threshold;

	int			ibat_at_cv_ua;
	int			soc_at_cv;
	int			prev_chg_soc;
	struct power_supply	*batt_psy;
	struct wake_lock	low_voltage_wake_lock;
	int			soc_calc_period;
	int			normal_voltage_calc_ms;
	int			low_voltage_calc_ms;
	int			imax_ua;
	struct wake_lock	soc_wake_lock;
	int			disable_flat_portion_ocv;
	int			ocv_dis_high_soc;
	int			ocv_dis_low_soc;
	int			pon_disable_flat_portion_ocv;
	int			pon_ocv_dis_high_soc;
	int			pon_ocv_dis_low_soc;
	int			prev_vbat_batt_terminal_uv;
	int			vbatt_cutoff_count;
	int			low_voltage_detect;
	int			vbatt_cutoff_retries;
	bool			first_report_after_suspend;
	bool			soc_updated_on_resume;
	int			last_soc_at_suspend;
<<<<<<< HEAD
	int			total_ratio_for_readjust_fcc;
	struct bms_monitor	bmsm;
=======
>>>>>>> 991de6bc
};

#define to_chip_from_dev(x) platform_get_drvdata(to_platform_device(x))

/*
 * protects against simultaneous adjustment of ocv based on shutdown soc and
 * invalidating the shutdown soc
 */
static DEFINE_MUTEX(soc_invalidation_mutex);
static int shutdown_soc_invalid;
static struct pm8921_bms_chip *the_chip;

#define DEFAULT_RBATT_MOHMS		128
#define DEFAULT_OCV_MICROVOLTS		3900000
#define DEFAULT_CHARGE_CYCLES		0
#define DEFAULT_RATIO			1000

#define DELTA_FCC_PERCENT			5
#define MIN_START_PERCENT_FOR_LEARNING		20
#define MIN_START_OCV_PERCENT_FOR_LEARNING	30
#define MAX_FCC_LEARNING_COUNT			5
#define VALID_FCC_CHGCYL_RANGE			50

static int last_usb_cal_delta_uv = 1800;
module_param(last_usb_cal_delta_uv, int, 0644);

static int last_chargecycles = DEFAULT_CHARGE_CYCLES;
static int last_charge_increase;
static int last_fcc_update_count;
static int min_fcc_cycles = -EINVAL;
module_param(last_chargecycles, int, 0644);
module_param(last_charge_increase, int, 0644);
module_param(last_fcc_update_count, int, 0644);

static int calculated_soc = -EINVAL;
static int last_soc = -EINVAL;
static int last_real_fcc_mah = -EINVAL;
static int last_real_fcc_batt_temp = -EINVAL;
static int battery_removed;

static int pm8921_battery_gauge_alarm_notify(struct notifier_block *nb,
				unsigned long status, void *unused);

static struct notifier_block alarm_notifier = {
	.notifier_call = pm8921_battery_gauge_alarm_notify,
};

static int bms_ro_ops_set(const char *val, const struct kernel_param *kp)
{
	return -EINVAL;
}

static struct kernel_param_ops bms_param_ops = {
	.set = bms_ro_ops_set,
	.get = param_get_int,
};
/* Make last_soc as read only as it is already calculated from shutdown_soc */
module_param_cb(last_soc, &bms_param_ops, &last_soc, 0644);
module_param_cb(battery_removed, &bms_param_ops, &battery_removed, 0644);
module_param_cb(min_fcc_cycles, &bms_param_ops, &min_fcc_cycles, 0644);

/*
 * bms_fake_battery is set in setups where a battery emulator is used instead
 * of a real battery. This makes the bms driver report a different/fake value
 * regardless of the calculated state of charge.
 */
static int bms_fake_battery = -EINVAL;
module_param(bms_fake_battery, int, 0644);

/* bms_start_XXX and bms_end_XXX are read only */
static int bms_start_percent;
static int bms_start_ocv_uv;
static int bms_start_cc_uah;
static int bms_end_percent;
static int bms_end_ocv_uv;
static int bms_end_cc_uah;

static struct kernel_param_ops bms_ro_param_ops = {
	.set = bms_ro_ops_set,
	.get = param_get_int,
};
module_param_cb(bms_start_percent, &bms_ro_param_ops, &bms_start_percent, 0644);
module_param_cb(bms_start_ocv_uv, &bms_ro_param_ops, &bms_start_ocv_uv, 0644);
module_param_cb(bms_start_cc_uah, &bms_ro_param_ops, &bms_start_cc_uah, 0644);

module_param_cb(bms_end_percent, &bms_ro_param_ops, &bms_end_percent, 0644);
module_param_cb(bms_end_ocv_uv, &bms_ro_param_ops, &bms_end_ocv_uv, 0644);
module_param_cb(bms_end_cc_uah, &bms_ro_param_ops, &bms_end_cc_uah, 0644);

#define MAX_RATIO_EACH		1100
#define MIN_RATIO_EACH		900
#define MAX_RATIO_TOTAL		1100
#define MIN_RATIO_TOTAL		400
static int calculate_fcc_uah(struct pm8921_bms_chip *chip, int batt_temp,
		int chargecycles);
static void readjust_fcc_table(void)
{
	struct single_row_lut *temp, *old;
	int i, fcc, ratio;

	if (!the_chip->enable_fcc_learning || battery_removed)
		return;

	if (!the_chip->fcc_temp_lut) {
		pr_err("The static fcc lut table is NULL\n");
		return;
	}

	temp = kzalloc(sizeof(struct single_row_lut), GFP_KERNEL);
	if (!temp) {
		pr_err("Cannot allocate memory for adjusted fcc table\n");
		return;
	}

	fcc = calculate_fcc_uah(the_chip, last_real_fcc_batt_temp,
					last_chargecycles) / 1000;

	ratio = div_u64(last_real_fcc_mah * DEFAULT_RATIO, fcc);
	the_chip->bmsm.ratio_for_readjust_fcc = ratio;
	ratio = clamp(ratio, MIN_RATIO_EACH, MAX_RATIO_EACH);

	if (the_chip->total_ratio_for_readjust_fcc == -EINVAL)
		the_chip->total_ratio_for_readjust_fcc = DEFAULT_RATIO;

	ratio = DIV_ROUND_CLOSEST(the_chip->total_ratio_for_readjust_fcc *
				  ratio, DEFAULT_RATIO);
	ratio = clamp(ratio, MIN_RATIO_TOTAL, MAX_RATIO_TOTAL);
	the_chip->total_ratio_for_readjust_fcc = ratio;
	pr_info("ratio = %d\n", ratio);

	temp->cols = the_chip->fcc_temp_lut->cols;
	for (i = 0; i < the_chip->fcc_temp_lut->cols; i++) {
		temp->x[i] = the_chip->fcc_temp_lut->x[i];
		temp->y[i] = (ratio * the_chip->fcc_temp_lut->y[i]);
		temp->y[i] /= 1000;
		pr_debug("temp=%d, staticfcc=%d, adjfcc=%d, ratio=%d\n",
				temp->x[i], the_chip->fcc_temp_lut->y[i],
				temp->y[i], ratio);
	}

	old = the_chip->adjusted_fcc_temp_lut;
	the_chip->adjusted_fcc_temp_lut = temp;
	kfree(old);
}

static int bms_last_real_fcc_set(const char *val,
				const struct kernel_param *kp)
{
	int rc = 0;

	if (battery_removed)
		return rc;

	if (last_real_fcc_mah == -EINVAL)
		rc = param_set_int(val, kp);
	if (rc) {
		pr_err("Failed to set last_real_fcc_mah rc=%d\n", rc);
		return rc;
	}
	if (last_real_fcc_batt_temp != -EINVAL)
		readjust_fcc_table();
	return rc;
}
static struct kernel_param_ops bms_last_real_fcc_param_ops = {
	.set = bms_last_real_fcc_set,
	.get = param_get_int,
};
module_param_cb(last_real_fcc_mah, &bms_last_real_fcc_param_ops,
					&last_real_fcc_mah, 0644);

static int bms_last_real_fcc_batt_temp_set(const char *val,
				const struct kernel_param *kp)
{
	int rc = 0;

	if (battery_removed)
		return rc;

	if (last_real_fcc_batt_temp == -EINVAL)
		rc = param_set_int(val, kp);
	if (rc) {
		pr_err("Failed to set last_real_fcc_batt_temp rc=%d\n", rc);
		return rc;
	}
	if (last_real_fcc_mah != -EINVAL)
		readjust_fcc_table();
	return rc;
}

static struct kernel_param_ops bms_last_real_fcc_batt_temp_param_ops = {
	.set = bms_last_real_fcc_batt_temp_set,
	.get = param_get_int,
};
module_param_cb(last_real_fcc_batt_temp, &bms_last_real_fcc_batt_temp_param_ops,
					&last_real_fcc_batt_temp, 0644);

static int pm_bms_get_rt_status(struct pm8921_bms_chip *chip, int irq_id)
{
	return pm8xxx_read_irq_stat(chip->dev->parent,
					chip->pmic_bms_irq[irq_id]);
}

static void pm8921_bms_enable_irq(struct pm8921_bms_chip *chip, int interrupt)
{
	if (!__test_and_set_bit(interrupt, chip->enabled_irqs)) {
		dev_dbg(chip->dev, "%s %d\n", __func__,
						chip->pmic_bms_irq[interrupt]);
		enable_irq(chip->pmic_bms_irq[interrupt]);
	}
}

static void pm8921_bms_disable_irq(struct pm8921_bms_chip *chip, int interrupt)
{
	if (__test_and_clear_bit(interrupt, chip->enabled_irqs)) {
		pr_debug("%d\n", chip->pmic_bms_irq[interrupt]);
		disable_irq_nosync(chip->pmic_bms_irq[interrupt]);
	}
}

static int pm_bms_masked_write(struct pm8921_bms_chip *chip, u16 addr,
							u8 mask, u8 val)
{
	int rc;
	u8 reg;

	rc = pm8xxx_readb(chip->dev->parent, addr, &reg);
	if (rc) {
		pr_err("read failed addr = %03X, rc = %d\n", addr, rc);
		return rc;
	}
	reg &= ~mask;
	reg |= val & mask;
	rc = pm8xxx_writeb(chip->dev->parent, addr, reg);
	if (rc) {
		pr_err("write failed addr = %03X, rc = %d\n", addr, rc);
		return rc;
	}
	return 0;
}

static int usb_chg_plugged_in(struct pm8921_bms_chip *chip)
{
	int val = pm8921_is_usb_chg_plugged_in();

	/* if the charger driver was not initialized, use the restart reason */
	if (val == -EINVAL) {
		if (pm8xxx_restart_reason(chip->dev->parent)
				== PM8XXX_RESTART_CHG)
			val = 1;
		else
			val = 0;
	}

	return val;
}

static void pm8921_bms_low_voltage_config(struct pm8921_bms_chip *chip,
								int time_ms)
{
	int ms = 0;

	/* if work was pending and was cancelled, calculate SOC immediately */
	if (!cancel_delayed_work_sync(&chip->calculate_soc_delayed_work))
		ms = time_ms;

	chip->soc_calc_period = time_ms;
	schedule_delayed_work(&chip->calculate_soc_delayed_work,
						msecs_to_jiffies(ms));
}

static int pm8921_bms_enable_batt_alarm(struct pm8921_bms_chip *chip)
{
	int rc = 0;

	rc = pm8xxx_batt_alarm_enable(PM8XXX_BATT_ALARM_LOWER_COMPARATOR);
	if (!rc)
		rc = pm8xxx_batt_alarm_disable(
				PM8XXX_BATT_ALARM_UPPER_COMPARATOR);
	if (rc) {
		pr_err("unable to set batt alarm state rc=%d\n", rc);
		return rc;
	}

	return rc;
}

static int pm8921_bms_configure_batt_alarm(struct pm8921_bms_chip *chip)
{
	int rc = 0;

	rc = pm8xxx_batt_alarm_disable(PM8XXX_BATT_ALARM_UPPER_COMPARATOR);
	if (!rc)
		rc = pm8xxx_batt_alarm_disable(
			PM8XXX_BATT_ALARM_LOWER_COMPARATOR);
	if (rc) {
		pr_err("unable to set batt alarm state rc=%d\n", rc);
		return rc;
	}

	/*
	* The batt-alarm driver requires sane values for both min / max,
	* regardless of whether they're both activated.
	*/
	rc = pm8xxx_batt_alarm_threshold_set(
			PM8XXX_BATT_ALARM_LOWER_COMPARATOR,
					chip->alarm_low_mv);
	if (!rc)
		rc = pm8xxx_batt_alarm_threshold_set(
			PM8XXX_BATT_ALARM_UPPER_COMPARATOR,
					chip->alarm_high_mv);
	if (rc) {
		pr_err("unable to set batt alarm threshold rc=%d\n", rc);
		return rc;
	}

	rc = pm8xxx_batt_alarm_hold_time_set(
			PM8XXX_BATT_ALARM_HOLD_TIME_16_MS);
	if (rc) {
		pr_err("unable to set batt alarm hold time rc=%d\n", rc);
		return rc;
	}

	/* PWM enabled at 2Hz */
	rc = pm8xxx_batt_alarm_pwm_rate_set(1, 7, 4);
	if (rc) {
		pr_err("unable to set batt alarm pwm rate rc=%d\n", rc);
		return rc;
	}

	rc = pm8xxx_batt_alarm_register_notifier(&alarm_notifier);
	if (rc) {
		pr_err("unable to register alarm notifier rc=%d\n", rc);
		return rc;
	}

	return rc;
}

static int pm8921_battery_gauge_alarm_notify(struct notifier_block *nb,
		unsigned long status, void *unused)
{
	int rc;

	if (!the_chip) {
		pr_err("not initialized\n");
		return -EINVAL;
	}

	switch (status) {
	case 0:
		pr_debug("spurious interrupt\n");
		break;
	case 1:
		pr_debug("Low voltage alarm triggered\n");
		/*
		 * hold the low voltage wakelock until the soc
		 * work finds it appropriate to release it.
		 */
		if (!wake_lock_active(&the_chip->low_voltage_wake_lock)) {
			pr_debug("Holding low voltage wakelock\n");
			wake_lock(&the_chip->low_voltage_wake_lock);
			pm8921_bms_low_voltage_config(the_chip,
					the_chip->low_voltage_calc_ms);
		}

		rc = pm8xxx_batt_alarm_disable(
				PM8XXX_BATT_ALARM_LOWER_COMPARATOR);
		if (!rc)
			rc = pm8xxx_batt_alarm_enable(
				PM8XXX_BATT_ALARM_UPPER_COMPARATOR);
		if (rc)
			pr_err("unable to set alarm state rc=%d\n", rc);
		break;
	case 2:
		rc = pm8xxx_batt_alarm_disable(
			PM8XXX_BATT_ALARM_UPPER_COMPARATOR);
		if (!rc)
			rc = pm8xxx_batt_alarm_enable(
				PM8XXX_BATT_ALARM_LOWER_COMPARATOR);
		if (rc)
			pr_err("unable to set alarm state rc=%d\n", rc);

		break;
	default:
		pr_err("error received\n");
		break;
	}

	return 0;
};


#define HOLD_OREG_DATA		BIT(1)
static int pm_bms_lock_output_data(struct pm8921_bms_chip *chip)
{
	int rc;

	rc = pm_bms_masked_write(chip, BMS_CONTROL, HOLD_OREG_DATA,
					HOLD_OREG_DATA);
	if (rc) {
		pr_err("couldnt lock bms output rc = %d\n", rc);
		return rc;
	}
	return 0;
}

static int pm_bms_unlock_output_data(struct pm8921_bms_chip *chip)
{
	int rc;

	rc = pm_bms_masked_write(chip, BMS_CONTROL, HOLD_OREG_DATA, 0);
	if (rc) {
		pr_err("fail to unlock BMS_CONTROL rc = %d\n", rc);
		return rc;
	}
	return 0;
}

#define SELECT_OUTPUT_DATA	0x1C
#define SELECT_OUTPUT_TYPE_SHIFT	2
#define OCV_FOR_RBATT		0x0
#define VSENSE_FOR_RBATT	0x1
#define VBATT_FOR_RBATT		0x2
#define CC_MSB			0x3
#define CC_LSB			0x4
#define LAST_GOOD_OCV_VALUE	0x5
#define VSENSE_AVG		0x6
#define VBATT_AVG		0x7

static int pm_bms_read_output_data(struct pm8921_bms_chip *chip, int type,
						int16_t *result)
{
	int rc;
	u8 reg;

	if (!result) {
		pr_err("result pointer null\n");
		return -EINVAL;
	}
	*result = 0;
	if (type < OCV_FOR_RBATT || type > VBATT_AVG) {
		pr_err("invalid type %d asked to read\n", type);
		return -EINVAL;
	}

	rc = pm_bms_masked_write(chip, BMS_CONTROL, SELECT_OUTPUT_DATA,
					type << SELECT_OUTPUT_TYPE_SHIFT);
	if (rc) {
		pr_err("fail to select %d type in BMS_CONTROL rc = %d\n",
						type, rc);
		return rc;
	}

	rc = pm8xxx_readb(chip->dev->parent, BMS_OUTPUT0, &reg);
	if (rc) {
		pr_err("fail to read BMS_OUTPUT0 for type %d rc = %d\n",
			type, rc);
		return rc;
	}
	*result = reg;
	rc = pm8xxx_readb(chip->dev->parent, BMS_OUTPUT1, &reg);
	if (rc) {
		pr_err("fail to read BMS_OUTPUT1 for type %d rc = %d\n",
			type, rc);
		return rc;
	}
	*result |= reg << 8;
	pr_debug("type %d result %x", type, *result);
	return 0;
}

#define V_PER_BIT_MUL_FACTOR	97656
#define V_PER_BIT_DIV_FACTOR	1000
#define XOADC_INTRINSIC_OFFSET	0x6000
static int xoadc_reading_to_microvolt(unsigned int a)
{
	if (a <= XOADC_INTRINSIC_OFFSET)
		return 0;

	return (a - XOADC_INTRINSIC_OFFSET)
			* V_PER_BIT_MUL_FACTOR / V_PER_BIT_DIV_FACTOR;
}

#define XOADC_CALIB_UV		625000
#define VBATT_MUL_FACTOR	3
static int adjust_xo_vbatt_reading(struct pm8921_bms_chip *chip,
					int usb_chg, unsigned int uv)
{
	s64 numerator, denominator;
	int local_delta;

	if (uv == 0)
		return 0;

	/* dont adjust if not calibrated */
	if (chip->xoadc_v0625 == 0 || chip->xoadc_v125 == 0) {
		pr_debug("No cal yet return %d\n", VBATT_MUL_FACTOR * uv);
		return VBATT_MUL_FACTOR * uv;
	}

	if (usb_chg)
		local_delta = last_usb_cal_delta_uv;
	else
		local_delta = 0;

	pr_debug("using delta = %d\n", local_delta);
	numerator = ((s64)uv - chip->xoadc_v0625 - local_delta)
							* XOADC_CALIB_UV;
	denominator =  (s64)chip->xoadc_v125 - chip->xoadc_v0625 - local_delta;
	if (denominator == 0)
		return uv * VBATT_MUL_FACTOR;
	return (XOADC_CALIB_UV + local_delta + div_s64(numerator, denominator))
						* VBATT_MUL_FACTOR;
}

#define CC_RESOLUTION_N		868056
#define CC_RESOLUTION_D		10000

static s64 cc_to_microvolt(struct pm8921_bms_chip *chip, s64 cc)
{
	return div_s64(cc * CC_RESOLUTION_N, CC_RESOLUTION_D);
}

#define CC_READING_TICKS	56
#define SLEEP_CLK_HZ		32764
#define SECONDS_PER_HOUR	3600
/**
 * ccmicrovolt_to_pvh -
 * @cc_uv:  coulumb counter converted to uV
 *
 * RETURNS:	coulumb counter based charge in pVh
 *		(pico Volt Hour)
 */
static s64 ccmicrovolt_to_pvh(s64 cc_uv)
{
	return div_s64(cc_uv * CC_READING_TICKS * 1000000L,
			SLEEP_CLK_HZ * SECONDS_PER_HOUR);
}

/* returns the signed value read from the hardware */
static int read_cc(struct pm8921_bms_chip *chip, int *result)
{
	int rc;
	uint16_t msw, lsw;

	*result = 0;
	rc = pm_bms_read_output_data(chip, CC_LSB, &lsw);
	if (rc) {
		pr_err("fail to read CC_LSB rc = %d\n", rc);
		return rc;
	}
	rc = pm_bms_read_output_data(chip, CC_MSB, &msw);
	if (rc) {
		pr_err("fail to read CC_MSB rc = %d\n", rc);
		return rc;
	}
	*result = msw << 16 | lsw;
	pr_debug("msw = %04x lsw = %04x cc = %d\n", msw, lsw, *result);
	chip->bmsm.cc = *result;
	return 0;
}

static int adjust_xo_vbatt_reading_for_mbg(struct pm8921_bms_chip *chip,
						int result)
{
	int64_t numerator;
	int64_t denominator;

	if (chip->amux_2_trim_delta == 0)
		return result;

	numerator = (s64)result * 1000000;
	denominator = (1000000 + (410 * (s64)chip->amux_2_trim_delta));
	return div_s64(numerator, denominator);
}

static int convert_vbatt_raw_to_uv(struct pm8921_bms_chip *chip,
					int usb_chg,
					uint16_t reading, int *result)
{
	*result = xoadc_reading_to_microvolt(reading);
	pr_debug("raw = %04x vbatt = %u\n", reading, *result);
	*result = adjust_xo_vbatt_reading(chip, usb_chg, *result);
	pr_debug("after adj vbatt = %u\n", *result);
	*result = adjust_xo_vbatt_reading_for_mbg(chip, *result);
	return 0;
}

static int convert_vsense_to_uv(struct pm8921_bms_chip *chip,
					int16_t reading, int *result)
{
	*result = pm8xxx_ccadc_reading_to_microvolt(chip->revision, reading);
	pr_debug("raw = %04x vsense = %d\n", reading, *result);
	*result = pm8xxx_cc_adjust_for_gain(*result);
	pr_debug("after adj vsense = %d\n", *result);
	return 0;
}

static int read_vsense_avg(struct pm8921_bms_chip *chip, int *result)
{
	int rc;
	int16_t reading;

	rc = pm_bms_read_output_data(chip, VSENSE_AVG, &reading);
	if (rc) {
		pr_err("fail to read VSENSE_AVG rc = %d\n", rc);
		return rc;
	}

	convert_vsense_to_uv(chip, reading, result);
	chip->bmsm.vsense_avg = *result;
	return 0;
}

static int get_batt_temp(struct pm8921_bms_chip *chip, int *batt_temp)
{
	int rc;
	struct pm8xxx_adc_chan_result result;

	rc = pm8xxx_adc_read(chip->batt_temp_channel, &result);
	if (rc) {
		pr_err("error reading batt_temp_channel = %d, rc = %d\n",
					chip->batt_temp_channel, rc);
		return rc;
	}
	*batt_temp = result.physical;
	pr_debug("batt_temp phy = %lld meas = 0x%llx\n", result.physical,
						result.measurement);
	return 0;
}

#define BMS_MODE_BIT	BIT(6)
#define EN_VBAT_BIT	BIT(5)
#define OVERRIDE_MODE_DELAY_MS	20
int override_mode_simultaneous_battery_voltage_and_current(int *ibat_ua,
								int *vbat_uv)
{
	int16_t vsense_raw;
	int16_t vbat_raw;
	int vsense_uv;
	int usb_chg;
	int batt_temp;

	mutex_lock(&the_chip->bms_output_lock);

	pm8xxx_writeb(the_chip->dev->parent, BMS_S1_DELAY, 0x00);
	pm_bms_masked_write(the_chip, BMS_CONTROL,
			BMS_MODE_BIT | EN_VBAT_BIT, BMS_MODE_BIT | EN_VBAT_BIT);

	msleep(OVERRIDE_MODE_DELAY_MS);

	pm_bms_lock_output_data(the_chip);
	pm_bms_read_output_data(the_chip, VSENSE_AVG, &vsense_raw);
	pm_bms_read_output_data(the_chip, VBATT_AVG, &vbat_raw);
	pm_bms_unlock_output_data(the_chip);
	pm_bms_masked_write(the_chip, BMS_CONTROL,
		BMS_MODE_BIT | EN_VBAT_BIT, 0);

	pm8xxx_writeb(the_chip->dev->parent, BMS_S1_DELAY, 0x0B);

	mutex_unlock(&the_chip->bms_output_lock);

	get_batt_temp(the_chip, &batt_temp);
	usb_chg = usb_chg_plugged_in(the_chip);

	convert_vbatt_raw_to_uv(the_chip, usb_chg, vbat_raw, vbat_uv);
	convert_vsense_to_uv(the_chip, vsense_raw, &vsense_uv);
	*ibat_ua = div_s64((s64)vsense_uv * 1000000LL, the_chip->r_sense_uohm);

	pr_debug("vsense_raw = 0x%x vbat_raw = 0x%x"
			" ibat_ua = %d vbat_uv = %d\n",
			(uint16_t)vsense_raw, (uint16_t)vbat_raw,
			*ibat_ua, *vbat_uv);
	return 0;
}

#define MBG_TRANSIENT_ERROR_UV 15000
static void adjust_pon_ocv(struct pm8921_bms_chip *chip, int *uv)
{
	/*
	 * In 8921 parts the PON ocv is taken when the MBG is not settled.
	 * decrease the pon ocv by 15mV raw value to account for it
	 * Since a 1/3rd  of vbatt is supplied to the adc the raw value
	 * needs to be adjusted by 5mV worth bits
	 */
	if (*uv >= MBG_TRANSIENT_ERROR_UV)
		*uv -= MBG_TRANSIENT_ERROR_UV;
}

#define SEL_ALT_OREG_BIT  BIT(2)
static int ocv_ir_compensation(struct pm8921_bms_chip *chip, int ocv)
{
	int compensated_ocv;
	int ibatt_ua;
	int rbatt_mohm = chip->default_rbatt_mohm + chip->rconn_mohm;

	pm_bms_masked_write(chip, BMS_TEST1,
			SEL_ALT_OREG_BIT, SEL_ALT_OREG_BIT);

	/* since the SEL_ALT_OREG_BIT is set this will give us VSENSE_OCV */
	pm8921_bms_get_battery_current(&ibatt_ua);
	compensated_ocv = ocv + div_s64((s64)ibatt_ua * rbatt_mohm, 1000);
	pr_debug("comp ocv = %d, ocv = %d, ibatt_ua = %d, rbatt_mohm = %d\n",
			compensated_ocv, ocv, ibatt_ua, rbatt_mohm);

	pm_bms_masked_write(chip, BMS_TEST1, SEL_ALT_OREG_BIT, 0);
	return compensated_ocv;
}

#define RESET_CC_BIT BIT(3)
static int reset_cc(struct pm8921_bms_chip *chip)
{
	int rc;

	rc = pm_bms_masked_write(chip, BMS_TEST1, RESET_CC_BIT, RESET_CC_BIT);
	if (rc < 0) {
		pr_err("err setting cc reset rc = %d\n", rc);
		return rc;
	}

	/* sleep 100uS for the coulomb counter to reset */
	udelay(100);

	rc = pm_bms_masked_write(chip, BMS_TEST1, RESET_CC_BIT, 0);
	if (rc < 0)
		pr_err("err clearing cc reset rc = %d\n", rc);
	return rc;
}

static int estimate_ocv(struct pm8921_bms_chip *chip)
{
	int ibat_ua, vbat_uv, ocv_est_uv;
	int rc;
	int rbatt_mohm = chip->default_rbatt_mohm + chip->rconn_mohm
				+ chip->rbatt_capacitive_mohm;

	rc = pm8921_bms_get_simultaneous_battery_voltage_and_current(
							&ibat_ua,
							&vbat_uv);
	if (rc) {
		pr_err("simultaneous failed rc = %d\n", rc);
		return rc;
	}

	ocv_est_uv = vbat_uv + (ibat_ua * rbatt_mohm) / 1000;
	pr_debug("estimated pon ocv = %d\n", ocv_est_uv);
	return ocv_est_uv;
}

static bool is_warm_restart(struct pm8921_bms_chip *chip)
{
	u8 reg;
	int rc;

	rc = pm8xxx_readb(chip->dev->parent, PON_CNTRL_6, &reg);
	if (rc) {
		pr_err("err reading pon 6 rc = %d\n", rc);
		return false;
	}
	return reg & WD_BIT;
}

#define IBAT_TOL_MASK		0x0F
#define OCV_TOL_MASK			0xF0
#define IBAT_TOL_DEFAULT	0x03
#define IBAT_TOL_NOCHG		0x0F
#define OCV_TOL_DEFAULT		0x20
#define OCV_TOL_NO_OCV		0x00
static int pm8921_bms_stop_ocv_updates(void)
{
	if (!the_chip) {
		pr_err("BMS driver has not been initialized yet!\n");
		return -EINVAL;
	}
	pr_debug("stopping ocv updates\n");
	return pm_bms_masked_write(the_chip, BMS_TOLERANCES,
			OCV_TOL_MASK, OCV_TOL_NO_OCV);
}

static int pm8921_bms_start_ocv_updates(void)
{
	if (!the_chip) {
		pr_err("BMS driver has not been initialized yet!\n");
		return -EINVAL;
	}
	pr_debug("starting ocv updates\n");
	return pm_bms_masked_write(the_chip, BMS_TOLERANCES,
			OCV_TOL_MASK, OCV_TOL_DEFAULT);
}

static int reset_bms_for_test(void)
{
	int ibat_ua, vbat_uv, rc;
	int ocv_est_uv;

	if (!the_chip) {
		pr_err("BMS driver has not been initialized yet!\n");
		return -EINVAL;
	}

	rc = pm8921_bms_get_simultaneous_battery_voltage_and_current(
							&ibat_ua,
							&vbat_uv);
	/*
	 * don't include rbatt and rbatt_capacitve since we expect this to
	 * be used with a fake battery which does not have internal resistnaces
	 */
	ocv_est_uv = vbat_uv + (ibat_ua * the_chip->rconn_mohm) / 1000;
	pr_debug("forcing ocv to be %d due to bms reset mode\n", ocv_est_uv);
	the_chip->last_ocv_uv = ocv_est_uv;
	last_soc = -EINVAL;
	reset_cc(the_chip);
	the_chip->last_cc_uah = 0;
	pm8921_bms_stop_ocv_updates();

	pr_debug("bms reset to ocv = %duv vbat_ua = %d ibat_ua = %d\n",
			the_chip->last_ocv_uv, vbat_uv, ibat_ua);

	return rc;
}

static int bms_reset_set(const char *val, const struct kernel_param *kp)
{
	int rc;

	rc = param_set_bool(val, kp);
	if (rc) {
		pr_err("Unable to set bms_reset: %d\n", rc);
		return rc;
	}

	if (*val == 'Y') {
		rc = reset_bms_for_test();
		if (rc) {
			pr_err("Unable to modify bms_reset: %d\n", rc);
			return rc;
		}
	}
	return 0;
}

static struct kernel_param_ops bms_reset_ops = {
	.set = bms_reset_set,
	.get = param_get_bool,
};

static bool bms_reset;
module_param_cb(bms_reset, &bms_reset_ops, &bms_reset, 0644);
/*
 * This reflects what should the CC readings should be for
 * a 5mAh discharge. This value is dependent on
 * CC_RESOLUTION_N, CC_RESOLUTION_D, CC_READING_TICKS
 * and rsense
 */
#define CC_RAW_5MAH		0x00110000
#define MIN_OCV_UV		2000000
#define OCV_RAW_UNINITIALIZED	0xFFFF
static int read_soc_params_raw(struct pm8921_bms_chip *chip,
				struct pm8921_soc_params *raw,
				int batt_temp_decidegc)
{
	int usb_chg;
	int est_ocv_uv;
	int rc;

	mutex_lock(&chip->bms_output_lock);
	pm_bms_lock_output_data(chip);

	rc = pm_bms_read_output_data(chip,
			LAST_GOOD_OCV_VALUE, &raw->last_good_ocv_raw);
	if (!rc)
		rc = read_cc(chip, &raw->cc);

	pm_bms_unlock_output_data(chip);
	mutex_unlock(&chip->bms_output_lock);

	if (rc) {
		if (chip->prev_last_good_ocv_raw == OCV_RAW_UNINITIALIZED) {
			/* Raw param read has never been successful yet.
			 * Try estimate the OCV instead.
			 */
			est_ocv_uv = estimate_ocv(chip);
			if (est_ocv_uv > 0 &&
				est_ocv_uv != raw->last_good_ocv_uv) {
				raw->last_good_ocv_uv = est_ocv_uv;
				chip->last_ocv_uv = est_ocv_uv;
				reset_cc(chip);
				raw->cc = 0;
				chip->bmsm.last_good_ocv =
					raw->last_good_ocv_uv;

				pr_info("estimated PON_OCV_UV = %d\n",
					chip->last_ocv_uv);
				rc = 0;
			} else if (est_ocv_uv < 0) {
				rc = est_ocv_uv;
				pr_err("Failed reading raw parameters. "\
					"Still uninitialized.\n");
			} else {
				rc = 0;
			}
		} else {
			pr_err("Failed reading raw parameters. Using previous "\
				"values\n");
		}
		return rc;
	}

	usb_chg =  usb_chg_plugged_in(chip);

	if (chip->prev_last_good_ocv_raw == OCV_RAW_UNINITIALIZED) {
		chip->prev_last_good_ocv_raw = raw->last_good_ocv_raw;

		convert_vbatt_raw_to_uv(chip, usb_chg,
			raw->last_good_ocv_raw, &raw->last_good_ocv_uv);
		adjust_pon_ocv(chip, &raw->last_good_ocv_uv);
		raw->last_good_ocv_uv = ocv_ir_compensation(chip,
						raw->last_good_ocv_uv);
		chip->last_ocv_uv = raw->last_good_ocv_uv;

		if (is_warm_restart(chip)
			|| raw->cc > CC_RAW_5MAH
			|| (raw->last_good_ocv_uv < MIN_OCV_UV
			&& raw->cc > 0)) {
			/*
			 * The CC value is higher than 5mAh.
			 * The phone started without going through a pon
			 * sequence
			 * OR
			 * The ocv was very small and there was no
			 * charging in the bootloader
			 * - reset the CC and take an ocv again
			 */
			pr_debug("cc_raw = 0x%x may be > 5mAh(0x%x)\n",
				       raw->cc,	CC_RAW_5MAH);
			pr_debug("ocv_uv = %d ocv_raw = 0x%x may be < 2V\n",
				       chip->last_ocv_uv,
				       raw->last_good_ocv_raw);
			est_ocv_uv = estimate_ocv(chip);
			if (est_ocv_uv > 0) {
				raw->last_good_ocv_uv = est_ocv_uv;
				chip->last_ocv_uv = est_ocv_uv;
				reset_cc(chip);
				raw->cc = 0;
			}
		}
		chip->last_ocv_temp_decidegc = batt_temp_decidegc;
		pr_debug("PON_OCV_UV = %d\n", chip->last_ocv_uv);
	} else if (chip->prev_last_good_ocv_raw != raw->last_good_ocv_raw) {
		chip->prev_last_good_ocv_raw = raw->last_good_ocv_raw;
		convert_vbatt_raw_to_uv(chip, usb_chg,
			raw->last_good_ocv_raw, &raw->last_good_ocv_uv);
		chip->last_ocv_uv = raw->last_good_ocv_uv;
		chip->last_ocv_temp_decidegc = batt_temp_decidegc;
		/* forget the old cc value upon ocv */
		chip->last_cc_uah = 0;
	} else {
		raw->last_good_ocv_uv = chip->last_ocv_uv;
	}

	/* stop faking 100% after an OCV event */
	if (chip->ocv_reading_at_100 != raw->last_good_ocv_raw)
		chip->ocv_reading_at_100 = OCV_RAW_UNINITIALIZED;
	pr_debug("0p625 = %duV\n", chip->xoadc_v0625);
	pr_debug("1p25 = %duV\n", chip->xoadc_v125);
	pr_debug("last_good_ocv_raw= 0x%x, last_good_ocv_uv= %duV\n",
			raw->last_good_ocv_raw, raw->last_good_ocv_uv);
	pr_debug("cc_raw= 0x%x\n", raw->cc);

	chip->bmsm.last_good_ocv = raw->last_good_ocv_uv;

	return 0;
}

static int get_rbatt(struct pm8921_bms_chip *chip, int soc_rbatt, int batt_temp)
{
	int rbatt, scalefactor;

	rbatt = chip->default_rbatt_mohm;
	pr_debug("rbatt before scaling = %d\n", rbatt);
	if (chip->rbatt_sf_lut == NULL)  {
		pr_debug("RBATT = %d\n", rbatt);
		return rbatt;
	}
	/* Convert the batt_temp to DegC from deciDegC */
	batt_temp = batt_temp / 10;
	scalefactor = interpolate_scalingfactor(chip->rbatt_sf_lut,
							batt_temp, soc_rbatt);
	chip->bmsm.ratio_to_default_rbatt = scalefactor;
	pr_debug("rbatt sf = %d for batt_temp = %d, soc_rbatt = %d\n",
				scalefactor, batt_temp, soc_rbatt);
	rbatt = (rbatt * scalefactor) / 100;

	rbatt += the_chip->rconn_mohm;
	pr_debug("adding rconn_mohm = %d rbatt = %d\n",
				the_chip->rconn_mohm, rbatt);

	rbatt += the_chip->rbatt_capacitive_mohm;
	pr_debug("adding rbatt_capacitive_mohm = %d rbatt = %d\n",
				the_chip->rbatt_capacitive_mohm, rbatt);

	if (is_between(20, 10, soc_rbatt))
		rbatt = rbatt
			+ ((20 - soc_rbatt) * chip->delta_rbatt_mohm) / 10;
	else
		if (is_between(10, 0, soc_rbatt))
			rbatt = rbatt + chip->delta_rbatt_mohm;

	pr_debug("RBATT = %d\n", rbatt);
	return rbatt;
}

static int calculate_fcc_uah(struct pm8921_bms_chip *chip, int batt_temp,
							int chargecycles)
{
	int initfcc, result, scalefactor = 0;

	if (chip->adjusted_fcc_temp_lut == NULL) {
		initfcc = interpolate_fcc(chip->fcc_temp_lut, batt_temp);

		scalefactor = interpolate_scalingfactor_fcc(chip->fcc_sf_lut,
				chargecycles);

		/* Multiply the initial FCC value by the scale factor. */
		result = (initfcc * scalefactor * 1000) / 100;
		pr_debug("fcc = %d uAh\n", result);
		return result;
	} else {
		return 1000 * interpolate_fcc(chip->adjusted_fcc_temp_lut,
				batt_temp);
	}
}

static int get_battery_uvolts(struct pm8921_bms_chip *chip, int *uvolts)
{
	int rc;
	struct pm8xxx_adc_chan_result result;

	rc = pm8xxx_adc_read(chip->vbat_channel, &result);
	if (rc) {
		pr_err("error reading adc channel = %d, rc = %d\n",
					chip->vbat_channel, rc);
		return rc;
	}
	pr_debug("mvolts phy = %lld meas = 0x%llx", result.physical,
						result.measurement);
	*uvolts = (int)result.physical;
	return 0;
}

static int adc_based_ocv(struct pm8921_bms_chip *chip, int *ocv)
{
	int vbatt, rbatt, ibatt_ua, rc;

	rc = get_battery_uvolts(chip, &vbatt);
	if (rc) {
		pr_err("failed to read vbatt from adc rc = %d\n", rc);
		return rc;
	}

	rc =  pm8921_bms_get_battery_current(&ibatt_ua);
	if (rc) {
		pr_err("failed to read batt current rc = %d\n", rc);
		return rc;
	}

	rbatt = chip->default_rbatt_mohm;
	*ocv = vbatt + (ibatt_ua * rbatt)/1000;
	return 0;
}

static int calculate_pc(struct pm8921_bms_chip *chip, int ocv_uv,
				int batt_temp_decidegc, int chargecycles)
{
	int pc, scalefactor;

	pc = interpolate_pc(chip->pc_temp_ocv_lut,
			batt_temp_decidegc / 10, ocv_uv / 1000);
	pr_debug("pc = %u for ocv = %dmicroVolts batt_temp = %d\n",
					pc, ocv_uv, batt_temp_decidegc);

	scalefactor = interpolate_scalingfactor(chip->pc_sf_lut,
			chargecycles, pc);
	pr_debug("scalefactor = %u batt_temp = %d\n",
					scalefactor, batt_temp_decidegc);

	/* Multiply the initial FCC value by the scale factor. */
	pc = (pc * scalefactor) / 100;
	return pc;
}

/**
 * calculate_cc_uah -
 * @chip:		the bms chip pointer
 * @cc:			the cc reading from bms h/w
 * @val:		return value
 * @coulumb_counter:	adjusted coulumb counter for 100%
 *
 * RETURNS: in val pointer coulumb counter based charger in uAh
 *          (micro Amp hour)
 */
static void calculate_cc_uah(struct pm8921_bms_chip *chip, int cc, int *val)
{
	int64_t cc_voltage_uv, cc_pvh, cc_uah;

	cc_voltage_uv = cc;
	pr_debug("cc = %d\n", cc);
	cc_voltage_uv = cc_to_microvolt(chip, cc_voltage_uv);
	cc_voltage_uv = pm8xxx_cc_adjust_for_gain(cc_voltage_uv);
	pr_debug("cc_voltage_uv = %lld microvolts\n", cc_voltage_uv);
	cc_pvh = ccmicrovolt_to_pvh(cc_voltage_uv);
	pr_debug("cc_pvh = %lld pico_volt_hour\n", cc_pvh);
	cc_uah = div_s64(cc_pvh, chip->r_sense_uohm);
	*val = cc_uah;
}

int pm8921_bms_cc_uah(int *cc_uah)
{
	int cc;

	*cc_uah = 0;

	if (!the_chip)
		return -EINVAL;

	read_cc(the_chip, &cc);
	calculate_cc_uah(the_chip, cc, cc_uah);

	return 0;
}
EXPORT_SYMBOL(pm8921_bms_cc_uah);

static int calculate_termination_uuc(struct pm8921_bms_chip *chip,
				 int batt_temp, int chargecycles,
				int fcc_uah, int i_ma,
				int *ret_pc_unusable)
{
	int unusable_uv, pc_unusable, uuc;
	int i = 0;
	int ocv_mv;
	int batt_temp_degc = batt_temp / 10;
	int rbatt_mohm;
	int delta_uv;
	int prev_delta_uv = 0;
	int prev_rbatt_mohm = 0;
	int prev_ocv_mv = 0;
	int uuc_rbatt_uv;

	for (i = 0; i <= 100; i++) {
		ocv_mv = interpolate_ocv(chip->pc_temp_ocv_lut,
				batt_temp_degc, i);
		rbatt_mohm = get_rbatt(chip, i, batt_temp);
		unusable_uv = (rbatt_mohm * i_ma) + (chip->v_cutoff * 1000);
		delta_uv = ocv_mv * 1000 - unusable_uv;

		pr_debug("soc = %d ocv = %d rbat = %d u_uv = %d delta_v = %d\n",
				i, ocv_mv, rbatt_mohm, unusable_uv, delta_uv);

		if (delta_uv > 0)
			break;

		prev_delta_uv = delta_uv;
		prev_rbatt_mohm = rbatt_mohm;
		prev_ocv_mv = ocv_mv;
	}

	uuc_rbatt_uv = linear_interpolate(rbatt_mohm, delta_uv,
					prev_rbatt_mohm, prev_delta_uv,
					0);

	unusable_uv = (uuc_rbatt_uv * i_ma) + (chip->v_cutoff * 1000);

	pc_unusable = calculate_pc(chip, unusable_uv, batt_temp, chargecycles);
	uuc = (fcc_uah * pc_unusable) / 100;
	pr_debug("For i_ma = %d, unusable_rbatt = %d unusable_uv = %d unusable_pc = %d uuc = %d\n",
					i_ma, uuc_rbatt_uv, unusable_uv,
					pc_unusable, uuc);
	chip->bmsm.pc_unusable = pc_unusable;
	*ret_pc_unusable = pc_unusable;
	return uuc;
}

#define TIME_PER_PERCENT_UUC			60
static int adjust_uuc(struct pm8921_bms_chip *chip, int fcc_uah,
			int new_pc_unusable,
			int new_uuc,
			int batt_temp,
			int rbatt,
			int *iavg_ma,
			int delta_time_s)
{
	int new_unusable_mv;
	int batt_temp_degc = batt_temp / 10;
	int max_percent_change;

	max_percent_change = max(delta_time_s / TIME_PER_PERCENT_UUC, 1);

	if (chip->prev_pc_unusable == -EINVAL
		|| abs(chip->prev_pc_unusable - new_pc_unusable)
			<= max_percent_change) {
		chip->prev_pc_unusable = new_pc_unusable;
		return new_uuc;
	}

	/* the uuc is trying to change more than 1% restrict it */
	if (new_pc_unusable > chip->prev_pc_unusable)
		chip->prev_pc_unusable += max_percent_change;
	else
		chip->prev_pc_unusable -= max_percent_change;
	chip->prev_pc_unusable = clamp(chip->prev_pc_unusable, 0, 100);
	new_uuc = (fcc_uah * chip->prev_pc_unusable) / 100;

	/* also find update the iavg_ma accordingly */
	new_unusable_mv = interpolate_ocv(chip->pc_temp_ocv_lut,
			batt_temp_degc, chip->prev_pc_unusable);
	if (new_unusable_mv < chip->v_cutoff)
		new_unusable_mv = chip->v_cutoff;

	*iavg_ma = (new_unusable_mv - chip->v_cutoff) * 1000 / rbatt;
	if (*iavg_ma == 0)
		*iavg_ma = 1;
	pr_debug("Restricting UUC to %d (%d%%) unusable_mv = %d iavg_ma = %d\n",
					new_uuc, chip->prev_pc_unusable,
					new_unusable_mv, *iavg_ma);

	return new_uuc;
}

static int get_current_time(unsigned long *now_tm_sec)
{
	struct rtc_time tm;
	struct rtc_device *rtc;
	int rc;

	rtc = rtc_class_open(CONFIG_RTC_HCTOSYS_DEVICE);
	if (rtc == NULL) {
		pr_err("%s: unable to open rtc device (%s)\n",
			__FILE__, CONFIG_RTC_HCTOSYS_DEVICE);
		return -EINVAL;
	}

	rc = rtc_read_time(rtc, &tm);
	if (rc) {
		pr_err("Error reading rtc device (%s) : %d\n",
			CONFIG_RTC_HCTOSYS_DEVICE, rc);
		return rc;
	}

	rc = rtc_valid_tm(&tm);
	if (rc) {
		pr_err("Invalid RTC time (%s): %d\n",
			CONFIG_RTC_HCTOSYS_DEVICE, rc);
		return rc;
	}
	rtc_tm_to_time(&tm, now_tm_sec);

	return 0;
}

static int calculate_delta_time(struct pm8921_bms_chip *chip, int *delta_time_s)
{
	unsigned long now_tm_sec = 0;

	/* default to delta time = 0 if anything fails */
	*delta_time_s = 0;

	get_current_time(&now_tm_sec);

	*delta_time_s = (now_tm_sec - chip->tm_sec);
	pr_debug("tm_sec = %ld, now_tm_sec = %ld delta_s = %d\n",
		chip->tm_sec, now_tm_sec, *delta_time_s);

	/* remember this time */
	chip->tm_sec = now_tm_sec;
	return 0;
}

static void calculate_iavg_ua(struct pm8921_bms_chip *chip, int cc_uah,
				int *iavg_ua, int delta_time_s)
{
	int delta_cc_uah = 0;

	/* if anything fails report the previous iavg_ua */
	*iavg_ua = chip->prev_iavg_ua;

	if (chip->last_cc_uah == INT_MIN) {
		pm8921_bms_get_battery_current(iavg_ua);
		goto out;
	}

	/* use the previous iavg if called within 15 seconds */
	if (delta_time_s < 15) {
		*iavg_ua = chip->prev_iavg_ua;
		goto out;
	}

	delta_cc_uah = cc_uah - chip->last_cc_uah;

	*iavg_ua = div_s64((s64)delta_cc_uah * 3600, delta_time_s);

out:
	pr_debug("delta_cc = %d iavg_ua = %d\n", delta_cc_uah, (int)*iavg_ua);
	/* remember the iavg */
	chip->prev_iavg_ua = *iavg_ua;

	/* remember cc_uah */
	chip->last_cc_uah = cc_uah;
}

#define IAVG_SAMPLES 16
#define MIN_IAVG_MA 250
#define MIN_SECONDS_FOR_VALID_SAMPLE	20
static int calculate_unusable_charge_uah(struct pm8921_bms_chip *chip,
				int rbatt, int fcc_uah, int cc_uah,
				int soc_rbatt, int batt_temp, int chargecycles,
				int iavg_ua, int delta_time_s)
{
	int uuc_uah_iavg;
	int i;
	int iavg_ma = iavg_ua / 1000;
	static int iavg_samples[IAVG_SAMPLES];
	static int iavg_index;
	static int iavg_num_samples;
	static int firsttime = 1;
	int pc_unusable;

	/*
	 * if we are called first time fill all the
	 * samples with the the shutdown_iavg_ua
	 */
	if (firsttime && chip->shutdown_iavg_ua != 0) {
		pr_debug("Using shutdown_iavg_ua = %d in all samples\n",
				chip->shutdown_iavg_ua);
		for (i = 0; i < IAVG_SAMPLES; i++)
			iavg_samples[i] = chip->shutdown_iavg_ua;

		iavg_index = 0;
		iavg_num_samples = IAVG_SAMPLES;
	}

	/*
	 * if we are charging use a nominal avg current so that we keep
	 * a reasonable UUC while charging
	 */
	if (iavg_ma < MIN_IAVG_MA)
		iavg_ma = MIN_IAVG_MA;
	iavg_samples[iavg_index] = iavg_ma;
	iavg_index = (iavg_index + 1) % IAVG_SAMPLES;
	iavg_num_samples++;
	if (iavg_num_samples >= IAVG_SAMPLES)
		iavg_num_samples = IAVG_SAMPLES;

	/* now that this sample is added calcualte the average */
	iavg_ma = 0;
	if (iavg_num_samples != 0) {
		for (i = 0; i < iavg_num_samples; i++) {
			pr_debug("iavg_samples[%d] = %d\n", i, iavg_samples[i]);
			iavg_ma += iavg_samples[i];
		}

		iavg_ma = DIV_ROUND_CLOSEST(iavg_ma, iavg_num_samples);
	}

	/*
	 * if we're in bms reset mode, force uuc to be 3% of fcc
	 */
	if (bms_reset)
		return (fcc_uah * 3) / 100;

	uuc_uah_iavg = calculate_termination_uuc(chip,
					batt_temp, chargecycles,
					fcc_uah, iavg_ma,
					&pc_unusable);
	pr_debug("iavg = %d uuc_iavg = %d\n", iavg_ma, uuc_uah_iavg);

	/* restrict the uuc change to one percent per 60 seconds */
	uuc_uah_iavg = adjust_uuc(chip, fcc_uah, pc_unusable, uuc_uah_iavg,
				batt_temp, rbatt, &iavg_ma, delta_time_s);

	/* find out what the avg current should be for this uuc */
	chip->prev_uuc_iavg_ma = iavg_ma;

	firsttime = 0;
	return uuc_uah_iavg;
}

/* calculate remainging charge at the time of ocv */
static int calculate_remaining_charge_uah(struct pm8921_bms_chip *chip,
						struct pm8921_soc_params *raw,
						int fcc_uah, int batt_temp,
						int chargecycles)
{
	int  ocv, pc, batt_temp_decidegc;

	ocv = raw->last_good_ocv_uv;
	batt_temp_decidegc = chip->last_ocv_temp_decidegc;
	pc = calculate_pc(chip, ocv, batt_temp_decidegc, chargecycles);
	pr_debug("ocv = %d pc = %d\n", ocv, pc);
	return (fcc_uah * pc) / 100;
}

static void calculate_soc_params(struct pm8921_bms_chip *chip,
						struct pm8921_soc_params *raw,
						int batt_temp, int chargecycles,
						int *fcc_uah,
						int *unusable_charge_uah,
						int *remaining_charge_uah,
						int *cc_uah,
						int *rbatt,
						int *iavg_ua)
{
	int soc_rbatt;
	int delta_time_s;
	int rc;

	rc = calculate_delta_time(chip, &delta_time_s);
	if (rc) {
		pr_err("Failed to get delta time from RTC: %d\n", rc);
		delta_time_s = 0;
	}
	*fcc_uah = calculate_fcc_uah(chip, batt_temp, chargecycles);
	pr_debug("FCC = %uuAh batt_temp = %d, cycles = %d\n",
					*fcc_uah, batt_temp, chargecycles);


	/* calculate remainging charge */
	*remaining_charge_uah = calculate_remaining_charge_uah(chip, raw,
					*fcc_uah, batt_temp, chargecycles);
	pr_debug("RC = %uuAh\n", *remaining_charge_uah);

	/* calculate cc micro_volt_hour */
	calculate_cc_uah(chip, raw->cc, cc_uah);
	pr_debug("cc_uah = %duAh raw->cc = %x\n", *cc_uah, raw->cc);

	soc_rbatt = ((*remaining_charge_uah - *cc_uah) * 100) / *fcc_uah;
	if (soc_rbatt < 0)
		soc_rbatt = 0;
	*rbatt = get_rbatt(chip, soc_rbatt, batt_temp);

	calculate_iavg_ua(chip, *cc_uah, iavg_ua, delta_time_s);

	*unusable_charge_uah = calculate_unusable_charge_uah(chip, *rbatt,
					*fcc_uah, *cc_uah, soc_rbatt,
					batt_temp, chargecycles, *iavg_ua,
					delta_time_s);
	pr_debug("UUC = %uuAh\n", *unusable_charge_uah);
}

int pm8921_bms_get_simultaneous_battery_voltage_and_current(int *ibat_ua,
								int *vbat_uv)
{
	int rc;

	if (the_chip == NULL) {
		pr_err("Called too early\n");
		return -EINVAL;
	}

	if (pm8921_is_batfet_closed()) {
		return override_mode_simultaneous_battery_voltage_and_current(
								ibat_ua,
								vbat_uv);
	} else {
		pr_debug("batfet is open using separate vbat and ibat meas\n");
		rc = get_battery_uvolts(the_chip, vbat_uv);
		if (rc < 0) {
			pr_err("adc vbat failed err = %d\n", rc);
			return rc;
		}
		rc = pm8921_bms_get_battery_current(ibat_ua);
		if (rc < 0) {
			pr_err("bms ibat failed err = %d\n", rc);
			return rc;
		}
	}

	return 0;
}
EXPORT_SYMBOL(pm8921_bms_get_simultaneous_battery_voltage_and_current);

#define SIGN(x) ((x) < 0 ? -1 : 1)

static void find_ocv_for_soc(struct pm8921_bms_chip *chip,
			int batt_temp,
			int chargecycles,
			int fcc_uah,
			int uuc_uah,
			int cc_uah,
			int shutdown_soc,
			int *rc_uah,
			int *ocv_uv)
{
	s64 rc;
	int pc, new_pc;
	int batt_temp_degc = batt_temp / 10;
	int ocv;

	rc = (s64)shutdown_soc * (fcc_uah - uuc_uah);
	rc = div_s64(rc, 100) + cc_uah + uuc_uah;
	pc = DIV_ROUND_CLOSEST((int)rc * 100, fcc_uah);
	pc = clamp(pc, 0, 100);

	ocv = interpolate_ocv(chip->pc_temp_ocv_lut, batt_temp_degc, pc);

	pr_debug("s_soc = %d, fcc = %d uuc = %d rc = %d, pc = %d, ocv mv = %d\n",
			shutdown_soc, fcc_uah, uuc_uah, (int)rc, pc, ocv);
	new_pc = interpolate_pc(chip->pc_temp_ocv_lut, batt_temp_degc, ocv);
	pr_debug("test revlookup pc = %d for ocv = %d\n", new_pc, ocv);

	if (abs(new_pc - pc) > 0) {
		/* Maximum spins to make in while-loop when searching in
		 * full resolution.
		 */
		const unsigned int max_spin_count =
			chip->max_voltage_uv / 1000 - chip->v_cutoff + 1;
		unsigned int count = 0;
		int delta_mv = 5;
		int diff = abs(new_pc - pc);
		char sign = SIGN(new_pc - pc);
		char old_sign;
		int old_diff;
		int old_ocv;

		do {
			count++;
			old_ocv = ocv;
			old_diff = diff;
			old_sign = sign;

			if (new_pc > pc)
				ocv -= delta_mv;
			else
				ocv += delta_mv;

			new_pc = interpolate_pc(chip->pc_temp_ocv_lut,
							batt_temp_degc, ocv);
			pr_debug("test revlookup pc = %d for ocv = %d\n",
				new_pc, ocv);
			diff = abs(new_pc - pc);
			sign = SIGN(new_pc - pc);

			if (sign != old_sign) {
				if (delta_mv == 5) {
					/*
					 * we crossed our desired PC probably
					 * becuase we were overcorrecting
					 */
					delta_mv = 1;
				} else {
					/* we crossed our desired PC even with
					 * 1mV steps, choose the best of two */
					if (diff > old_diff)
						ocv = old_ocv;

					break;
				}
			}
		} while (count <= max_spin_count && diff > 0);
	}

	*ocv_uv = ocv * 1000;
	*rc_uah = (int)rc;
}

static void adjust_rc_and_uuc_for_specific_soc(
						struct pm8921_bms_chip *chip,
						int batt_temp,
						int chargecycles,
						int soc,
						int fcc_uah,
						int uuc_uah,
						int cc_uah,
						int rc_uah,
						int rbatt,
						int *ret_ocv,
						int *ret_rc,
						int *ret_uuc,
						int *ret_rbatt)
{
	int ocv_uv;

	find_ocv_for_soc(chip, batt_temp, chargecycles,
					fcc_uah, uuc_uah, cc_uah,
					soc,
					&rc_uah, &ocv_uv);

	*ret_ocv = ocv_uv;
	*ret_rbatt = rbatt;
	*ret_rc = rc_uah;
	*ret_uuc = uuc_uah;
}

static void calc_current_max(struct pm8921_bms_chip *chip, int ocv_uv,
		int rbatt_mohm)
{
	chip->imax_ua = 1000 * (ocv_uv - chip->v_cutoff * 1000) / rbatt_mohm;
}

static int bound_soc(int soc)
{
	soc = max(0, soc);
	soc = min(100, soc);
	return soc;
}

static int charging_adjustments(struct pm8921_bms_chip *chip,
				int soc, int vbat_uv, int ibat_ua,
				int batt_temp, int chargecycles,
				int fcc_uah, int cc_uah, int uuc_uah)
{
	int chg_soc;
	int vbat_batt_terminal_uv = vbat_uv
					+ (ibat_ua * chip->rconn_mohm) / 1000;

	if (chip->soc_at_cv == -EINVAL) {
		/* In constant current charging return the calc soc */
		if (vbat_batt_terminal_uv <= chip->max_voltage_uv)
			pr_debug("CC CHG SOC %d\n", soc);

		/* Note the CC to CV point */
		if (vbat_batt_terminal_uv >= chip->max_voltage_uv) {
			chip->soc_at_cv = soc;
			chip->prev_chg_soc = soc;
			chip->ibat_at_cv_ua = ibat_ua;
			pr_debug("CC_TO_CV ibat_ua = %d CHG SOC %d\n",
					ibat_ua, soc);
		}

		chip->prev_vbat_batt_terminal_uv = vbat_batt_terminal_uv;
		return soc;
	}

	/*
	 * battery is in CV phase - begin liner inerpolation of soc based on
	 * battery charge current
	 */

	/*
	 * if the battery terminal voltage lessened (possibly because of
	 * a sudden increase in system load) keep reporting the prev chg soc
	 */
	if (vbat_batt_terminal_uv < chip->prev_vbat_batt_terminal_uv) {
		pr_debug("vbat_terminals %d < prev = %d CC CHG SOC %d\n",
			vbat_batt_terminal_uv,
			chip->prev_vbat_batt_terminal_uv,
			chip->prev_chg_soc);
		chip->prev_vbat_batt_terminal_uv = vbat_batt_terminal_uv;
		return chip->prev_chg_soc;
	}

	chg_soc = linear_interpolate(chip->soc_at_cv, chip->ibat_at_cv_ua,
					100, -1 * chip->chg_term_ua,
					ibat_ua);
	chg_soc = bound_soc(chg_soc);

	/* always report a higher soc */
	if (chg_soc > chip->prev_chg_soc) {
		int new_ocv_uv;
		int new_rc;

		chip->prev_chg_soc = chg_soc;

		find_ocv_for_soc(chip, batt_temp, chargecycles,
				fcc_uah, uuc_uah, cc_uah,
				chg_soc,
				&new_rc, &new_ocv_uv);
		the_chip->last_ocv_uv = new_ocv_uv;
		pr_debug("CC CHG ADJ OCV = %d CHG SOC %d\n",
				new_ocv_uv,
				chip->prev_chg_soc);
	}

	pr_debug("Reporting CHG SOC %d\n", chip->prev_chg_soc);
	chip->prev_vbat_batt_terminal_uv = vbat_batt_terminal_uv;
	return chip->prev_chg_soc;
}

static void very_low_voltage_check(struct pm8921_bms_chip *chip,
					int ibat_ua, int vbat_uv)
{
	int rc;
	/*
	 * if battery is very low (alarm_low_mv voltage + 20mv) hold
	 * a wakelock untill soc = 0%
	 */
	if (vbat_uv <= (chip->alarm_low_mv + 20) * 1000 &&
		!wake_lock_active(&the_chip->low_voltage_wake_lock)) {
		pr_debug("voltage = %d low holding wakelock\n", vbat_uv);
		wake_lock(&chip->low_voltage_wake_lock);
		chip->soc_calc_period = chip->low_voltage_calc_ms;
	}

	if (vbat_uv > (chip->alarm_low_mv + 20 + BATT_ALARM_ACCURACY) * 1000
			&& wake_lock_active(&the_chip->low_voltage_wake_lock)) {
		pr_debug("voltage = %d releasing wakelock\n", vbat_uv);
		chip->vbatt_cutoff_count = 0;
		chip->soc_calc_period = chip->normal_voltage_calc_ms;
		rc = pm8921_bms_enable_batt_alarm(chip);
		if (rc)
			pr_err("Unable to enable batt alarm\n");
		wake_unlock(&chip->low_voltage_wake_lock);
	}
}

static bool is_voltage_below_cutoff_window(struct pm8921_bms_chip *chip,
						int ibat_ua, int vbat_uv)
{
	if (vbat_uv < (chip->v_cutoff * 1000) && ibat_ua > 0) {
		chip->vbatt_cutoff_count++;
		if (chip->vbatt_cutoff_count >= chip->vbatt_cutoff_retries) {
			pr_debug("cutoff_count >= %d\n",
					chip->vbatt_cutoff_retries);
			return true;
		}
	} else {
		chip->vbatt_cutoff_count = 0;
	}

	return false;
}

static int enable_lowbatt_detect;
module_param(enable_lowbatt_detect, int, 0644);
static int last_soc_est = -EINVAL;
static int adjust_soc(struct pm8921_bms_chip *chip, int soc,
		int batt_temp, int chargecycles,
		int rbatt, int fcc_uah, int uuc_uah, int cc_uah)
{
	int ibat_ua = 0, vbat_uv = 0;
	int ocv_est_uv = 0, soc_est = 0, pc_est = 0, pc = 0;
	int delta_ocv_uv = 0;
	int n = 0;
	int rc_new_uah = 0;
	int pc_new = 0;
	int soc_new = 0;
	int m = 0;
	int rc = 0;
	int delta_ocv_uv_limit = 0;
	bool below_cutoff = false;

	rc = pm8921_bms_get_simultaneous_battery_voltage_and_current(
							&ibat_ua,
							&vbat_uv);
	if (rc < 0) {
		pr_err("simultaneous vbat ibat failed err = %d\n", rc);
		goto out;
	}

	very_low_voltage_check(chip, ibat_ua, vbat_uv);

	if (chip->low_voltage_detect && enable_lowbatt_detect &&
		wake_lock_active(&chip->low_voltage_wake_lock)) {
		if (is_voltage_below_cutoff_window(chip, ibat_ua, vbat_uv)) {
			below_cutoff = true;
			soc = 0;
			pr_info("Voltage below cutoff, setting soc to 0\n");
			goto out;
		}
	}

	delta_ocv_uv_limit = DIV_ROUND_CLOSEST(ibat_ua, 1000);

	ocv_est_uv = vbat_uv + (ibat_ua * rbatt)/1000;
	calc_current_max(chip, ocv_est_uv, rbatt);
	pc_est = calculate_pc(chip, ocv_est_uv, batt_temp, last_chargecycles);
	soc_est = div_s64((s64)fcc_uah * pc_est - uuc_uah*100,
						(s64)fcc_uah - uuc_uah);
	soc_est = bound_soc(soc_est);

	/* never adjust during bms reset mode */
	if (bms_reset) {
		pr_debug("bms reset mode, SOC adjustment skipped\n");
		goto out;
	}

	if (ibat_ua < 0 && pm8921_is_batfet_closed()) {
		soc_new = charging_adjustments(chip, soc, vbat_uv, ibat_ua,
				batt_temp, chargecycles,
				fcc_uah, cc_uah, uuc_uah);
		goto out_check;
	}

	/*
	 * do not adjust
	 * if soc is same as what bms calculated
	 * if soc_est is between 45 and 25, this is the flat portion of the
	 * curve where soc_est is not so accurate. We generally don't want to
	 * adjust when soc_est is inaccurate except for the cases when soc is
	 * way far off (higher than 50 or lesser than 20).
	 * Also don't adjust soc if it is above 90 becuase we might pull it low
	 * and  cause a bad user experience
	 */
	if (soc_est == soc
		|| (is_between(45, chip->adjust_soc_low_threshold, soc_est)
		&& is_between(50, chip->adjust_soc_low_threshold - 5, soc))
		|| soc >= 90)
		goto out;

	if (last_soc_est == -EINVAL)
		last_soc_est = soc;

	n = min(200, max(1 , soc + soc_est + last_soc_est));
	/* remember the last soc_est in last_soc_est */
	last_soc_est = soc_est;

	pc = calculate_pc(chip, chip->last_ocv_uv,
			chip->last_ocv_temp_decidegc, last_chargecycles);
	if (pc > 0) {
		pc_new = calculate_pc(chip, chip->last_ocv_uv - (++m * 1000),
					chip->last_ocv_temp_decidegc,
					last_chargecycles);
		while (pc_new == pc) {
			/* start taking 10mV steps */
			m = m + 10;
			pc_new = calculate_pc(chip,
						chip->last_ocv_uv - (m * 1000),
						chip->last_ocv_temp_decidegc,
						last_chargecycles);
		}
	} else {
		/*
		 * pc is already at the lowest point,
		 * assume 1 millivolt translates to 1% pc
		 */
		pc = 1;
		pc_new = 0;
		m = 1;
	}

	delta_ocv_uv = div_s64((soc - soc_est) * (s64)m * 1000,
							n * (pc - pc_new));

	if (abs(delta_ocv_uv) > delta_ocv_uv_limit) {
		pr_debug("limiting delta ocv %d limit = %d\n", delta_ocv_uv,
				delta_ocv_uv_limit);

		if (delta_ocv_uv > 0)
			delta_ocv_uv = delta_ocv_uv_limit;
		else
			delta_ocv_uv = -1 * delta_ocv_uv_limit;
		pr_debug("new delta ocv = %d\n", delta_ocv_uv);
	}

<<<<<<< HEAD
=======
	if (wake_lock_active(&chip->low_voltage_wake_lock)) {
		pr_debug("Low Voltage, apply only ibat limited corrections\n");
		goto skip_limiting_corrections;
	}

	if (chip->last_ocv_uv > 3800000)
		correction_limit_uv = the_chip->high_ocv_correction_limit_uv;
	else
		correction_limit_uv = the_chip->low_ocv_correction_limit_uv;

	if (abs(delta_ocv_uv) > correction_limit_uv) {
		pr_debug("limiting delta ocv %d limit = %d\n", delta_ocv_uv,
				correction_limit_uv);

		if (delta_ocv_uv > 0)
			delta_ocv_uv = correction_limit_uv;
		else
			delta_ocv_uv = -1 * correction_limit_uv;
		pr_debug("new delta ocv = %d\n", delta_ocv_uv);
	}

skip_limiting_corrections:
>>>>>>> 991de6bc
	chip->last_ocv_uv -= delta_ocv_uv;

	if (chip->last_ocv_uv >= chip->max_voltage_uv)
		chip->last_ocv_uv = chip->max_voltage_uv;

	/* calculate the soc based on this new ocv */
	pc_new = calculate_pc(chip, chip->last_ocv_uv,
			chip->last_ocv_temp_decidegc, last_chargecycles);
	rc_new_uah = (fcc_uah * pc_new) / 100;
	soc_new = (rc_new_uah - cc_uah - uuc_uah)*100 / (fcc_uah - uuc_uah);
	soc_new = bound_soc(soc_new);

out_check:
	/*
	 * if soc_new is ZERO force it higher so that phone doesnt report soc=0
	 * soc = 0 should happen only when soc_est == 0
	 */
	if (soc_new == 0 && soc_est != 0)
		soc_new = 1;

	soc = soc_new;

out:
	if (chip->low_voltage_detect && !soc && !below_cutoff)
		soc = 1;

	pr_debug("ibat_ua = %d, vbat_uv = %d, ocv_est_uv = %d, pc_est = %d, "
		"soc_est = %d, n = %d, delta_ocv_uv = %d, last_ocv_uv = %d, "
		"pc_new = %d, soc_new = %d, rbatt = %d, m = %d\n",
		ibat_ua, vbat_uv, ocv_est_uv, pc_est,
		soc_est, n, delta_ocv_uv, chip->last_ocv_uv,
		pc_new, soc_new, rbatt, m);

	return soc;
}

#define IGNORE_SOC_TEMP_DECIDEG		50
#define IAVG_STEP_SIZE_MA	50
#define IAVG_START		600
#define SOC_ZERO		0xFF
static void backup_soc_and_iavg(struct pm8921_bms_chip *chip, int batt_temp,
				int soc)
{
	u8 temp;
	int iavg_ma = chip->prev_uuc_iavg_ma;

	if (iavg_ma > IAVG_START)
		temp = (iavg_ma - IAVG_START) / IAVG_STEP_SIZE_MA;
	else
		temp = 0;

	pm_bms_masked_write(chip, TEMP_IAVG_STORAGE,
			TEMP_IAVG_STORAGE_USE_MASK, temp);

	/* since only 6 bits are available for SOC, we store half the soc */
	if (soc == 0)
		temp = SOC_ZERO;
	else
		temp = soc;

	/* don't store soc if temperature is below 5degC */
	if (batt_temp > IGNORE_SOC_TEMP_DECIDEG)
		pm8xxx_writeb(the_chip->dev->parent, TEMP_SOC_STORAGE, temp);
}

static void read_shutdown_soc_and_iavg(struct pm8921_bms_chip *chip)
{
	int rc;
	u8 temp;

	rc = pm8xxx_readb(chip->dev->parent, TEMP_IAVG_STORAGE, &temp);
	if (rc) {
		pr_err("failed to read addr = %d %d assuming %d\n",
				TEMP_IAVG_STORAGE, rc, IAVG_START);
		chip->shutdown_iavg_ua = IAVG_START;
	} else {
		temp &= TEMP_IAVG_STORAGE_USE_MASK;

		if (temp == 0) {
			chip->shutdown_iavg_ua = IAVG_START;
		} else {
			chip->shutdown_iavg_ua = IAVG_START
					+ IAVG_STEP_SIZE_MA * (temp + 1);
		}
	}

	rc = pm8xxx_readb(chip->dev->parent, TEMP_SOC_STORAGE, &temp);
	if (rc) {
		pr_err("failed to read addr = %d %d\n", TEMP_SOC_STORAGE, rc);
	} else {
		chip->shutdown_soc = temp;

		if (chip->shutdown_soc == 0) {
			pr_debug("No shutdown soc available\n");
			shutdown_soc_invalid = 1;
			chip->shutdown_iavg_ua = 0;
		} else if (chip->shutdown_soc == SOC_ZERO) {
			chip->shutdown_soc = 0;
		}
	}

	if (chip->ignore_shutdown_soc) {
		shutdown_soc_invalid = 1;
		chip->shutdown_soc = 0;
		chip->shutdown_iavg_ua = 0;
	}

	pr_debug("shutdown_soc = %d shutdown_iavg = %d shutdown_soc_invalid = %d\n",
			chip->shutdown_soc,
			chip->shutdown_iavg_ua,
			shutdown_soc_invalid);
}

#define SOC_CATCHUP_SEC_MAX		600
#define SOC_CATCHUP_SEC_PER_PERCENT	60
#define MAX_CATCHUP_SOC	(SOC_CATCHUP_SEC_MAX/SOC_CATCHUP_SEC_PER_PERCENT)
static int scale_soc_while_chg(struct pm8921_bms_chip *chip,
				int delta_time_us, int new_soc, int prev_soc)
{
	int chg_time_sec;
	int catch_up_sec;
	int scaled_soc;
	int numerator;

	/*
	 * The device must be charging for reporting a higher soc, if
	 * not ignore this soc and continue reporting the prev_soc.
	 * Also don't report a high value immediately slowly scale the
	 * value from prev_soc to the new soc based on a charge time
	 * weighted average
	 */

	/* if we are not charging return last soc */
	if (the_chip->start_percent == -EINVAL)
		return prev_soc;

	/* do not scale at 100 */
	if (new_soc == 100)
		return new_soc;

	chg_time_sec = DIV_ROUND_UP(the_chip->charge_time_us, USEC_PER_SEC);
	catch_up_sec = DIV_ROUND_UP(the_chip->catch_up_time_us, USEC_PER_SEC);
	if (catch_up_sec == 0)
		return new_soc;
	pr_debug("cts= %d catch_up_sec = %d\n", chg_time_sec, catch_up_sec);

	/*
	 * if we have been charging for more than catch_up time simply return
	 * new soc
	 */
	if (chg_time_sec > catch_up_sec)
		return new_soc;

	numerator = (catch_up_sec - chg_time_sec) * prev_soc
			+ chg_time_sec * new_soc;
	scaled_soc = numerator / catch_up_sec;

	pr_debug("cts = %d new_soc = %d prev_soc = %d scaled_soc = %d\n",
			chg_time_sec, new_soc, prev_soc, scaled_soc);

	return scaled_soc;
}

static bool is_shutdown_soc_within_limits(struct pm8921_bms_chip *chip, int soc)
{
	if (shutdown_soc_invalid) {
		pr_debug("NOT forcing shutdown soc = %d\n", chip->shutdown_soc);
		return 0;
	}

	if (chip->pon_disable_flat_portion_ocv &&
		is_between(chip->pon_ocv_dis_high_soc,
				chip->pon_ocv_dis_low_soc, soc)) {
		pr_debug("power on SOC is in flat area, use shutdown SOC\n");
		return 1;
	}

	if (abs(chip->shutdown_soc - soc) > chip->shutdown_soc_valid_limit) {
		pr_debug("rejecting shutdown soc = %d, soc = %d limit = %d\n",
			chip->shutdown_soc, soc,
			chip->shutdown_soc_valid_limit);
		shutdown_soc_invalid = 1;
		return 0;
	}

	return 1;
}

static void update_power_supply(struct pm8921_bms_chip *chip)
{
	if (chip->batt_psy == NULL || chip->batt_psy < 0)
		chip->batt_psy = power_supply_get_by_name("battery");

	if (chip->batt_psy > 0)
		power_supply_changed(chip->batt_psy);
}

#define MIN_DELTA_625_UV	1000
static void calib_hkadc(struct pm8921_bms_chip *chip)
{
	int voltage, rc;
	struct pm8xxx_adc_chan_result result;
	int usb_chg;
	int this_delta;

	mutex_lock(&chip->calib_mutex);
	rc = pm8xxx_adc_read(the_chip->ref1p25v_channel, &result);
	if (rc) {
		pr_err("ADC failed for 1.25volts rc = %d\n", rc);
		goto out;
	}
	voltage = xoadc_reading_to_microvolt(result.adc_code);

	pr_debug("result 1.25v = 0x%x, voltage = %duV adc_meas = %lld\n",
				result.adc_code, voltage, result.measurement);

	chip->xoadc_v125 = voltage;

	rc = pm8xxx_adc_read(the_chip->ref625mv_channel, &result);
	if (rc) {
		pr_err("ADC failed for 1.25volts rc = %d\n", rc);
		goto out;
	}
	voltage = xoadc_reading_to_microvolt(result.adc_code);

	usb_chg = usb_chg_plugged_in(chip);
	pr_debug("result 0.625V = 0x%x, voltage = %duV adc_meas = %lld usb_chg = %d\n",
				result.adc_code, voltage, result.measurement,
				usb_chg);

	if (usb_chg)
		chip->xoadc_v0625_usb_present = voltage;
	else
		chip->xoadc_v0625_usb_absent = voltage;

	chip->xoadc_v0625 = voltage;
	if (chip->xoadc_v0625_usb_present && chip->xoadc_v0625_usb_absent) {
		this_delta = chip->xoadc_v0625_usb_present
						- chip->xoadc_v0625_usb_absent;
		pr_debug("this_delta= %duV\n", this_delta);
		if (this_delta > MIN_DELTA_625_UV)
			last_usb_cal_delta_uv = this_delta;
		pr_debug("625V_present= %d, 625V_absent= %d, delta = %duV\n",
			chip->xoadc_v0625_usb_present,
			chip->xoadc_v0625_usb_absent,
			last_usb_cal_delta_uv);
	}
	pr_debug("calibration batt_temp = %d\n", chip->last_calib_temp);
out:
	mutex_unlock(&chip->calib_mutex);
}

#define HKADC_CALIB_DELAY_S	600
#define HKADC_CALIB_DELTA_TEMP	20
static void calib_hkadc_check(struct pm8921_bms_chip *chip, int batt_temp)
{
	unsigned long time_since_last_calib;
	unsigned long tm_now_sec;
	int delta_temp;
	int rc;

	rc = get_current_time(&tm_now_sec);
	if (rc) {
		pr_err("Could not read current time: %d\n", rc);
		return;
	}
	if (tm_now_sec > chip->last_calib_time) {
		time_since_last_calib = tm_now_sec - chip->last_calib_time;
		delta_temp = abs(chip->last_calib_temp - batt_temp);
		pr_debug("time since last calib: %lu, temp diff = %d\n",
				time_since_last_calib, delta_temp);
		if (time_since_last_calib >= HKADC_CALIB_DELAY_S
			|| delta_temp > HKADC_CALIB_DELTA_TEMP) {
			chip->last_calib_temp = batt_temp;
			chip->last_calib_time = tm_now_sec;
			calib_hkadc(chip);
		}
	}
}

/*
 * Remaining Usable Charge = remaining_charge (charge at ocv instance)
 *				- coloumb counter charge
 *				- unusable charge (due to battery resistance)
 * SOC% = (remaining usable charge/ fcc - usable_charge);
 */
static int calculate_state_of_charge(struct pm8921_bms_chip *chip,
					struct pm8921_soc_params *raw,
					int batt_temp, int chargecycles)
{
	int remaining_usable_charge_uah, fcc_uah, unusable_charge_uah;
	int remaining_charge_uah, soc;
	int cc_uah;
	int rbatt;
	int iavg_ua;
	int new_ocv;
	int new_rc_uah;
	int new_ucc_uah;
	int new_rbatt;
	int shutdown_soc;
	int new_calculated_soc;
	static int firsttime = 1;

	calculate_soc_params(chip, raw, batt_temp, chargecycles,
						&fcc_uah,
						&unusable_charge_uah,
						&remaining_charge_uah,
						&cc_uah,
						&rbatt,
						&iavg_ua);

	/* calculate remaining usable charge */
	remaining_usable_charge_uah = remaining_charge_uah
					- cc_uah
					- unusable_charge_uah;

	pr_debug("RUC = %duAh\n", remaining_usable_charge_uah);
	if (fcc_uah - unusable_charge_uah <= 0) {
		pr_debug("FCC = %duAh, UUC = %duAh forcing soc = 0\n",
						fcc_uah, unusable_charge_uah);
		soc = 0;
	} else {
		soc = DIV_ROUND_CLOSEST((remaining_usable_charge_uah * 100),
					(fcc_uah - unusable_charge_uah));

		chip->bmsm.soc_original = soc;
	}

	if (firsttime && soc < 0) {
		/*
		 * first time calcualtion and the pon ocv  is too low resulting
		 * in a bad soc. Adjust ocv such that we get 0 soc
		 */
		pr_debug("soc is %d, adjusting pon ocv to make it 0\n", soc);
		adjust_rc_and_uuc_for_specific_soc(
						chip,
						batt_temp, chargecycles,
						0,
						fcc_uah, unusable_charge_uah,
						cc_uah, remaining_charge_uah,
						rbatt,
						&new_ocv,
						&new_rc_uah, &new_ucc_uah,
						&new_rbatt);
		chip->last_ocv_uv = new_ocv;
		remaining_charge_uah = new_rc_uah;
		unusable_charge_uah = new_ucc_uah;
		rbatt = new_rbatt;

		remaining_usable_charge_uah = remaining_charge_uah
					- cc_uah
					- unusable_charge_uah;

		soc = DIV_ROUND_CLOSEST((remaining_usable_charge_uah * 100),
					(fcc_uah - unusable_charge_uah));
		pr_debug("DONE for O soc is %d, pon ocv adjusted to %duV\n",
				soc, chip->last_ocv_uv);
	}

	if (soc > 100)
		soc = 100;

	if (soc < 0) {
		pr_debug("bad rem_usb_chg = %d rem_chg %d,"
				"cc_uah %d, unusb_chg %d\n",
				remaining_usable_charge_uah,
				remaining_charge_uah,
				cc_uah, unusable_charge_uah);

		pr_debug("for bad rem_usb_chg last_ocv_uv = %d"
				"chargecycles = %d, batt_temp = %d"
				"fcc = %d soc =%d\n",
				chip->last_ocv_uv, chargecycles, batt_temp,
				fcc_uah, soc);
		soc = 0;
	}

	mutex_lock(&soc_invalidation_mutex);
	shutdown_soc = chip->shutdown_soc;

	if (firsttime && soc != shutdown_soc
			&& is_shutdown_soc_within_limits(chip, soc)) {
		/*
		 * soc for the first time - use shutdown soc
		 * to adjust pon ocv since it is a small percent away from
		 * the real soc
		 */
		pr_debug("soc = %d before forcing shutdown_soc = %d\n",
							soc, shutdown_soc);
		adjust_rc_and_uuc_for_specific_soc(
						chip,
						batt_temp, chargecycles,
						shutdown_soc,
						fcc_uah, unusable_charge_uah,
						cc_uah, remaining_charge_uah,
						rbatt,
						&new_ocv,
						&new_rc_uah, &new_ucc_uah,
						&new_rbatt);

		chip->pon_ocv_uv = chip->last_ocv_uv;
		chip->last_ocv_uv = new_ocv;
		remaining_charge_uah = new_rc_uah;
		unusable_charge_uah = new_ucc_uah;
		rbatt = new_rbatt;

		remaining_usable_charge_uah = remaining_charge_uah
					- cc_uah
					- unusable_charge_uah;

		soc = DIV_ROUND_CLOSEST((remaining_usable_charge_uah * 100),
					(fcc_uah - unusable_charge_uah));

		pr_debug("DONE for shutdown_soc = %d soc is %d, adjusted ocv to %duV\n",
				shutdown_soc, soc, chip->last_ocv_uv);
	}
	mutex_unlock(&soc_invalidation_mutex);

	pr_debug("SOC before adjustment = %d\n", soc);
	new_calculated_soc = adjust_soc(chip, soc, batt_temp, chargecycles,
			rbatt, fcc_uah, unusable_charge_uah, cc_uah);

	pr_debug("calculated SOC = %d\n", new_calculated_soc);
	if (new_calculated_soc != calculated_soc) {
		calculated_soc = new_calculated_soc;
		update_power_supply(chip);
	}

	firsttime = 0;
	get_current_time(&chip->last_recalc_time);

	if (chip->disable_flat_portion_ocv) {
		if (is_between(chip->ocv_dis_high_soc, chip->ocv_dis_low_soc,
					calculated_soc)) {
			pm8921_bms_stop_ocv_updates();
		} else {
			pm8921_bms_start_ocv_updates();
		}
	}
	return calculated_soc;
}

static int recalculate_soc(struct pm8921_bms_chip *chip)
{
	int batt_temp;
	struct pm8921_soc_params raw;
	int soc;

	wake_lock(&the_chip->soc_wake_lock);
	get_batt_temp(chip, &batt_temp);

	mutex_lock(&chip->last_ocv_uv_mutex);
	calib_hkadc_check(chip, batt_temp);
	read_soc_params_raw(chip, &raw, batt_temp);

	soc = calculate_state_of_charge(chip, &raw,
					batt_temp, last_chargecycles);
	mutex_unlock(&chip->last_ocv_uv_mutex);
	wake_unlock(&the_chip->soc_wake_lock);
	return soc;
}

static void calculate_soc_work(struct work_struct *work)
{
	struct delayed_work *dwork = to_delayed_work(work);
	struct pm8921_bms_chip *chip = container_of(dwork,
				struct pm8921_bms_chip,
				calculate_soc_delayed_work);

	recalculate_soc(chip);
	schedule_delayed_work(&chip->calculate_soc_delayed_work,
			round_jiffies_relative(msecs_to_jiffies
			(chip->soc_calc_period)));
}

static int report_state_of_charge(struct pm8921_bms_chip *chip)
{
	int soc = calculated_soc;
	int delta_time_us;
	struct timespec now;
	int batt_temp;

	if (bms_fake_battery != -EINVAL) {
		pr_debug("Returning Fake SOC = %d%%\n", bms_fake_battery);
		return bms_fake_battery;
	}

	get_batt_temp(chip, &batt_temp);

	do_posix_clock_monotonic_gettime(&now);
	if (chip->t_soc_queried.tv_sec != 0) {
		delta_time_us
		= (now.tv_sec - chip->t_soc_queried.tv_sec) * USEC_PER_SEC
			+ (now.tv_nsec - chip->t_soc_queried.tv_nsec) / 1000;
	} else {
		/* calculation for the first time */
		delta_time_us = 0;
	}

	/*
	 * account for charge time - limit it to SOC_CATCHUP_SEC to
	 * avoid overflows when charging continues for extended periods
	 */
	if (the_chip->start_percent != -EINVAL) {
		if (the_chip->charge_time_us == 0) {
			/*
			 * calculating soc for the first time
			 * after start of chg. Initialize catchup time
			 */
			if (abs(soc - last_soc) < MAX_CATCHUP_SOC)
				the_chip->catch_up_time_us =
				(soc - last_soc) * SOC_CATCHUP_SEC_PER_PERCENT
					 * USEC_PER_SEC;
			else
				the_chip->catch_up_time_us =
				SOC_CATCHUP_SEC_MAX * USEC_PER_SEC;

			if (the_chip->catch_up_time_us < 0)
				the_chip->catch_up_time_us = 0;
		}

		/* add charge time */
		if (the_chip->charge_time_us
				< SOC_CATCHUP_SEC_MAX * USEC_PER_SEC)
			chip->charge_time_us += delta_time_us;

		/* end catchup if calculated soc and last soc are same */
		if (last_soc == soc)
			the_chip->catch_up_time_us = 0;
	}

	/* last_soc < soc  ... scale and catch up */
	if (last_soc != -EINVAL && last_soc < soc)
		soc = scale_soc_while_chg(chip, delta_time_us, soc, last_soc);

	if (last_soc != -EINVAL) {
		if (chip->first_report_after_suspend) {
			chip->first_report_after_suspend = false;
<<<<<<< HEAD

			/* Someone might reset 'last_soc' just before going to
			 * suspend. It can though be updated when another
			 * external reads SOC before that goes to suspend.
			 */
			if (chip->last_soc_at_suspend == -EINVAL)
				chip->last_soc_at_suspend = last_soc;

=======
>>>>>>> 991de6bc
			if (chip->soc_updated_on_resume) {
				/*  coming here after a long suspend */
				chip->soc_updated_on_resume = false;
				if (last_soc < soc)
					/* if soc has falsely increased during
					 * suspend, set the soc_at_suspend
					 */
					soc = chip->last_soc_at_suspend;
			} else {
				/*
				 * suspended for a short time
				 * report the last_soc before suspend
				 */
				soc = chip->last_soc_at_suspend;
			}
		} else if (soc < last_soc && soc != 0) {
			soc = last_soc - 1;
		} else if (soc > last_soc && soc != 100) {
			soc = last_soc + 1;
		}
	}

	last_soc = bound_soc(soc);
	backup_soc_and_iavg(chip, batt_temp, last_soc);
	pr_debug("Reported SOC = %d\n", last_soc);
	chip->t_soc_queried = now;

	return last_soc;
}

void pm8921_bms_battery_removed(void)
{
	if (!the_chip) {
		pr_err("called before initialization\n");
		return;
	}
	pr_info("Battery Removed Cleaning up\n");

	cancel_delayed_work_sync(&the_chip->calculate_soc_delayed_work);
	calculated_soc = 0;
	the_chip->start_percent = -EINVAL;
	the_chip->end_percent = -EINVAL;
	/* cleanup for charge time catchup */
	the_chip->charge_time_us = 0;
	the_chip->catch_up_time_us = 0;
	/* cleanup for charge time adjusting */
	the_chip->soc_at_cv = -EINVAL;
	the_chip->soc_at_cv = -EINVAL;
	the_chip->prev_chg_soc = -EINVAL;
	the_chip->ibat_at_cv_ua = 0;
	the_chip->prev_vbat_batt_terminal_uv = 0;
	/* ocv cleanups */
	the_chip->ocv_reading_at_100 = OCV_RAW_UNINITIALIZED;
	the_chip->prev_last_good_ocv_raw = OCV_RAW_UNINITIALIZED;
	the_chip->last_ocv_temp_decidegc = -EINVAL;

	/* cleanup delta time */
	the_chip->tm_sec = 0;

	/* cc and avg current cleanups */
	the_chip->prev_iavg_ua = 0;
	the_chip->last_cc_uah = INT_MIN;

	/* report SOC cleanups */
	the_chip->t_soc_queried.tv_sec = 0;
	the_chip->t_soc_queried.tv_nsec = 0;

	last_soc = -EINVAL;
	/* store invalid soc */
	pm8xxx_writeb(the_chip->dev->parent, TEMP_SOC_STORAGE, 0);

	/* fcc learning cleanup */
	if (the_chip->enable_fcc_learning) {
		battery_removed = 1;
		sysfs_notify(&the_chip->dev->kobj, NULL, "fcc_data");
	}

	/* UUC related data is left as is - use the same historical load avg */
	update_power_supply(the_chip);
}
EXPORT_SYMBOL(pm8921_bms_battery_removed);

void pm8921_bms_battery_inserted(void)
{
	if (!the_chip) {
		pr_err("called before initialization\n");
		return;
	}

	pr_info("Battery Inserted\n");
	the_chip->last_ocv_uv = estimate_ocv(the_chip);
	schedule_delayed_work(&the_chip->calculate_soc_delayed_work, 0);
}
EXPORT_SYMBOL(pm8921_bms_battery_inserted);

void pm8921_bms_invalidate_shutdown_soc(void)
{
	int calculate_soc = 0;
	struct pm8921_bms_chip *chip = the_chip;

	/* clean up the fcc learning table */
	if (!the_chip)
		the_chip->adjusted_fcc_temp_lut = NULL;
	last_fcc_update_count = 0;
	last_real_fcc_mah = -EINVAL;
	last_real_fcc_batt_temp = -EINVAL;
	battery_removed = 1;

	pr_debug("Invalidating shutdown soc - the battery was removed\n");
	if (shutdown_soc_invalid)
		return;

	mutex_lock(&soc_invalidation_mutex);
	shutdown_soc_invalid = 1;
	last_soc = -EINVAL;
	if (the_chip) {
		/* reset to pon ocv undoing what the adjusting did */
		if (the_chip->pon_ocv_uv) {
			the_chip->last_ocv_uv = the_chip->pon_ocv_uv;
			calculate_soc = 1;
			pr_debug("resetting ocv to pon_ocv = %d\n",
						the_chip->pon_ocv_uv);
		}
	}
	mutex_unlock(&soc_invalidation_mutex);
	if (!calculate_soc)
		return;
	recalculate_soc(chip);
}
EXPORT_SYMBOL(pm8921_bms_invalidate_shutdown_soc);

static void calibrate_hkadc_work(struct work_struct *work)
{
	struct pm8921_bms_chip *chip = container_of(work,
				struct pm8921_bms_chip, calib_hkadc_work);

	calib_hkadc(chip);
}

void pm8921_bms_calibrate_hkadc(void)
{
	schedule_work(&the_chip->calib_hkadc_work);
}

int pm8921_bms_get_vsense_avg(int *result)
{
	int rc = -EINVAL;

	if (the_chip) {
		mutex_lock(&the_chip->bms_output_lock);
		pm_bms_lock_output_data(the_chip);
		rc = read_vsense_avg(the_chip, result);
		pm_bms_unlock_output_data(the_chip);
		mutex_unlock(&the_chip->bms_output_lock);
	}

	pr_err("called before initialization\n");
	return rc;
}
EXPORT_SYMBOL(pm8921_bms_get_vsense_avg);

int pm8921_bms_get_battery_current(int *result_ua)
{
	int vsense_uv;
	int rc = 0;

	*result_ua = 0;
	if (!the_chip) {
		pr_err("called before initialization\n");
		return -EINVAL;
	}
	if (the_chip->r_sense_uohm == 0) {
		pr_err("r_sense is zero\n");
		return -EINVAL;
	}

	mutex_lock(&the_chip->bms_output_lock);
	pm_bms_lock_output_data(the_chip);
	rc = read_vsense_avg(the_chip, &vsense_uv);
	pm_bms_unlock_output_data(the_chip);
	mutex_unlock(&the_chip->bms_output_lock);
	if (rc) {
		pr_err("Unable to read vsense average\n");
		goto error_vsense;
	}
	pr_debug("vsense=%duV\n", vsense_uv);
	/* cast for signed division */
	*result_ua = div_s64(vsense_uv * 1000000LL, the_chip->r_sense_uohm);
	pr_debug("ibat=%duA\n", *result_ua);

error_vsense:
	return rc;
}
EXPORT_SYMBOL(pm8921_bms_get_battery_current);

int pm8921_bms_get_percent_charge(void)
{
	if (!the_chip) {
		pr_err("called before initialization\n");
		return -EINVAL;
	}

	return report_state_of_charge(the_chip);
}
EXPORT_SYMBOL_GPL(pm8921_bms_get_percent_charge);

int pm8921_bms_get_current_max(void)
{
	if (!the_chip) {
		pr_err("called before initialization\n");
		return -EINVAL;
	}
	return the_chip->imax_ua;
}
EXPORT_SYMBOL_GPL(pm8921_bms_get_current_max);

int pm8921_bms_get_init_fcc(void)
{
	if (!the_chip) {
		pr_err("called before initialization\n");
		return -EINVAL;
	}

	return (int)the_chip->fcc;
}
EXPORT_SYMBOL_GPL(pm8921_bms_get_init_fcc);

int pm8921_bms_get_fcc(void)
{
	int batt_temp;

	if (!the_chip) {
		pr_err("called before initialization\n");
		return -EINVAL;
	}

	get_batt_temp(the_chip, &batt_temp);
	return calculate_fcc_uah(the_chip, batt_temp, last_chargecycles);
}
EXPORT_SYMBOL_GPL(pm8921_bms_get_fcc);

static void calculate_real_soc(struct pm8921_bms_chip *chip, int *soc,
		int batt_temp, struct pm8921_soc_params *raw, int cc_uah)
{
	int fcc_uah = 0, rc_uah = 0;

	fcc_uah = calculate_fcc_uah(chip, batt_temp, last_chargecycles);
	rc_uah = calculate_remaining_charge_uah(chip, raw,
				fcc_uah, batt_temp, last_chargecycles);
	*soc = ((rc_uah - cc_uah) * 100) / fcc_uah;
	pr_debug("fcc = %d, rc = %d, cc = %d Real SOC = %d\n",
				fcc_uah, rc_uah, cc_uah, *soc);
}

void pm8921_bms_charging_began(void)
{
	struct pm8921_soc_params raw;
	int batt_temp;

	get_batt_temp(the_chip, &batt_temp);

	mutex_lock(&the_chip->last_ocv_uv_mutex);
	calib_hkadc_check(the_chip, batt_temp);
	read_soc_params_raw(the_chip, &raw, batt_temp);
	mutex_unlock(&the_chip->last_ocv_uv_mutex);

	the_chip->start_percent = report_state_of_charge(the_chip);

	bms_start_percent = the_chip->start_percent;
	bms_start_ocv_uv = raw.last_good_ocv_uv;
	calculate_cc_uah(the_chip, raw.cc, &bms_start_cc_uah);
	pm_bms_masked_write(the_chip, BMS_TOLERANCES,
			IBAT_TOL_MASK, IBAT_TOL_DEFAULT);
	the_chip->charge_time_us = 0;
	the_chip->catch_up_time_us = 0;

	the_chip->soc_at_cv = -EINVAL;
	the_chip->prev_chg_soc = -EINVAL;
	if (the_chip->enable_fcc_learning) {
		calculate_real_soc(the_chip, &the_chip->start_real_soc,
				batt_temp, &raw, bms_start_cc_uah);
		the_chip->pc_at_start_charge =
			interpolate_pc(the_chip->pc_temp_ocv_lut, batt_temp,
						bms_start_ocv_uv / 1000);
		pr_debug("Start real soc = %d, start pc = %d\n",
			the_chip->start_real_soc, the_chip->pc_at_start_charge);
	}

	pr_debug("start_percent = %u%%\n", the_chip->start_percent);
}
EXPORT_SYMBOL_GPL(pm8921_bms_charging_began);

<<<<<<< HEAD
#define DELTA_FCC_PERCENT	100
#define MIN_START_PERCENT_FOR_LEARNING	100
=======
static void invalidate_fcc(struct pm8921_bms_chip *chip)
{
	memset(chip->fcc_table, 0, chip->min_fcc_learning_samples *
					sizeof(*(chip->fcc_table)));
	last_fcc_update_count = 0;
	chip->adjusted_fcc_temp_lut = NULL;
	last_real_fcc_mah = -EINVAL;
	last_real_fcc_batt_temp = -EINVAL;
	last_chargecycles = 0;
	last_charge_increase = 0;
}

static void update_fcc_table_for_temp(struct pm8921_bms_chip *chip,
						int batt_temp_final)
{
	int i, fcc_t1, fcc_t2, fcc_final;
	struct fcc_data *ft;

	/* Interpolate all the FCC entries to the same temperature */
	for (i = 0; i < chip->min_fcc_learning_samples; i++) {
		ft = &chip->fcc_table[i];
		if (ft->batt_temp == batt_temp_final)
			continue;
		fcc_t1 = interpolate_fcc(chip->fcc_temp_lut, ft->batt_temp);
		fcc_t2 = interpolate_fcc(chip->fcc_temp_lut, batt_temp_final);
		fcc_final = (ft->fcc_new / fcc_t1) * fcc_t2;
		ft->fcc_new = fcc_final;
		ft->batt_temp = batt_temp_final;
	}
}

static void update_fcc_learning_table(struct pm8921_bms_chip *chip,
		int fcc_uah, int new_fcc_uah, int chargecycles, int batt_temp)
{
	int i, temp_fcc_avg = 0, new_fcc_avg = 0, temp_fcc_delta = 0, count;
	struct fcc_data *ft;

	count = last_fcc_update_count % chip->min_fcc_learning_samples;
	ft = &chip->fcc_table[count];
	ft->fcc_new = ft->fcc_real = new_fcc_uah;
	ft->batt_temp = ft->temp_real = batt_temp;
	ft->chargecycles = chargecycles;
	chip->fcc_new = new_fcc_uah;
	last_fcc_update_count++;
	/* update userspace with the new data */
	sysfs_notify(&chip->dev->kobj, NULL, "fcc_data");

	pr_debug("Updated fcc table. new_fcc=%d, chargecycle=%d, temp=%d fcc_update_count=%d\n",
		new_fcc_uah, chargecycles, batt_temp, last_fcc_update_count);

	if (last_fcc_update_count < chip->min_fcc_learning_samples) {
		pr_debug("Not enough FCC samples. Current count = %d\n",
						last_fcc_update_count);
		return; /* Not enough samples to update fcc */
	}

	/* reject entries if they are > 50 chargecycles apart */
	for (i = 0; i < chip->min_fcc_learning_samples; i++) {
		if ((chip->fcc_table[i].chargecycles + VALID_FCC_CHGCYL_RANGE)
							< chargecycles) {
			pr_debug("Charge cycle too old (> %d cycles apart)\n",
							VALID_FCC_CHGCYL_RANGE);
			return; /* Samples old, > 50 cycles apart*/
		}
	}
	/* update the fcc table for temperature difference*/
	update_fcc_table_for_temp(chip, batt_temp);

	/* Calculate the avg. and SD for all the fcc entries */
	for (i = 0; i < chip->min_fcc_learning_samples; i++)
		temp_fcc_avg += chip->fcc_table[i].fcc_new;

	temp_fcc_avg /= chip->min_fcc_learning_samples;
	temp_fcc_delta = div_u64(temp_fcc_avg * DELTA_FCC_PERCENT, 100);

	/* fix the fcc if its an outlier i.e. > 5% of the average */
	for (i = 0; i < chip->min_fcc_learning_samples; i++) {
		ft = &chip->fcc_table[i];
		if (abs(ft->fcc_new - temp_fcc_avg) > temp_fcc_delta)
			ft->fcc_new = temp_fcc_avg;
		new_fcc_avg += ft->fcc_new;
	}
	new_fcc_avg /= chip->min_fcc_learning_samples;

	last_real_fcc_mah = new_fcc_avg/1000;
	last_real_fcc_batt_temp = batt_temp;

	pr_debug("FCC update: last_real_fcc_mah=%d, last_real_fcc_batt_temp=%d\n",
						new_fcc_avg, batt_temp);
	readjust_fcc_table();
	sysfs_notify(&chip->dev->kobj, NULL, "fcc_data");
}

static bool is_new_fcc_valid(int new_fcc_uah, int fcc_uah)
{
	/* reject the new fcc if < 50% and > 105% of nominal fcc */
	if ((new_fcc_uah >= (fcc_uah / 2)) &&
			((new_fcc_uah * 100) <= (fcc_uah * 105)))
		return true;

	pr_debug("FCC rejected - not within valid limit\n");
	return false;
}

>>>>>>> 991de6bc
void pm8921_bms_charging_end(int is_battery_full)
{
	int batt_temp;
	struct pm8921_soc_params raw;

	if (the_chip == NULL)
		return;

	get_batt_temp(the_chip, &batt_temp);

	mutex_lock(&the_chip->last_ocv_uv_mutex);

	calib_hkadc_check(the_chip, batt_temp);
	read_soc_params_raw(the_chip, &raw, batt_temp);

	calculate_cc_uah(the_chip, raw.cc, &bms_end_cc_uah);

	bms_end_ocv_uv = raw.last_good_ocv_uv;

	pr_debug("battery_full = %d, fcc_learning = %d, pc_start_chg = %d\n",
				is_battery_full, the_chip->enable_fcc_learning,
						the_chip->pc_at_start_charge);
	if (is_battery_full && the_chip->enable_fcc_learning &&
		(the_chip->start_percent <= the_chip->min_fcc_learning_soc) &&
		(the_chip->pc_at_start_charge <= the_chip->min_fcc_ocv_pc)) {

		int fcc_uah, new_fcc_uah, delta_cc_uah, delta_soc;
		/* new_fcc = (cc_end - cc_start) / (end_soc - start_soc) */
		delta_soc = 100 - the_chip->start_real_soc;
		delta_cc_uah = abs(bms_end_cc_uah - bms_start_cc_uah);
		new_fcc_uah = div_u64(delta_cc_uah * 100, delta_soc);

		fcc_uah = calculate_fcc_uah(the_chip, batt_temp,
						last_chargecycles);
		pr_info("start_real_soc = %d, end_real_soc = 100, start_cc = %d, end_cc = %d, nominal_fcc = %d, new_fcc = %d\n",
			the_chip->start_real_soc, bms_start_cc_uah,
			bms_end_cc_uah, fcc_uah, new_fcc_uah);
		if (is_new_fcc_valid(new_fcc_uah, fcc_uah))
			update_fcc_learning_table(the_chip, fcc_uah,
				new_fcc_uah, last_chargecycles, batt_temp);
	}

	if (is_battery_full) {
		the_chip->ocv_reading_at_100 = raw.last_good_ocv_raw;

		the_chip->last_ocv_uv = the_chip->max_voltage_uv;
		raw.last_good_ocv_uv = the_chip->max_voltage_uv;
		raw.cc = 0;
		/* reset the cc in h/w */
		reset_cc(the_chip);
		the_chip->last_ocv_temp_decidegc = batt_temp;
		/*
		 * since we are treating this as an ocv event
		 * forget the old cc value
		 */
		the_chip->last_cc_uah = 0;
		pr_debug("EOC BATT_FULL ocv_reading = 0x%x\n",
				the_chip->ocv_reading_at_100);

		/*
		 * Allow SOC to increase without any limitation on
		 * previous value
		 */
		last_soc = -EINVAL;
	}

	the_chip->end_percent = calculate_state_of_charge(the_chip, &raw,
					batt_temp, last_chargecycles);
	mutex_unlock(&the_chip->last_ocv_uv_mutex);

	bms_end_percent = the_chip->end_percent;

	if (the_chip->end_percent > the_chip->start_percent) {
		last_charge_increase +=
			the_chip->end_percent - the_chip->start_percent;
		if (last_charge_increase > 100) {
			last_chargecycles++;
			last_charge_increase = last_charge_increase % 100;
		}
	}
	pr_debug("end_percent = %u%% last_charge_increase = %d"
			"last_chargecycles = %d\n",
			the_chip->end_percent,
			last_charge_increase,
			last_chargecycles);
	the_chip->start_percent = -EINVAL;
	the_chip->end_percent = -EINVAL;
	the_chip->charge_time_us = 0;
	the_chip->catch_up_time_us = 0;
	the_chip->soc_at_cv = -EINVAL;
	the_chip->prev_chg_soc = -EINVAL;
	pm_bms_masked_write(the_chip, BMS_TOLERANCES,
				IBAT_TOL_MASK, IBAT_TOL_NOCHG);
}
EXPORT_SYMBOL_GPL(pm8921_bms_charging_end);

static irqreturn_t pm8921_bms_sbi_write_ok_handler(int irq, void *data)
{
	pr_debug("irq = %d triggered", irq);
	return IRQ_HANDLED;
}

static irqreturn_t pm8921_bms_cc_thr_handler(int irq, void *data)
{
	pr_debug("irq = %d triggered", irq);
	return IRQ_HANDLED;
}

static irqreturn_t pm8921_bms_vsense_thr_handler(int irq, void *data)
{
	pr_debug("irq = %d triggered", irq);
	return IRQ_HANDLED;
}

static irqreturn_t pm8921_bms_vsense_for_r_handler(int irq, void *data)
{
	pr_debug("irq = %d triggered", irq);
	return IRQ_HANDLED;
}

static irqreturn_t pm8921_bms_ocv_for_r_handler(int irq, void *data)
{
	struct pm8921_bms_chip *chip = data;

	pr_debug("irq = %d triggered", irq);
	schedule_work(&chip->calib_hkadc_work);
	return IRQ_HANDLED;
}

static irqreturn_t pm8921_bms_good_ocv_handler(int irq, void *data)
{
	struct pm8921_bms_chip *chip = data;

	pr_debug("irq = %d triggered", irq);
	schedule_work(&chip->calib_hkadc_work);
	return IRQ_HANDLED;
}

struct pm_bms_irq_init_data {
	unsigned int	irq_id;
	char		*name;
	unsigned long	flags;
	irqreturn_t	(*handler)(int, void *);
};

#define BMS_IRQ(_id, _flags, _handler) \
{ \
	.irq_id		= _id, \
	.name		= #_id, \
	.flags		= _flags, \
	.handler	= _handler, \
}

struct pm_bms_irq_init_data bms_irq_data[] = {
	BMS_IRQ(PM8921_BMS_SBI_WRITE_OK, IRQF_TRIGGER_RISING,
				pm8921_bms_sbi_write_ok_handler),
	BMS_IRQ(PM8921_BMS_CC_THR, IRQF_TRIGGER_RISING,
				pm8921_bms_cc_thr_handler),
	BMS_IRQ(PM8921_BMS_VSENSE_THR, IRQF_TRIGGER_RISING,
				pm8921_bms_vsense_thr_handler),
	BMS_IRQ(PM8921_BMS_VSENSE_FOR_R, IRQF_TRIGGER_RISING,
				pm8921_bms_vsense_for_r_handler),
	BMS_IRQ(PM8921_BMS_OCV_FOR_R, IRQF_TRIGGER_RISING,
				pm8921_bms_ocv_for_r_handler),
	BMS_IRQ(PM8921_BMS_GOOD_OCV, IRQF_TRIGGER_RISING,
				pm8921_bms_good_ocv_handler),
};

static void free_irqs(struct pm8921_bms_chip *chip)
{
	int i;

	for (i = 0; i < PM_BMS_MAX_INTS; i++)
		if (chip->pmic_bms_irq[i]) {
			free_irq(chip->pmic_bms_irq[i], NULL);
			chip->pmic_bms_irq[i] = 0;
		}
}

static int __devinit request_irqs(struct pm8921_bms_chip *chip,
					struct platform_device *pdev)
{
	struct resource *res;
	int ret, i;

	ret = 0;
	bitmap_fill(chip->enabled_irqs, PM_BMS_MAX_INTS);

	for (i = 0; i < ARRAY_SIZE(bms_irq_data); i++) {
		res = platform_get_resource_byname(pdev, IORESOURCE_IRQ,
				bms_irq_data[i].name);
		if (res == NULL) {
			pr_err("couldn't find %s\n", bms_irq_data[i].name);
			goto err_out;
		}
		ret = request_irq(res->start, bms_irq_data[i].handler,
			bms_irq_data[i].flags,
			bms_irq_data[i].name, chip);
		if (ret < 0) {
			pr_err("couldn't request %d (%s) %d\n", res->start,
					bms_irq_data[i].name, ret);
			goto err_out;
		}
		chip->pmic_bms_irq[bms_irq_data[i].irq_id] = res->start;
		pm8921_bms_disable_irq(chip, bms_irq_data[i].irq_id);
	}
	return 0;

err_out:
	free_irqs(chip);
	return -EINVAL;
}

#define EN_BMS_BIT	BIT(7)
#define EN_PON_HS_BIT	BIT(0)
static int __devinit pm8921_bms_hw_init(struct pm8921_bms_chip *chip)
{
	int rc;

	rc = pm_bms_masked_write(chip, BMS_CONTROL,
			EN_BMS_BIT | EN_PON_HS_BIT, EN_BMS_BIT | EN_PON_HS_BIT);
	if (rc) {
		pr_err("failed to enable pon and bms addr = %d %d",
				BMS_CONTROL, rc);
	}

	/* The charger will call start charge later if usb is present */
	pm_bms_masked_write(chip, BMS_TOLERANCES,
				IBAT_TOL_MASK, IBAT_TOL_NOCHG);
	return 0;
}

static void check_initial_ocv(struct pm8921_bms_chip *chip)
{
	int ocv_uv, rc;
	int16_t ocv_raw;
	int usb_chg;

	/*
	 * Check if a ocv is available in bms hw,
	 * if not compute it here at boot time and save it
	 * in the last_ocv_uv.
	 */
	ocv_uv = 0;
	pm_bms_read_output_data(chip, LAST_GOOD_OCV_VALUE, &ocv_raw);
	usb_chg = usb_chg_plugged_in(chip);
	rc = convert_vbatt_raw_to_uv(chip, usb_chg, ocv_raw, &ocv_uv);
	if (rc || ocv_uv == 0) {
		rc = adc_based_ocv(chip, &ocv_uv);
		if (rc) {
			pr_err("failed to read adc based ocv_uv rc = %d\n", rc);
			ocv_uv = DEFAULT_OCV_MICROVOLTS;
		}
	}
	chip->last_ocv_uv = ocv_uv;
	pr_debug("ocv_uv = %d last_ocv_uv = %d\n", ocv_uv, chip->last_ocv_uv);
}

static int64_t read_battery_id(struct pm8921_bms_chip *chip)
{
	int rc;
	struct pm8xxx_adc_chan_result result;

	rc = pm8xxx_adc_read(chip->batt_id_channel, &result);
	if (rc) {
		pr_err("error reading batt id channel = %d, rc = %d\n",
					chip->vbat_channel, rc);
		return rc;
	}
	pr_debug("batt_id phy = %lld meas = 0x%llx\n", result.physical,
						result.measurement);
	return result.adc_code;
}

#define PALLADIUM_ID_MIN	0x7F40
#define PALLADIUM_ID_MAX	0x7F5A
#define DESAY_5200_ID_MIN	0x7F7F
#define DESAY_5200_ID_MAX	0x802F
static int set_battery_data(struct pm8921_bms_chip *chip)
{
	struct bms_battery_data *batt_data;
	int64_t battery_id;

	if (chip->batt_type == BATT_DESAY) {
		batt_data = &desay_5200_data;
	} else if (chip->batt_type == BATT_PALLADIUM) {
		batt_data = &palladium_1500_data;
	} else if (chip->batt_type == BATT_OEM) {
		batt_data = &oem_batt_data;
	} else {
		battery_id = read_battery_id(chip);
		if (battery_id < 0) {
			pr_err("cannot read battery id err = %lld\n",
				   battery_id);
			return battery_id;
		}

		if (is_between(PALLADIUM_ID_MIN, PALLADIUM_ID_MAX,
					   battery_id)) {
			batt_data = &palladium_1500_data;
		} else if (is_between(DESAY_5200_ID_MIN, DESAY_5200_ID_MAX,
							  battery_id)) {
			batt_data = &desay_5200_data;
		} else {
			pr_warn("invalid battid, palladium 1500 assumed batt_id %llx\n",
					battery_id);
			batt_data = &palladium_1500_data;
		}
	}

	chip->fcc = batt_data->fcc;
	chip->fcc_temp_lut = batt_data->fcc_temp_lut;
	chip->fcc_sf_lut = batt_data->fcc_sf_lut;
	chip->pc_temp_ocv_lut = batt_data->pc_temp_ocv_lut;
	chip->pc_sf_lut = batt_data->pc_sf_lut;
	chip->rbatt_sf_lut = batt_data->rbatt_sf_lut;
	chip->default_rbatt_mohm = batt_data->default_rbatt_mohm;
	chip->delta_rbatt_mohm = batt_data->delta_rbatt_mohm;
	chip->rbatt_capacitive_mohm = batt_data->rbatt_capacitive_mohm;

	return 0;

}

enum bms_request_operation {
	CALC_FCC,
	CALC_PC,
	CALC_SOC,
	CALIB_HKADC,
	CALIB_CCADC,
	GET_VBAT_VSENSE_SIMULTANEOUS,
	STOP_OCV,
	START_OCV,
	SET_OCV,
	BATT_PRESENT,
};

static int test_batt_temp = 5;
static int test_chargecycle = 150;
static int test_ocv = 3900000;
enum {
	TEST_BATT_TEMP,
	TEST_CHARGE_CYCLE,
	TEST_OCV,
};
static int get_test_param(void *data, u64 * val)
{
	switch ((int)data) {
	case TEST_BATT_TEMP:
		*val = test_batt_temp;
		break;
	case TEST_CHARGE_CYCLE:
		*val = test_chargecycle;
		break;
	case TEST_OCV:
		*val = test_ocv;
		break;
	default:
		return -EINVAL;
	}
	return 0;
}
static int set_test_param(void *data, u64  val)
{
	switch ((int)data) {
	case TEST_BATT_TEMP:
		test_batt_temp = (int)val;
		break;
	case TEST_CHARGE_CYCLE:
		test_chargecycle = (int)val;
		break;
	case TEST_OCV:
		test_ocv = (int)val;
		break;
	default:
		return -EINVAL;
	}
	return 0;
}
DEFINE_SIMPLE_ATTRIBUTE(temp_fops, get_test_param, set_test_param, "%llu\n");

static int get_calc(void *data, u64 * val)
{
	int param = (int)data;
	int ret = 0;
	int ibat_ua, vbat_uv;
	struct pm8921_soc_params raw;

	read_soc_params_raw(the_chip, &raw, 300);

	*val = 0;

	/* global irq number passed in via data */
	switch (param) {
	case CALC_FCC:
		*val = calculate_fcc_uah(the_chip, test_batt_temp,
							test_chargecycle);
		break;
	case CALC_PC:
		*val = calculate_pc(the_chip, test_ocv, test_batt_temp,
							test_chargecycle);
		break;
	case CALC_SOC:
		*val = calculate_state_of_charge(the_chip, &raw,
					test_batt_temp, test_chargecycle);
		break;
	case CALIB_HKADC:
		/* reading this will trigger calibration */
		*val = 0;
		calib_hkadc(the_chip);
		break;
	case CALIB_CCADC:
		/* reading this will trigger calibration */
		*val = 0;
		pm8xxx_calib_ccadc();
		break;
	case GET_VBAT_VSENSE_SIMULTANEOUS:
		/* reading this will call simultaneous vbat and vsense */
		*val =
		pm8921_bms_get_simultaneous_battery_voltage_and_current(
			&ibat_ua,
			&vbat_uv);
	default:
		ret = -EINVAL;
	}
	return ret;
}

static int set_calc(void *data, u64 val)
{
	int param = (int)data;
	int ret = 0;

	switch (param) {
	case STOP_OCV:
		pm8921_bms_stop_ocv_updates();
		break;
	case START_OCV:
		pm8921_bms_start_ocv_updates();
		break;
	default:
		ret = -EINVAL;
	}
	return ret;
}
DEFINE_SIMPLE_ATTRIBUTE(calc_fops, get_calc, set_calc, "%llu\n");

static int get_reading(void *data, u64 * val)
{
	int param = (int)data;
	int ret = 0;
	struct pm8921_soc_params raw;

	mutex_lock(&the_chip->last_ocv_uv_mutex);
	read_soc_params_raw(the_chip, &raw, 300);
	mutex_lock(&the_chip->last_ocv_uv_mutex);

	*val = 0;

	switch (param) {
	case CC_MSB:
	case CC_LSB:
		*val = raw.cc;
		break;
	case LAST_GOOD_OCV_VALUE:
		*val = raw.last_good_ocv_uv;
		break;
	case VSENSE_AVG:
		read_vsense_avg(the_chip, (uint *)val);
		break;
	default:
		ret = -EINVAL;
	}
	return ret;
}
DEFINE_SIMPLE_ATTRIBUTE(reading_fops, get_reading, NULL, "%lld\n");

static int get_rt_status(void *data, u64 * val)
{
	int i = (int)data;
	int ret;

	/* global irq number passed in via data */
	ret = pm_bms_get_rt_status(the_chip, i);
	*val = ret;
	return 0;
}
DEFINE_SIMPLE_ATTRIBUTE(rt_fops, get_rt_status, NULL, "%llu\n");

static int get_reg(void *data, u64 * val)
{
	int addr = (int)data;
	int ret;
	u8 temp;

	ret = pm8xxx_readb(the_chip->dev->parent, addr, &temp);
	if (ret) {
		pr_err("pm8xxx_readb to %x value = %d errored = %d\n",
			addr, temp, ret);
		return -EAGAIN;
	}
	*val = temp;
	return 0;
}

static int set_reg(void *data, u64 val)
{
	int addr = (int)data;
	int ret;
	u8 temp;

	temp = (u8) val;
	ret = pm8xxx_writeb(the_chip->dev->parent, addr, temp);
	if (ret) {
		pr_err("pm8xxx_writeb to %x value = %d errored = %d\n",
			addr, temp, ret);
		return -EAGAIN;
	}
	return 0;
}
DEFINE_SIMPLE_ATTRIBUTE(reg_fops, get_reg, set_reg, "0x%02llx\n");

static void create_debugfs_entries(struct pm8921_bms_chip *chip)
{
	int i;

	chip->dent = debugfs_create_dir("pm8921-bms", NULL);

	if (IS_ERR(chip->dent)) {
		pr_err("pmic bms couldnt create debugfs dir\n");
		return;
	}

	debugfs_create_file("BMS_CONTROL", 0644, chip->dent,
			(void *)BMS_CONTROL, &reg_fops);
	debugfs_create_file("BMS_OUTPUT0", 0644, chip->dent,
			(void *)BMS_OUTPUT0, &reg_fops);
	debugfs_create_file("BMS_OUTPUT1", 0644, chip->dent,
			(void *)BMS_OUTPUT1, &reg_fops);
	debugfs_create_file("BMS_TEST1", 0644, chip->dent,
			(void *)BMS_TEST1, &reg_fops);

	debugfs_create_file("test_batt_temp", 0644, chip->dent,
				(void *)TEST_BATT_TEMP, &temp_fops);
	debugfs_create_file("test_chargecycle", 0644, chip->dent,
				(void *)TEST_CHARGE_CYCLE, &temp_fops);
	debugfs_create_file("test_ocv", 0644, chip->dent,
				(void *)TEST_OCV, &temp_fops);

	debugfs_create_file("read_cc", 0644, chip->dent,
				(void *)CC_MSB, &reading_fops);
	debugfs_create_file("read_last_good_ocv", 0644, chip->dent,
				(void *)LAST_GOOD_OCV_VALUE, &reading_fops);
	debugfs_create_file("read_vbatt_for_rbatt", 0644, chip->dent,
				(void *)VBATT_FOR_RBATT, &reading_fops);
	debugfs_create_file("read_vsense_for_rbatt", 0644, chip->dent,
				(void *)VSENSE_FOR_RBATT, &reading_fops);
	debugfs_create_file("read_ocv_for_rbatt", 0644, chip->dent,
				(void *)OCV_FOR_RBATT, &reading_fops);
	debugfs_create_file("read_vsense_avg", 0644, chip->dent,
				(void *)VSENSE_AVG, &reading_fops);

	debugfs_create_file("show_fcc", 0644, chip->dent,
				(void *)CALC_FCC, &calc_fops);
	debugfs_create_file("show_pc", 0644, chip->dent,
				(void *)CALC_PC, &calc_fops);
	debugfs_create_file("show_soc", 0644, chip->dent,
				(void *)CALC_SOC, &calc_fops);
	debugfs_create_file("calib_hkadc", 0644, chip->dent,
				(void *)CALIB_HKADC, &calc_fops);
	debugfs_create_file("calib_ccadc", 0644, chip->dent,
				(void *)CALIB_CCADC, &calc_fops);
	debugfs_create_file("stop_ocv", 0644, chip->dent,
				(void *)STOP_OCV, &calc_fops);
	debugfs_create_file("start_ocv", 0644, chip->dent,
				(void *)START_OCV, &calc_fops);
	debugfs_create_file("set_ocv", 0644, chip->dent,
				(void *)SET_OCV, &calc_fops);
	debugfs_create_file("batt_present", 0644, chip->dent,
				(void *)BATT_PRESENT, &calc_fops);

	debugfs_create_file("simultaneous", 0644, chip->dent,
			(void *)GET_VBAT_VSENSE_SIMULTANEOUS, &calc_fops);

	for (i = 0; i < ARRAY_SIZE(bms_irq_data); i++) {
		if (chip->pmic_bms_irq[bms_irq_data[i].irq_id])
			debugfs_create_file(bms_irq_data[i].name, 0444,
				chip->dent,
				(void *)bms_irq_data[i].irq_id,
				&rt_fops);
	}
}

static ssize_t fcc_data_set(struct device *dev, struct device_attribute *attr,
						const char *buf, size_t count)
{
	struct pm8921_bms_chip *chip = dev_get_drvdata(dev);
	static int i;
	int fcc_new = 0, rc;

	if (battery_removed) {
		pr_debug("Invalid FCC table. Possible battery removal\n");
		last_fcc_update_count = 0;
		return count;
	}

	i %= chip->min_fcc_learning_samples;
	rc = sscanf(buf, "%d", &fcc_new);
	if (rc != 1)
		return -EINVAL;
	chip->fcc_table[i].fcc_new = fcc_new;
	chip->fcc_table[i].fcc_real = fcc_new;
	pr_debug("Rcvd: [%d] fcc_new=%d\n", i, fcc_new);
	i++;

	return count;
}

static ssize_t fcc_data_get(struct device *dev, struct device_attribute *attr,
								char *buf)
{
	int count = 0;
	struct pm8921_bms_chip *chip = dev_get_drvdata(dev);

	if (battery_removed) {
		pr_debug("Invalidate the fcc table\n");
		invalidate_fcc(chip);
		battery_removed = 0;
		return count;
	}

	count = snprintf(buf, PAGE_SIZE, "%d", chip->fcc_new);

	pr_debug("Sent: fcc_new=%d\n", chip->fcc_new);

	return count;
}

static ssize_t fcc_temp_set(struct device *dev, struct device_attribute *attr,
						const char *buf, size_t count)
{
	static int i;
	int batt_temp = 0, rc;
	struct pm8921_bms_chip *chip = dev_get_drvdata(dev);

	i %= chip->min_fcc_learning_samples;
	rc = sscanf(buf, "%d", &batt_temp);
	if (rc != 1)
		return -EINVAL;
	chip->fcc_table[i].batt_temp = batt_temp;
	chip->fcc_table[i].temp_real = batt_temp;
	pr_debug("Rcvd: [%d] batt_temp=%d\n", i, batt_temp);
	i++;

	return count;
}

static ssize_t fcc_chgcyl_set(struct device *dev, struct device_attribute *attr,
						const char *buf, size_t count)
{
	static int i;
	int chargecycle = 0, rc;
	struct pm8921_bms_chip *chip = dev_get_drvdata(dev);

	i %= chip->min_fcc_learning_samples;
	rc = sscanf(buf, "%d", &chargecycle);
	if (rc != 1)
		return -EINVAL;
	chip->fcc_table[i].chargecycles = chargecycle;
	pr_debug("Rcvd: [%d] chargecycle=%d\n", i, chargecycle);
	i++;

	return count;
}

static ssize_t fcc_list_get(struct device *dev, struct device_attribute *attr,
								char *buf)
{
	struct pm8921_bms_chip *chip = dev_get_drvdata(dev);
	struct fcc_data *ft;
	int i = 0, j, count = 0;

	if (last_fcc_update_count < chip->min_fcc_learning_samples)
		i = last_fcc_update_count;
	else
		i = chip->min_fcc_learning_samples;

	for (j = 0; j < i; j++) {
		ft = &chip->fcc_table[j];
		count += snprintf(buf + count, PAGE_SIZE - count,
			"%d %d %d %d %d\n", ft->fcc_new, ft->chargecycles,
			ft->batt_temp, ft->fcc_real, ft->temp_real);
	}

	return count;
}

static DEVICE_ATTR(fcc_data, 0664, fcc_data_get, fcc_data_set);
static DEVICE_ATTR(fcc_temp, 0664, NULL, fcc_temp_set);
static DEVICE_ATTR(fcc_chgcyl, 0664, NULL, fcc_chgcyl_set);
static DEVICE_ATTR(fcc_list, 0664, fcc_list_get, NULL);

static struct attribute *fcc_attrs[] = {
	&dev_attr_fcc_data.attr,
	&dev_attr_fcc_temp.attr,
	&dev_attr_fcc_chgcyl.attr,
	&dev_attr_fcc_list.attr,
	NULL
};

static const struct attribute_group fcc_attr_group = {
	.attrs = fcc_attrs,
};

#define REG_SBI_CONFIG		0x04F
#define PAGE3_ENABLE_MASK	0x6
#define PROGRAM_REV_MASK	0x0F
#define PROGRAM_REV		0x9
static int read_ocv_trim(struct pm8921_bms_chip *chip)
{
	int rc;
	u8 reg, sbi_config;

	rc = pm8xxx_readb(chip->dev->parent, REG_SBI_CONFIG, &sbi_config);
	if (rc) {
		pr_err("error = %d reading sbi config reg\n", rc);
		return rc;
	}

	reg = sbi_config | PAGE3_ENABLE_MASK;
	rc = pm8xxx_writeb(chip->dev->parent, REG_SBI_CONFIG, reg);
	if (rc) {
		pr_err("error = %d writing sbi config reg\n", rc);
		return rc;
	}

	rc = pm8xxx_readb(chip->dev->parent, TEST_PROGRAM_REV, &reg);
	if (rc)
		pr_err("Error %d reading %d addr %d\n",
			rc, reg, TEST_PROGRAM_REV);
	pr_err("program rev reg is 0x%x\n", reg);
	reg &= PROGRAM_REV_MASK;

	/* If the revision is equal or higher do not adjust trim delta */
	if (reg >= PROGRAM_REV) {
		chip->amux_2_trim_delta = 0;
		goto restore_sbi_config;
	}

	rc = pm8xxx_readb(chip->dev->parent, AMUX_TRIM_2, &reg);
	if (rc) {
		pr_err("error = %d reading trim reg\n", rc);
		return rc;
	}

	pr_err("trim reg is 0x%x\n", reg);
	chip->amux_2_trim_delta = abs(0x49 - reg);
	pr_err("trim delta is %d\n", chip->amux_2_trim_delta);

restore_sbi_config:
	rc = pm8xxx_writeb(chip->dev->parent, REG_SBI_CONFIG, sbi_config);
	if (rc) {
		pr_err("error = %d writing sbi config reg\n", rc);
		return rc;
	}

	return 0;
}

static ssize_t pm8921_bms_read_cc(struct device *dev,
					struct device_attribute *attr,
					char *buf)
{
	struct pm8921_bms_chip *chip = to_chip_from_dev(dev);
	return scnprintf(buf, PAGE_SIZE, "%d\n", chip->bmsm.cc);
}

static ssize_t pm8921_bms_read_last_good_ocv(struct device *dev,
					struct device_attribute *attr,
					char *buf)
{
	struct pm8921_bms_chip *chip = to_chip_from_dev(dev);
	return scnprintf(buf, PAGE_SIZE, "%d\n", chip->bmsm.last_good_ocv);
}

static ssize_t pm8921_bms_read_ocv_for_rbatt(struct device *dev,
					struct device_attribute *attr,
					char *buf)
{
	uint16_t ocv_raw;
	int ocv_uv;
	int usb_chg;
	struct pm8921_bms_chip *chip = to_chip_from_dev(dev);
	int rc = pm_bms_read_output_data(chip, OCV_FOR_RBATT, &ocv_raw);
	if (rc < 0)
		return rc;

	usb_chg = usb_chg_plugged_in(chip);
	convert_vbatt_raw_to_uv(chip, usb_chg, ocv_raw, &ocv_uv);

	return scnprintf(buf, PAGE_SIZE, "%d\n", ocv_uv);
}

static ssize_t pm8921_bms_read_vbatt_for_rbatt(struct device *dev,
					struct device_attribute *attr,
					char *buf)
{
	uint16_t vbatt_raw;
	int vbatt_uv;
	int usb_chg;
	struct pm8921_bms_chip *chip = to_chip_from_dev(dev);
	int rc = pm_bms_read_output_data(chip, VBATT_FOR_RBATT, &vbatt_raw);
	if (rc < 0)
		return rc;

	usb_chg = usb_chg_plugged_in(chip);
	convert_vbatt_raw_to_uv(chip, usb_chg, vbatt_raw, &vbatt_uv);

	return scnprintf(buf, PAGE_SIZE, "%d\n", vbatt_uv);
}

static ssize_t pm8921_bms_read_vsense_avg(struct device *dev,
					struct device_attribute *attr,
					char *buf)
{
	struct pm8921_bms_chip *chip = to_chip_from_dev(dev);
	return scnprintf(buf, PAGE_SIZE, "%d\n", chip->bmsm.vsense_avg);
}

static ssize_t pm8921_bms_read_vsense_for_rbatt(struct device *dev,
					struct device_attribute *attr,
					char *buf)
{
	uint16_t vsense_raw;
	int vsense_uv;
	struct pm8921_bms_chip *chip = to_chip_from_dev(dev);
	int rc = pm_bms_read_output_data(chip, VSENSE_FOR_RBATT, &vsense_raw);
	if (rc < 0)
		return rc;

	convert_vsense_to_uv(chip, vsense_raw, &vsense_uv);
	return scnprintf(buf, PAGE_SIZE, "%d\n", vsense_uv);
}

static ssize_t pm8921_bms_read_pc_unusable(struct device *dev,
					struct device_attribute *attr,
					char *buf)
{
	struct pm8921_bms_chip *chip = to_chip_from_dev(dev);
	return scnprintf(buf, PAGE_SIZE, "%d\n", chip->bmsm.pc_unusable);
}

static ssize_t pm8921_read_ratio_for_readjust_fcc(struct device *dev,
					struct device_attribute *attr,
					char *buf)
{
	struct pm8921_bms_chip *chip = to_chip_from_dev(dev);
	return scnprintf(buf, PAGE_SIZE, "%d\n",
			chip->bmsm.ratio_for_readjust_fcc);
}

static ssize_t pm8921_read_total_ratio_for_readjust_fcc(struct device *dev,
					struct device_attribute *attr,
					char *buf)
{
	struct pm8921_bms_chip *chip = to_chip_from_dev(dev);
	return scnprintf(buf, PAGE_SIZE, "%d\n",
			chip->total_ratio_for_readjust_fcc);
}

static ssize_t pm8921_read_total_ratio_for_readjust_rbatt(struct device *dev,
					struct device_attribute *attr,
					char *buf)
{
	struct pm8921_bms_chip *chip = to_chip_from_dev(dev);
	return scnprintf(buf, PAGE_SIZE, "%d\n",
			chip->bmsm.ratio_to_default_rbatt);
}

static ssize_t pm8921_read_soc_original(struct device *dev,
					struct device_attribute *attr,
					char *buf)
{
	struct pm8921_bms_chip *chip = to_chip_from_dev(dev);
	return scnprintf(buf, PAGE_SIZE, "%d\n", chip->bmsm.soc_original);
}

static struct device_attribute pm8921_bms_attrs[] = {
	__ATTR(read_cc, S_IRUGO, pm8921_bms_read_cc, NULL),
	__ATTR(read_last_good_ocv, S_IRUGO,
			pm8921_bms_read_last_good_ocv, NULL),
	__ATTR(read_ocv_for_rbatt, S_IRUGO,
			pm8921_bms_read_ocv_for_rbatt, NULL),
	__ATTR(read_vbatt_for_rbatt, S_IRUGO,
			pm8921_bms_read_vbatt_for_rbatt, NULL),
	__ATTR(read_vsense_avg, S_IRUGO, pm8921_bms_read_vsense_avg, NULL),
	__ATTR(read_vsense_for_rbatt, S_IRUGO,
			pm8921_bms_read_vsense_for_rbatt, NULL),
	__ATTR(read_pc_unusable, S_IRUGO, pm8921_bms_read_pc_unusable, NULL),
	__ATTR(read_ratio_for_readjust_fcc, S_IRUGO,
			pm8921_read_ratio_for_readjust_fcc, NULL),
	__ATTR(read_total_ratio_for_readjust_fcc, S_IRUGO,
			pm8921_read_total_ratio_for_readjust_fcc, NULL),
	__ATTR(read_total_ratio_for_readjust_rbatt, S_IRUGO,
			pm8921_read_total_ratio_for_readjust_rbatt, NULL),
	__ATTR(read_soc_original, S_IRUGO, pm8921_read_soc_original, NULL),
};

static int create_sysfs_entries(struct pm8921_bms_chip *chip)
{
	int i, rc;

	for (i = 0; i < ARRAY_SIZE(pm8921_bms_attrs); i++) {
		rc = device_create_file(chip->dev, &pm8921_bms_attrs[i]);
		if (rc < 0)
			goto revert;
	}

	return 0;

revert:
	for (; i >= 0; i--)
		device_remove_file(chip->dev, &pm8921_bms_attrs[i]);

	return rc;
}

static void remove_sysfs_entries(struct pm8921_bms_chip *chip)
{
	int i;

	for (i = 0; i < ARRAY_SIZE(pm8921_bms_attrs); i++)
		device_remove_file(chip->dev, &pm8921_bms_attrs[i]);
}

static int __devinit pm8921_bms_probe(struct platform_device *pdev)
{
	int rc = 0;
	int vbatt = 0;
	struct pm8921_bms_chip *chip;
	const struct pm8921_bms_platform_data *pdata
				= pdev->dev.platform_data;

	if (!pdata) {
		pr_err("missing platform data\n");
		return -EINVAL;
	}

	chip = kzalloc(sizeof(struct pm8921_bms_chip), GFP_KERNEL);
	if (!chip) {
		pr_err("Cannot allocate pm_bms_chip\n");
		return -ENOMEM;
	}

	mutex_init(&chip->bms_output_lock);
	mutex_init(&chip->last_ocv_uv_mutex);
	chip->dev = &pdev->dev;
	chip->r_sense_uohm = pdata->r_sense_uohm;
	chip->v_cutoff = pdata->v_cutoff;
	chip->max_voltage_uv = pdata->max_voltage_uv;
	chip->chg_term_ua = pdata->chg_term_ua;
	chip->batt_type = pdata->battery_type;
	chip->rconn_mohm = pdata->rconn_mohm;
	chip->start_percent = -EINVAL;
	chip->end_percent = -EINVAL;
	chip->last_cc_uah = INT_MIN;
	chip->ocv_reading_at_100 = OCV_RAW_UNINITIALIZED;
	chip->prev_last_good_ocv_raw = OCV_RAW_UNINITIALIZED;
	chip->total_ratio_for_readjust_fcc = -EINVAL;
	chip->shutdown_soc_valid_limit = pdata->shutdown_soc_valid_limit;
	chip->adjust_soc_low_threshold = pdata->adjust_soc_low_threshold;

	chip->normal_voltage_calc_ms = pdata->normal_voltage_calc_ms;
	chip->low_voltage_calc_ms = pdata->low_voltage_calc_ms;

	chip->soc_calc_period = pdata->normal_voltage_calc_ms;

	if (chip->adjust_soc_low_threshold >= 45)
		chip->adjust_soc_low_threshold = 45;

	chip->prev_pc_unusable = -EINVAL;
	chip->soc_at_cv = -EINVAL;
	chip->imax_ua = -EINVAL;

	chip->ignore_shutdown_soc = pdata->ignore_shutdown_soc;
	rc = set_battery_data(chip);
	if (rc) {
		pr_err("%s bad battery data %d\n", __func__, rc);
		goto free_chip;
	}

	if (chip->pc_temp_ocv_lut == NULL) {
		pr_err("temp ocv lut table is NULL\n");
		rc = -EINVAL;
		goto free_chip;
	}

	/* set defaults in the battery data */
	if (chip->default_rbatt_mohm <= 0)
		chip->default_rbatt_mohm = DEFAULT_RBATT_MOHMS;

	chip->batt_temp_channel = pdata->bms_cdata.batt_temp_channel;
	chip->vbat_channel = pdata->bms_cdata.vbat_channel;
	chip->ref625mv_channel = pdata->bms_cdata.ref625mv_channel;
	chip->ref1p25v_channel = pdata->bms_cdata.ref1p25v_channel;
	chip->batt_id_channel = pdata->bms_cdata.batt_id_channel;
	chip->revision = pm8xxx_get_revision(chip->dev->parent);
	chip->enable_fcc_learning = pdata->enable_fcc_learning;
	chip->min_fcc_learning_soc = pdata->min_fcc_learning_soc;
	chip->min_fcc_ocv_pc = pdata->min_fcc_ocv_pc;
	chip->min_fcc_learning_samples = pdata->min_fcc_learning_samples;
	if (chip->enable_fcc_learning) {
		if (!chip->min_fcc_learning_soc)
			chip->min_fcc_learning_soc =
					MIN_START_PERCENT_FOR_LEARNING;
		if (!chip->min_fcc_ocv_pc)
			chip->min_fcc_ocv_pc =
					MIN_START_OCV_PERCENT_FOR_LEARNING;
		if (!chip->min_fcc_learning_samples ||
			chip->min_fcc_learning_samples > MAX_FCC_LEARNING_COUNT)
			chip->min_fcc_learning_samples = MAX_FCC_LEARNING_COUNT;

		min_fcc_cycles = chip->min_fcc_learning_samples;
		chip->fcc_table = kzalloc(sizeof(struct fcc_data) *
				chip->min_fcc_learning_samples, GFP_KERNEL);
		if (!chip->fcc_table) {
			pr_err("Unable to allocate table for fcc learning\n");
			rc = -ENOMEM;
			goto free_chip;
		}
		rc = sysfs_create_group(&pdev->dev.kobj, &fcc_attr_group);
		if (rc) {
			pr_err("Unable to create sysfs entries\n");
			goto free_chip;
		}
	}

	chip->disable_flat_portion_ocv = pdata->disable_flat_portion_ocv;
	chip->ocv_dis_high_soc = pdata->ocv_dis_high_soc;
	chip->ocv_dis_low_soc = pdata->ocv_dis_low_soc;
	chip->pon_disable_flat_portion_ocv =
		pdata->pon_disable_flat_portion_ocv;
	chip->pon_ocv_dis_high_soc = pdata->pon_ocv_dis_high_soc;
	chip->pon_ocv_dis_low_soc = pdata->pon_ocv_dis_low_soc;

	chip->alarm_low_mv = pdata->alarm_low_mv;
	chip->alarm_high_mv = pdata->alarm_high_mv;
	chip->low_voltage_detect = pdata->low_voltage_detect;
	chip->vbatt_cutoff_retries = pdata->vbatt_cutoff_retries;

	mutex_init(&chip->calib_mutex);
	INIT_WORK(&chip->calib_hkadc_work, calibrate_hkadc_work);

	INIT_DELAYED_WORK(&chip->calculate_soc_delayed_work,
			calculate_soc_work);

	wake_lock_init(&chip->soc_wake_lock,
			WAKE_LOCK_SUSPEND, "pm8921_soc_lock");
	rc = request_irqs(chip, pdev);
	if (rc) {
		pr_err("couldn't register interrupts rc = %d\n", rc);
		goto destroy_soc_wl;
	}

	wake_lock_init(&chip->low_voltage_wake_lock,
			WAKE_LOCK_SUSPEND, "pm8921_bms_low");

	rc = pm8921_bms_hw_init(chip);
	if (rc) {
		pr_err("couldn't init hardware rc = %d\n", rc);
		goto free_irqs;
	}

	read_shutdown_soc_and_iavg(chip);

	platform_set_drvdata(pdev, chip);
	the_chip = chip;
	create_debugfs_entries(chip);
	rc = create_sysfs_entries(chip);
	if (rc < 0)
		pr_err("sysfs create failed rc = %d\n", rc);

	rc = read_ocv_trim(chip);
	if (rc) {
		pr_err("couldn't adjust ocv_trim rc= %d\n", rc);
		goto free_irqs;
	}
	check_initial_ocv(chip);

	/* enable the vbatt reading interrupts for scheduling hkadc calib */
	pm8921_bms_enable_irq(chip, PM8921_BMS_GOOD_OCV);
	pm8921_bms_enable_irq(chip, PM8921_BMS_OCV_FOR_R);

	rc = pm8921_bms_configure_batt_alarm(chip);
	if (rc) {
		pr_err("Couldn't configure battery alarm! rc=%d\n", rc);
		goto free_irqs;
	}

	rc = pm8921_bms_enable_batt_alarm(chip);
	if (rc) {
		pr_err("Couldn't enable battery alarm! rc=%d\n", rc);
		goto free_irqs;
	}

	calculate_soc_work(&(chip->calculate_soc_delayed_work.work));

	rc = get_battery_uvolts(chip, &vbatt);
	if (!rc)
		pr_info("OK battery_capacity_at_boot=%d volt = %d ocv = %d\n",
				pm8921_bms_get_percent_charge(),
				vbatt, chip->last_ocv_uv);
	else
		pr_info("Unable to read battery voltage at boot\n");

	return 0;

free_irqs:
	wake_lock_destroy(&chip->low_voltage_wake_lock);
	free_irqs(chip);
destroy_soc_wl:
	wake_lock_destroy(&chip->soc_wake_lock);
free_chip:
	kfree(chip);
	return rc;
}

static int __devexit pm8921_bms_remove(struct platform_device *pdev)
{
	struct pm8921_bms_chip *chip = platform_get_drvdata(pdev);

	remove_sysfs_entries(chip);
	free_irqs(chip);
	kfree(chip->adjusted_fcc_temp_lut);
	platform_set_drvdata(pdev, NULL);
	the_chip = NULL;
	kfree(chip);
	return 0;
}

static int pm8921_bms_suspend(struct device *dev)
{
	struct pm8921_bms_chip *chip = dev_get_drvdata(dev);

	cancel_delayed_work_sync(&chip->calculate_soc_delayed_work);

	chip->last_soc_at_suspend = last_soc;

	return 0;
}

static int pm8921_bms_resume(struct device *dev)
{
	int rc;
	unsigned long time_since_last_recalc;
	unsigned long tm_now_sec;
	struct pm8921_bms_chip *chip = dev_get_drvdata(dev);

	rc = get_current_time(&tm_now_sec);
	if (rc) {
		pr_err("Could not read current time: %d\n", rc);
		return 0;
	}

	if (tm_now_sec > chip->last_recalc_time) {
		time_since_last_recalc = tm_now_sec -
				chip->last_recalc_time;
		pr_debug("Time since last recalc: %lu\n",
				time_since_last_recalc);
		if ((time_since_last_recalc * 1000) >=
					chip->soc_calc_period) {
			chip->last_recalc_time = tm_now_sec;
			recalculate_soc(chip);
			chip->soc_updated_on_resume = true;
		}
	}
	chip->first_report_after_suspend = true;
	update_power_supply(chip);
	schedule_delayed_work(&chip->calculate_soc_delayed_work,
				msecs_to_jiffies(chip->soc_calc_period));

	return 0;
}

static const struct dev_pm_ops pm8921_bms_pm_ops = {
	.resume		= pm8921_bms_resume,
	.suspend 	= pm8921_bms_suspend,
};

static struct platform_driver pm8921_bms_driver = {
	.probe	= pm8921_bms_probe,
	.remove	= __devexit_p(pm8921_bms_remove),
	.driver	= {
		.name	= PM8921_BMS_DEV_NAME,
		.owner	= THIS_MODULE,
		.pm	= &pm8921_bms_pm_ops,
	},
};

static int __init pm8921_bms_init(void)
{
	return platform_driver_register(&pm8921_bms_driver);
}

static void __exit pm8921_bms_exit(void)
{
	platform_driver_unregister(&pm8921_bms_driver);
}

late_initcall(pm8921_bms_init);
module_exit(pm8921_bms_exit);

MODULE_LICENSE("GPL v2");
MODULE_DESCRIPTION("PMIC8921 bms driver");
MODULE_VERSION("1.0");
MODULE_ALIAS("platform:" PM8921_BMS_DEV_NAME);<|MERGE_RESOLUTION|>--- conflicted
+++ resolved
@@ -209,11 +209,8 @@
 	bool			first_report_after_suspend;
 	bool			soc_updated_on_resume;
 	int			last_soc_at_suspend;
-<<<<<<< HEAD
 	int			total_ratio_for_readjust_fcc;
 	struct bms_monitor	bmsm;
-=======
->>>>>>> 991de6bc
 };
 
 #define to_chip_from_dev(x) platform_get_drvdata(to_platform_device(x))
@@ -231,9 +228,9 @@
 #define DEFAULT_CHARGE_CYCLES		0
 #define DEFAULT_RATIO			1000
 
-#define DELTA_FCC_PERCENT			5
-#define MIN_START_PERCENT_FOR_LEARNING		20
-#define MIN_START_OCV_PERCENT_FOR_LEARNING	30
+#define DELTA_FCC_PERCENT	100
+#define MIN_START_PERCENT_FOR_LEARNING	100
+#define MIN_START_OCV_PERCENT_FOR_LEARNING	100
 #define MAX_FCC_LEARNING_COUNT			5
 #define VALID_FCC_CHGCYL_RANGE			50
 
@@ -2057,31 +2054,12 @@
 		pr_debug("new delta ocv = %d\n", delta_ocv_uv);
 	}
 
-<<<<<<< HEAD
-=======
 	if (wake_lock_active(&chip->low_voltage_wake_lock)) {
 		pr_debug("Low Voltage, apply only ibat limited corrections\n");
 		goto skip_limiting_corrections;
 	}
 
-	if (chip->last_ocv_uv > 3800000)
-		correction_limit_uv = the_chip->high_ocv_correction_limit_uv;
-	else
-		correction_limit_uv = the_chip->low_ocv_correction_limit_uv;
-
-	if (abs(delta_ocv_uv) > correction_limit_uv) {
-		pr_debug("limiting delta ocv %d limit = %d\n", delta_ocv_uv,
-				correction_limit_uv);
-
-		if (delta_ocv_uv > 0)
-			delta_ocv_uv = correction_limit_uv;
-		else
-			delta_ocv_uv = -1 * correction_limit_uv;
-		pr_debug("new delta ocv = %d\n", delta_ocv_uv);
-	}
-
 skip_limiting_corrections:
->>>>>>> 991de6bc
 	chip->last_ocv_uv -= delta_ocv_uv;
 
 	if (chip->last_ocv_uv >= chip->max_voltage_uv)
@@ -2620,7 +2598,6 @@
 	if (last_soc != -EINVAL) {
 		if (chip->first_report_after_suspend) {
 			chip->first_report_after_suspend = false;
-<<<<<<< HEAD
 
 			/* Someone might reset 'last_soc' just before going to
 			 * suspend. It can though be updated when another
@@ -2629,8 +2606,6 @@
 			if (chip->last_soc_at_suspend == -EINVAL)
 				chip->last_soc_at_suspend = last_soc;
 
-=======
->>>>>>> 991de6bc
 			if (chip->soc_updated_on_resume) {
 				/*  coming here after a long suspend */
 				chip->soc_updated_on_resume = false;
@@ -2923,10 +2898,6 @@
 }
 EXPORT_SYMBOL_GPL(pm8921_bms_charging_began);
 
-<<<<<<< HEAD
-#define DELTA_FCC_PERCENT	100
-#define MIN_START_PERCENT_FOR_LEARNING	100
-=======
 static void invalidate_fcc(struct pm8921_bms_chip *chip)
 {
 	memset(chip->fcc_table, 0, chip->min_fcc_learning_samples *
@@ -3031,7 +3002,6 @@
 	return false;
 }
 
->>>>>>> 991de6bc
 void pm8921_bms_charging_end(int is_battery_full)
 {
 	int batt_temp;
