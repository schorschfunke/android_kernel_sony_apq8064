--- conflicted
+++ resolved
@@ -482,10 +482,6 @@
 {
 	struct vsycn_ctrl *vctrl;
 	struct mdp4_overlay_pipe *pipe;
-<<<<<<< HEAD
-	ktime_t timestamp;
-=======
->>>>>>> 991de6bc
 
 	if (cndx >= MAX_CONTROLLER) {
 		pr_err("%s: out or range: cndx=%d\n", __func__, cndx);
@@ -498,14 +494,7 @@
 	if (atomic_read(&vctrl->suspend) > 0)
 		return;
 
-<<<<<<< HEAD
-	timestamp = vctrl->vsync_time;
-	wait_event_interruptible_timeout(vctrl->wait_queue,
-			!ktime_equal(timestamp, vctrl->vsync_time) &&
-			vctrl->vsync_enabled,
-=======
 	wait_event_interruptible_timeout(vctrl->wait_queue, 1,
->>>>>>> 991de6bc
 			msecs_to_jiffies(VSYNC_PERIOD * 8));
 
 	mdp4_stat.wait4vsync0++;
@@ -1131,10 +1120,7 @@
 
 	need_wait = 0;
 	mutex_lock(&vctrl->update_lock);
-<<<<<<< HEAD
-=======
 	wake_up_interruptible_all(&vctrl->wait_queue);
->>>>>>> 991de6bc
 
 	pr_debug("%s: clk=%d pan=%d\n", __func__,
 			vctrl->clk_enabled, vctrl->pan_display);
