--- conflicted
+++ resolved
@@ -67,10 +67,7 @@
 	struct vsync_update vlist[2];
 	int vsync_irq_enabled;
 	ktime_t vsync_time;
-<<<<<<< HEAD
-=======
 	wait_queue_head_t wait_queue_internal;
->>>>>>> 991de6bc
 	wait_queue_head_t wait_queue;
 } vsync_ctrl_db[MAX_CONTROLLER];
 
@@ -350,15 +347,9 @@
 void mdp4_dsi_video_wait4vsync(int cndx)
 {
 	struct vsycn_ctrl *vctrl;
-<<<<<<< HEAD
-	struct mdp4_overlay_pipe *pipe;
-	int ret;
-	ktime_t timestamp;
-=======
 	int ret;
 	ktime_t timestamp;
 	unsigned long flags;
->>>>>>> 991de6bc
 
 	if (cndx >= MAX_CONTROLLER) {
 		pr_err("%s: out or range: cndx=%d\n", __func__, cndx);
@@ -374,15 +365,8 @@
 
 	mdp4_video_vsync_irq_ctrl(cndx, 1);
 
-<<<<<<< HEAD
-	timestamp = vctrl->vsync_time;
-	ret = wait_event_interruptible_timeout(vctrl->wait_queue,
-			!ktime_equal(timestamp, vctrl->vsync_time) &&
-			vctrl->vsync_irq_enabled,
-=======
 	ret = wait_event_timeout(vctrl->wait_queue_internal,
 			!ktime_equal(timestamp, vctrl->vsync_time),
->>>>>>> 991de6bc
 			msecs_to_jiffies(VSYNC_PERIOD * 8));
 
 	if (ret <= 0)
@@ -458,36 +442,26 @@
 	ssize_t ret = 0;
 	u64 vsync_tick;
 	ktime_t timestamp;
-<<<<<<< HEAD
-=======
 	unsigned long flags;
->>>>>>> 991de6bc
 
 	cndx = 0;
 	vctrl = &vsync_ctrl_db[0];
 	timestamp = vctrl->vsync_time;
 
-<<<<<<< HEAD
-=======
 	spin_lock_irqsave(&vctrl->spin_lock, flags);
 	timestamp = vctrl->vsync_time;
 	spin_unlock_irqrestore(&vctrl->spin_lock, flags);
 
->>>>>>> 991de6bc
 	ret = wait_event_interruptible(vctrl->wait_queue,
 			!ktime_equal(timestamp, vctrl->vsync_time) &&
 			vctrl->vsync_irq_enabled);
 	if (ret == -ERESTARTSYS)
 		return ret;
 
-<<<<<<< HEAD
-	vsync_tick = ktime_to_ns(vctrl->vsync_time);
-=======
 	spin_lock_irqsave(&vctrl->spin_lock, flags);
 	vsync_tick = ktime_to_ns(vctrl->vsync_time);
 	spin_unlock_irqrestore(&vctrl->spin_lock, flags);
 
->>>>>>> 991de6bc
 	ret = scnprintf(buf, PAGE_SIZE, "VSYNC=%llu", vsync_tick);
 	buf[strlen(buf) + 1] = '\0';
 	return ret;
@@ -515,10 +489,7 @@
 	init_completion(&vctrl->ov_comp);
 	atomic_set(&vctrl->suspend, 1);
 	spin_lock_init(&vctrl->spin_lock);
-<<<<<<< HEAD
-=======
 	init_waitqueue_head(&vctrl->wait_queue_internal);
->>>>>>> 991de6bc
 	init_waitqueue_head(&vctrl->wait_queue);
 }
 
@@ -810,11 +781,8 @@
 	vctrl = &vsync_ctrl_db[cndx];
 	pipe = vctrl->base_pipe;
 
-<<<<<<< HEAD
-=======
 	mdp4_dsi_video_wait4vsync(cndx);
 
->>>>>>> 991de6bc
 	if (pipe->ov_blt_addr) {
 		spin_lock_irqsave(&vctrl->spin_lock, flags);
 		if (vctrl->ov_koff != vctrl->ov_done)
@@ -1045,10 +1013,7 @@
 
 	spin_lock(&vctrl->spin_lock);
 	vctrl->vsync_time = ktime_get();
-<<<<<<< HEAD
-=======
 	wake_up_all(&vctrl->wait_queue_internal);
->>>>>>> 991de6bc
 	wake_up_interruptible_all(&vctrl->wait_queue);
 	spin_unlock(&vctrl->spin_lock);
 }
