/* Copyright (c) 2011-2013, The Linux Foundation. All rights reserved.
 *
 * This program is free software; you can redistribute it and/or modify
 * it under the terms of the GNU General Public License version 2 and
 * only version 2 as published by the Free Software Foundation.
 *
 * This program is distributed in the hope that it will be useful,
 * but WITHOUT ANY WARRANTY; without even the implied warranty of
 * MERCHANTABILITY or FITNESS FOR A PARTICULAR PURPOSE.  See the
 * GNU General Public License for more details.
 *
 */

#include <linux/module.h>
#include <linux/kernel.h>
#include <linux/sched.h>
#include <linux/time.h>
#include <linux/init.h>
#include <linux/interrupt.h>
#include <linux/hrtimer.h>
#include <linux/delay.h>
#include <linux/io.h>
#include <linux/semaphore.h>
#include <linux/spinlock.h>
#include <linux/fb.h>
#include <asm/system.h>
#include <asm/mach-types.h>
#include <mach/hardware.h>

#include "mdp.h"
#include "msm_fb.h"
#include "hdmi_msm.h"
#include "mdp4.h"

#define DTV_BASE	0xD0000

static int dtv_enabled;

/*#define DEBUG*/
#ifdef DEBUG
static void __mdp_outp(uint32 port, uint32 value)
{
	uint32 in_val;

	outpdw(port, value);
	in_val = inpdw(port);
	printk(KERN_INFO "MDP-DTV[%04x] => %08x [%08x]\n",
		port-(uint32)(MDP_BASE + DTV_BASE), value, in_val);
}

#undef MDP_OUTP
#define MDP_OUTP(port, value)	__mdp_outp((uint32)(port), (value))
#endif

static int first_pixel_start_x;
static int first_pixel_start_y;

void mdp4_dtv_base_swap(int cndx, struct mdp4_overlay_pipe *pipe)
{
#ifdef BYPASS4
	if (hdmi_prim_display)
		dtv_pipe = pipe;
#endif
}

#define MAX_CONTROLLER	1

static struct vsycn_ctrl {
	struct device *dev;
	int inited;
	int update_ndx;
	int dmae_intr_cnt;
	atomic_t suspend;
	int dmae_wait_cnt;
	int blt_change;
	int sysfs_created;
	struct mutex update_lock;
	struct completion ov_comp;
	struct completion dmae_comp;
	spinlock_t spin_lock;
	struct msm_fb_data_type *mfd;
	struct mdp4_overlay_pipe *base_pipe;
	struct vsync_update vlist[2];
	int vsync_irq_enabled;
	ktime_t vsync_time;
	wait_queue_head_t wait_queue;
} vsync_ctrl_db[MAX_CONTROLLER];

static void vsync_irq_enable(int intr, int term)
{
	unsigned long flag;

	spin_lock_irqsave(&mdp_spin_lock, flag);
	outp32(MDP_INTR_CLEAR, intr);
	mdp_intr_mask |= intr;
	outp32(MDP_INTR_ENABLE, mdp_intr_mask);
	mdp_enable_irq(term);
	spin_unlock_irqrestore(&mdp_spin_lock, flag);
	pr_debug("%s: IRQ-en done, term=%x\n", __func__, term);
}

static void vsync_irq_disable(int intr, int term)
{
	unsigned long flag;

	spin_lock_irqsave(&mdp_spin_lock, flag);
	outp32(MDP_INTR_CLEAR, intr);
	mdp_intr_mask &= ~intr;
	outp32(MDP_INTR_ENABLE, mdp_intr_mask);
	mdp_disable_irq_nosync(term);
	spin_unlock_irqrestore(&mdp_spin_lock, flag);
	pr_debug("%s: IRQ-dis done, term=%x\n", __func__, term);
}

void mdp4_dtv_free_base_pipe(struct msm_fb_data_type *mfd)
{
	struct vsycn_ctrl *vctrl;
	struct mdp4_overlay_pipe *pipe;

	vctrl = &vsync_ctrl_db[0];
	pipe = vctrl->base_pipe;

	if (pipe == NULL)
		return ;

	if (hdmi_prim_display) {
		/* adb stop */
		if (pipe->pipe_type == OVERLAY_TYPE_BF)
			mdp4_overlay_borderfill_stage_down(pipe);

		/* pipe == rgb2 */
		vctrl->base_pipe = NULL;
	}
}

void mdp4_overlay_dtv_start(void)
{
	if (!dtv_enabled) {
		/* enable DTV block */
		mdp4_iommu_attach();
		mdp_pipe_ctrl(MDP_CMD_BLOCK, MDP_BLOCK_POWER_ON, FALSE);
		MDP_OUTP(MDP_BASE + DTV_BASE, 1);
		mdp_pipe_ctrl(MDP_OVERLAY1_BLOCK, MDP_BLOCK_POWER_ON, FALSE);
		mdp_pipe_ctrl(MDP_CMD_BLOCK, MDP_BLOCK_POWER_OFF, FALSE);
		dtv_enabled = 1;
	}
}

/*
 * mdp4_dtv_vsync_do_update:
 * called from thread context
 */
void mdp4_dtv_pipe_queue(int cndx, struct mdp4_overlay_pipe *pipe)
{
	struct vsycn_ctrl *vctrl;
	struct vsync_update *vp;
	struct mdp4_overlay_pipe *pp;
	int undx;

	if (cndx >= MAX_CONTROLLER) {
		pr_err("%s: out or range: cndx=%d\n", __func__, cndx);
		return;
	}

	vctrl = &vsync_ctrl_db[cndx];

	if (atomic_read(&vctrl->suspend) > 0)
		return;

	mutex_lock(&vctrl->update_lock);
	undx =  vctrl->update_ndx;
	vp = &vctrl->vlist[undx];

	pp = &vp->plist[pipe->pipe_ndx - 1];	/* ndx start form 1 */

	pr_debug("%s: vndx=%d pipe_ndx=%d flags=%x pid=%d\n",
		 __func__, undx, pipe->pipe_ndx, pipe->flags, current->pid);

	*pp = *pipe;	/* clone it */
	vp->update_cnt++;
	mutex_unlock(&vctrl->update_lock);
	mdp4_stat.overlay_play[pipe->mixer_num]++;
}

static void mdp4_dtv_pipe_clean(struct vsync_update *vp)
{
	struct mdp4_overlay_pipe *pipe;
	int i;

	pipe = vp->plist;
	for (i = 0; i < OVERLAY_PIPE_MAX; i++, pipe++) {
		if (pipe->pipe_used) {
			mdp4_overlay_iommu_pipe_free(pipe->pipe_ndx, 0);
			pipe->pipe_used = 0; /* clear */
		}
	}
	vp->update_cnt = 0;     /* empty queue */
}

static void mdp4_dtv_blt_ov_update(struct mdp4_overlay_pipe *pipe);
static void mdp4_dtv_wait4dmae(int cndx);

int mdp4_dtv_pipe_commit(int cndx, int wait)
{

	int  i, undx;
	int mixer = 0;
	struct vsycn_ctrl *vctrl;
	struct vsync_update *vp;
	struct mdp4_overlay_pipe *pipe;
	struct mdp4_overlay_pipe *real_pipe;
	unsigned long flags;
	int cnt = 0;

	vctrl = &vsync_ctrl_db[cndx];
	mutex_lock(&vctrl->update_lock);
	undx =  vctrl->update_ndx;
	vp = &vctrl->vlist[undx];
	pipe = vctrl->base_pipe;
	if (pipe == NULL) {
		pr_err("%s: NO base pipe\n", __func__);
		mutex_unlock(&vctrl->update_lock);
		return 0;
	}
	mixer = pipe->mixer_num;

	mdp_update_pm(vctrl->mfd, vctrl->vsync_time);

	/*
	 * allow stage_commit without pipes queued
	 * (vp->update_cnt == 0) to unstage pipes after
	 * overlay_unset
	 */

	vctrl->update_ndx++;
	vctrl->update_ndx &= 0x01;
	vp->update_cnt = 0;	/* reset */
	mutex_unlock(&vctrl->update_lock);

	pipe = vp->plist;
	for (i = 0; i < OVERLAY_PIPE_MAX; i++, pipe++) {
		if (pipe->pipe_used) {
			cnt++;
			real_pipe = mdp4_overlay_ndx2pipe(pipe->pipe_ndx);
			if (real_pipe && real_pipe->pipe_used) {
				/* pipe not unset */
				mdp4_overlay_vsync_commit(pipe);
			}
		}
	}
	mdp4_mixer_stage_commit(mixer);

	 /* start timing generator & mmu if they are not started yet */
	mdp4_overlay_dtv_start();

	/*
	 * there has possibility that pipe commit come very close to next vsync
	 * this may cause two consecutive pie_commits happen within same vsync
	 * period which casue iommu page fault when previous iommu buffer
	 * freed. Set ION_IOMMU_UNMAP_DELAYED flag at ion_map_iommu() to
	 * add delay unmap iommu buffer to fix this problem.
	 * Also ion_unmap_iommu() may take as long as 9 ms to free an ion buffer.
	 * therefore mdp4_overlay_iommu_unmap_freelist(mixer) should be called
	 * ater stage_commit() to ensure pipe_commit (up to stage_commit)
	 * is completed within vsync period.
	 */

	/* free previous committed iommu back to pool */
	mdp4_overlay_iommu_unmap_freelist(mixer);

	pipe = vp->plist;
	for (i = 0; i < OVERLAY_PIPE_MAX; i++, pipe++) {
		if (pipe->pipe_used) {
			/* free previous iommu to freelist
			* which will be freed at next
			* pipe_commit
			*/
			mdp4_overlay_iommu_pipe_free(pipe->pipe_ndx, 0);
			pipe->pipe_used = 0; /* clear */
		}
	}

	pipe = vctrl->base_pipe;
	spin_lock_irqsave(&vctrl->spin_lock, flags);
	if (pipe->ov_blt_addr) {
		mdp4_dtv_blt_ov_update(pipe);
		pipe->blt_ov_done++;
		vsync_irq_enable(INTR_OVERLAY1_DONE, MDP_OVERLAY1_TERM);
		mb();
		pipe->blt_ov_koff++;
		/* kickoff overlay1 engine */
		mdp4_stat.kickoff_ov1++;
		outpdw(MDP_BASE + 0x0008, 0);
	} else {
		/* schedule second phase update  at dmap */
		INIT_COMPLETION(vctrl->dmae_comp);
		vsync_irq_enable(INTR_DMA_E_DONE, MDP_DMA_E_TERM);
	}
	spin_unlock_irqrestore(&vctrl->spin_lock, flags);
	mdp4_stat.overlay_commit[pipe->mixer_num]++;

	if (wait)
		mdp4_dtv_wait4dmae(0);

	return cnt;
}

static void mdp4_dtv_vsync_irq_ctrl(int cndx, int enable)
{
	struct vsycn_ctrl *vctrl;
	static int vsync_irq_cnt;

	vctrl = &vsync_ctrl_db[cndx];

	mutex_lock(&vctrl->update_lock);
	if (enable) {
		if (vsync_irq_cnt == 0)
			vsync_irq_enable(INTR_EXTERNAL_VSYNC,
						MDP_EXTER_VSYNC_TERM);
		vsync_irq_cnt++;
	} else {
		if (vsync_irq_cnt) {
			vsync_irq_cnt--;
			if (vsync_irq_cnt == 0)
				vsync_irq_disable(INTR_EXTERNAL_VSYNC,
						MDP_EXTER_VSYNC_TERM);
		}
	}
	pr_debug("%s: enable=%d cnt=%d\n", __func__, enable, vsync_irq_cnt);
	mutex_unlock(&vctrl->update_lock);
}

void mdp4_dtv_vsync_ctrl(struct fb_info *info, int enable)
{
	struct vsycn_ctrl *vctrl;
	int cndx = 0;

	vctrl = &vsync_ctrl_db[cndx];

	if (!external_common_state->hpd_state)
		wake_up_interruptible_all(&vctrl->wait_queue);

	if (vctrl->vsync_irq_enabled == enable)
		return;

	pr_debug("%s: vsync enable=%d\n", __func__, enable);

	vctrl->vsync_irq_enabled = enable;

	mdp4_dtv_vsync_irq_ctrl(cndx, enable);

}

void mdp4_dtv_wait4vsync(int cndx)
{
	struct vsycn_ctrl *vctrl;
	struct mdp4_overlay_pipe *pipe;
<<<<<<< HEAD
	ktime_t timestamp;
=======
	int ret;
>>>>>>> 991de6bc

	if (cndx >= MAX_CONTROLLER) {
		pr_err("%s: out or range: cndx=%d\n", __func__, cndx);
		return;
	}

	vctrl = &vsync_ctrl_db[cndx];
	pipe = vctrl->base_pipe;

	if (atomic_read(&vctrl->suspend) > 0)
		return;

	mdp4_dtv_vsync_irq_ctrl(cndx, 1);
	timestamp = vctrl->vsync_time;
	wait_event_interruptible_timeout(vctrl->wait_queue,
			!ktime_equal(timestamp, vctrl->vsync_time) &&
			vctrl->vsync_irq_enabled,
			msecs_to_jiffies(VSYNC_PERIOD * 8));

<<<<<<< HEAD
=======
	ret = wait_event_interruptible_timeout(vctrl->wait_queue, 1,
			msecs_to_jiffies(VSYNC_PERIOD * 8));
	if (ret <= 0)
		pr_err("%s timeout ret=%d", __func__, ret);

>>>>>>> 991de6bc
	mdp4_dtv_vsync_irq_ctrl(cndx, 0);
	mdp4_stat.wait4vsync1++;
}

static void mdp4_dtv_wait4dmae(int cndx)
{
	struct vsycn_ctrl *vctrl;

	if (cndx >= MAX_CONTROLLER) {
		pr_err("%s: out or range: cndx=%d\n", __func__, cndx);
		return;
	}

	vctrl = &vsync_ctrl_db[cndx];

	if (atomic_read(&vctrl->suspend) > 0)
		return;

	wait_for_completion(&vctrl->dmae_comp);
}

ssize_t mdp4_dtv_show_event(struct device *dev,
		struct device_attribute *attr, char *buf)
{
	int cndx;
	struct vsycn_ctrl *vctrl;
	ssize_t ret = 0;
	u64 vsync_tick;
	ktime_t timestamp;

	cndx = 0;
	vctrl = &vsync_ctrl_db[0];
	timestamp = vctrl->vsync_time;

	ret = wait_event_interruptible(vctrl->wait_queue,
			!ktime_equal(timestamp, vctrl->vsync_time) &&
			vctrl->vsync_irq_enabled);
	if (ret == -ERESTARTSYS)
		return ret;

	vsync_tick = ktime_to_ns(vctrl->vsync_time);
	ret = scnprintf(buf, PAGE_SIZE, "VSYNC=%llu", vsync_tick);
	buf[strlen(buf) + 1] = '\0';
	return ret;
}

void mdp4_dtv_vsync_init(int cndx)
{
	struct vsycn_ctrl *vctrl;

	if (cndx >= MAX_CONTROLLER) {
		pr_err("%s: out or range: cndx=%d\n", __func__, cndx);
		return;
	}

	pr_info("%s: ndx=%d\n", __func__, cndx);

	vctrl = &vsync_ctrl_db[cndx];
	if (vctrl->inited)
		return;

	vctrl->inited = 1;
	vctrl->update_ndx = 0;
	mutex_init(&vctrl->update_lock);
	init_completion(&vctrl->ov_comp);
	init_completion(&vctrl->dmae_comp);
	atomic_set(&vctrl->suspend, 1);
	spin_lock_init(&vctrl->spin_lock);
	init_waitqueue_head(&vctrl->wait_queue);
}

static int mdp4_dtv_start(struct msm_fb_data_type *mfd)
{
	int dtv_width;
	int dtv_height;
	int dtv_bpp;
	int dtv_border_clr;
	int dtv_underflow_clr;
	int dtv_hsync_skew;

	int hsync_period;
	int hsync_ctrl;
	int vsync_period;
	int display_hctl;
	int display_v_start;
	int display_v_end;
	int active_hctl;
	int active_h_start;
	int active_h_end;
	int active_v_start;
	int active_v_end;
	int ctrl_polarity;
	int h_back_porch;
	int h_front_porch;
	int v_back_porch;
	int v_front_porch;
	int hsync_pulse_width;
	int vsync_pulse_width;
	int hsync_polarity;
	int vsync_polarity;
	int data_en_polarity;
	int hsync_start_x;
	int hsync_end_x;
	uint32_t userformat;
	struct fb_info *fbi;
	struct fb_var_screeninfo *var;
	struct vsycn_ctrl *vctrl;

	vctrl = &vsync_ctrl_db[0];

	if (!mfd)
		return -ENODEV;

	if (mfd->key != MFD_KEY)
		return -EINVAL;

	fbi = mfd->fbi;
	var = &fbi->var;

	vctrl->mfd = mfd;

	mdp_pipe_ctrl(MDP_CMD_BLOCK, MDP_BLOCK_POWER_ON, FALSE);
	if (hdmi_prim_display) {
		if (is_mdp4_hw_reset()) {
			mdp4_hw_init();
			outpdw(MDP_BASE + 0x0038, mdp4_display_intf);
		}
	}
	mdp4_overlay_dmae_cfg(mfd, 0);

	/*
	 * DTV timing setting
	 */
	h_back_porch = var->left_margin;
	h_front_porch = var->right_margin;
	v_back_porch = var->upper_margin;
	v_front_porch = var->lower_margin;
	hsync_pulse_width = var->hsync_len;
	vsync_pulse_width = var->vsync_len;
	dtv_border_clr = mfd->panel_info.lcdc.border_clr;
	dtv_underflow_clr = mfd->panel_info.lcdc.underflow_clr;
	dtv_hsync_skew = mfd->panel_info.lcdc.hsync_skew;
	userformat = var->reserved[3] >> 16;

	pr_info("%s: <ID=%d %dx%d (%d,%d,%d), (%d,%d,%d) %dMHz>\n", __func__,
		userformat, var->xres, var->yres,
		var->right_margin, var->hsync_len, var->left_margin,
		var->lower_margin, var->vsync_len, var->upper_margin,
		var->pixclock/1000/1000);

	dtv_width = var->xres;
	dtv_height = var->yres;
	dtv_bpp = mfd->panel_info.bpp;

	hsync_period =
	    hsync_pulse_width + h_back_porch + dtv_width + h_front_porch;
	hsync_ctrl = (hsync_period << 16) | hsync_pulse_width;
	hsync_start_x = hsync_pulse_width + h_back_porch;
	hsync_end_x = hsync_period - h_front_porch - 1;
	display_hctl = (hsync_end_x << 16) | hsync_start_x;

	vsync_period =
	    (vsync_pulse_width + v_back_porch + dtv_height +
	     v_front_porch) * hsync_period;
	display_v_start =
	    (vsync_pulse_width + v_back_porch) * hsync_period + dtv_hsync_skew;
	display_v_end =
	    vsync_period - (v_front_porch * hsync_period) + dtv_hsync_skew - 1;

	if (dtv_width != var->xres) {
		active_h_start = hsync_start_x + first_pixel_start_x;
		active_h_end = active_h_start + var->xres - 1;
		active_hctl =
		    ACTIVE_START_X_EN | (active_h_end << 16) | active_h_start;
	} else {
		active_hctl = 0;
	}

	if (dtv_height != var->yres) {
		active_v_start =
		    display_v_start + first_pixel_start_y * hsync_period;
		active_v_end = active_v_start + (var->yres) * hsync_period - 1;
		active_v_start |= ACTIVE_START_Y_EN;
	} else {
		active_v_start = 0;
		active_v_end = 0;
	}

	dtv_underflow_clr |= 0x80000000;	/* enable recovery */
	hsync_polarity = fbi->var.yres >= 720 ? 0 : 1;
	vsync_polarity = fbi->var.yres >= 720 ? 0 : 1;
	data_en_polarity = 0;

	ctrl_polarity =
	    (data_en_polarity << 2) | (vsync_polarity << 1) | (hsync_polarity);


	MDP_OUTP(MDP_BASE + DTV_BASE + 0x4, hsync_ctrl);
	MDP_OUTP(MDP_BASE + DTV_BASE + 0x8, vsync_period);
	MDP_OUTP(MDP_BASE + DTV_BASE + 0xc, vsync_pulse_width * hsync_period);
	MDP_OUTP(MDP_BASE + DTV_BASE + 0x18, display_hctl);
	MDP_OUTP(MDP_BASE + DTV_BASE + 0x1c, display_v_start);
	MDP_OUTP(MDP_BASE + DTV_BASE + 0x20, display_v_end);
	MDP_OUTP(MDP_BASE + DTV_BASE + 0x40, dtv_border_clr);
	MDP_OUTP(MDP_BASE + DTV_BASE + 0x44, dtv_underflow_clr);
	MDP_OUTP(MDP_BASE + DTV_BASE + 0x48, dtv_hsync_skew);
	MDP_OUTP(MDP_BASE + DTV_BASE + 0x50, ctrl_polarity);
	MDP_OUTP(MDP_BASE + DTV_BASE + 0x2c, active_hctl);
	MDP_OUTP(MDP_BASE + DTV_BASE + 0x30, active_v_start);
	MDP_OUTP(MDP_BASE + DTV_BASE + 0x38, active_v_end);

	/* Test pattern 8 x 8 pixel */
	/* MDP_OUTP(MDP_BASE + DTV_BASE + 0x4C, 0x80000808); */

	/* enable DTV block */
	MDP_OUTP(MDP_BASE + DTV_BASE, 1);

	return 0;
}

int mdp4_dtv_on(struct platform_device *pdev)
{
	struct msm_fb_data_type *mfd;
	int ret = 0;
	int cndx = 0;
	struct vsycn_ctrl *vctrl;

	vctrl = &vsync_ctrl_db[cndx];

	mfd = (struct msm_fb_data_type *)platform_get_drvdata(pdev);

	if (!mfd)
		return -ENODEV;

	if (mfd->key != MFD_KEY)
		return -EINVAL;

	mutex_lock(&mfd->dma->ov_mutex);

	vctrl->dev = mfd->fbi->dev;
	vctrl->vsync_irq_enabled = 0;

	mdp_footswitch_ctrl(TRUE);
	/* Mdp clock enable */
	mdp_clk_ctrl(1);

	mdp4_overlay_panel_mode(MDP4_MIXER1, MDP4_PANEL_DTV);

	/* Allocate dtv_pipe at dtv_on*/
	if (vctrl->base_pipe == NULL) {
		if (mdp4_overlay_dtv_set(mfd, NULL)) {
			pr_warn("%s: dtv_pipe is NULL, dtv_set failed\n",
				__func__);
			mutex_unlock(&mfd->dma->ov_mutex);
			return -EINVAL;
		}
	}

	ret = panel_next_on(pdev);
	if (ret != 0)
		pr_warn("%s: panel_next_on failed", __func__);

	atomic_set(&vctrl->suspend, 0);

	mutex_unlock(&mfd->dma->ov_mutex);

	pr_info("%s:\n", __func__);

	return ret;
}

/* timing generator off */
static void mdp4_dtv_tg_off(struct vsycn_ctrl *vctrl)
{
	unsigned long flags;

	spin_lock_irqsave(&vctrl->spin_lock, flags);
	MDP_OUTP(MDP_BASE + DTV_BASE, 0); /* turn off timing generator */
	spin_unlock_irqrestore(&vctrl->spin_lock, flags);
	msleep(20);
}

int mdp4_dtv_off(struct platform_device *pdev)
{
	struct msm_fb_data_type *mfd;
	int ret = 0;
	int cndx = 0;
	int undx;
	struct vsycn_ctrl *vctrl;
	struct mdp4_overlay_pipe *pipe;
	struct vsync_update *vp;
	int mixer = 0;

	mfd = (struct msm_fb_data_type *)platform_get_drvdata(pdev);

	mutex_lock(&mfd->dma->ov_mutex);

	vctrl = &vsync_ctrl_db[cndx];

	mdp4_dtv_wait4vsync(cndx);

	wake_up_interruptible_all(&vctrl->wait_queue);

	pipe = vctrl->base_pipe;
	if (pipe != NULL) {
		mixer = pipe->mixer_num;
		/* sanity check, free pipes besides base layer */
		mdp4_overlay_unset_mixer(mixer);
		if (hdmi_prim_display && mfd->ref_cnt == 0) {
			/* adb stop */
			if (pipe->pipe_type == OVERLAY_TYPE_BF)
				mdp4_overlay_borderfill_stage_down(pipe);

			/* pipe == rgb2 */
			vctrl->base_pipe = NULL;
		} else {
			mdp4_mixer_stage_down(pipe, 1);
			mdp4_overlay_pipe_free(pipe, 1);
			vctrl->base_pipe = NULL;
		}
	}

	mdp4_dtv_tg_off(vctrl);

	atomic_set(&vctrl->suspend, 1);

	mdp4_overlay_panel_mode_unset(MDP4_MIXER1, MDP4_PANEL_DTV);

	undx =  vctrl->update_ndx;
	vp = &vctrl->vlist[undx];
	if (vp->update_cnt) {
		/*
		 * pipe's iommu will be freed at next overlay play
		 * and iommu_drop statistic will be increased by one
		 */
		pr_warn("%s: update_cnt=%d\n", __func__, vp->update_cnt);
		mdp4_dtv_pipe_clean(vp);
	}

	ret = panel_next_off(pdev);
	mdp_footswitch_ctrl(FALSE);

	/*
	 * clean up ion freelist
	 * there need two stage to empty ion free list
	 * therefore need call unmap freelist twice
	 */
	mdp4_overlay_iommu_unmap_freelist(mixer);
	mdp4_overlay_iommu_unmap_freelist(mixer);

	/* Mdp clock disable */
	mdp_clk_ctrl(0);

	mutex_unlock(&mfd->dma->ov_mutex);

	pr_info("%s:\n", __func__);
	return ret;
}

static void mdp4_dtv_blt_ov_update(struct mdp4_overlay_pipe *pipe)
{
	uint32 off, addr;
	int bpp;
	char *overlay_base;

	if (pipe->ov_blt_addr == 0)
		return;

#ifdef BLT_RGB565
	bpp = 2; /* overlay ouput is RGB565 */
#else
	bpp = 3; /* overlay ouput is RGB888 */
#endif
	off = 0;
	if (pipe->blt_ov_done & 0x01)
		off = pipe->src_height * pipe->src_width * bpp;
	addr = pipe->ov_blt_addr + off;

	/* overlay 1 */
	overlay_base = MDP_BASE + MDP4_OVERLAYPROC1_BASE;/* 0x10000 */
	outpdw(overlay_base + 0x000c, addr);
	outpdw(overlay_base + 0x001c, addr);
}

static void mdp4_dtv_blt_dmae_update(struct mdp4_overlay_pipe *pipe)
{
	uint32 off, addr;
	int bpp;

	if (pipe->ov_blt_addr == 0)
		return;

#ifdef BLT_RGB565
	bpp = 2; /* overlay ouput is RGB565 */
#else
	bpp = 3; /* overlay ouput is RGB888 */
#endif
	off = 0;
	if (pipe->blt_dmap_done & 0x01)
		off = pipe->src_height * pipe->src_width * bpp;
	addr = pipe->dma_blt_addr + off;

	/* dmae */
	MDP_OUTP(MDP_BASE + 0xb0008, addr);
}

void mdp4_overlay_dtv_set_perf(struct msm_fb_data_type *mfd)
{

}

static void mdp4_overlay_dtv_alloc_pipe(struct msm_fb_data_type *mfd,
		int32 ptype, struct vsycn_ctrl *vctrl)
{
	int ret = 0;
	struct fb_info *fbi = mfd->fbi;
	struct mdp4_overlay_pipe *pipe;

	if (vctrl->base_pipe != NULL)
		return;

	pipe = mdp4_overlay_pipe_alloc(ptype, MDP4_MIXER1);
	if (pipe == NULL) {
		pr_err("%s: pipe_alloc failed\n", __func__);
		return;
	}
	pipe->pipe_used++;
	pipe->mixer_stage = MDP4_MIXER_STAGE_BASE;
	pipe->mixer_num = MDP4_MIXER1;

	if (ptype == OVERLAY_TYPE_BF) {
		/* LSP_BORDER_COLOR */
		MDP_OUTP(MDP_BASE + MDP4_OVERLAYPROC1_BASE + 0x5004,
			((0x0 & 0xFFF) << 16) |	/* 12-bit B */
			(0x0 & 0xFFF));		/* 12-bit G */
		/* MSP_BORDER_COLOR */
		MDP_OUTP(MDP_BASE + MDP4_OVERLAYPROC1_BASE + 0x5008,
			(0x0 & 0xFFF));		/* 12-bit R */
		pipe->src_format = MDP_ARGB_8888;
	} else {
		switch (mfd->ibuf.bpp) {
		case 2:
			pipe->src_format = MDP_RGB_565;
			break;
		case 3:
			pipe->src_format = MDP_RGB_888;
			break;
		case 4:
		default:
			if (hdmi_prim_display)
				pipe->src_format = MSMFB_DEFAULT_TYPE;
			else
				pipe->src_format = MDP_ARGB_8888;
			break;
		}
	}

	pipe->src_height = fbi->var.yres;
	pipe->src_width = fbi->var.xres;
	pipe->src_h = fbi->var.yres;
	pipe->src_w = fbi->var.xres;
	pipe->dst_h = fbi->var.yres;
	pipe->dst_w = fbi->var.xres;
	pipe->src_y = 0;
	pipe->src_x = 0;
	pipe->dst_h = fbi->var.yres;
	pipe->dst_w = fbi->var.xres;
	pipe->srcp0_ystride = fbi->fix.line_length;

	mdp4_overlay_mdp_pipe_req(pipe, mfd);
	mdp4_calc_blt_mdp_bw(mfd, pipe);
	mdp4_overlay_mdp_perf_req(mfd);
	mdp4_overlay_mdp_perf_upd(mfd, 1);

	ret = mdp4_overlay_format2pipe(pipe);
	if (ret < 0)
		pr_warn("%s: format2type failed\n", __func__);

	mdp4_overlay_dmae_xy(pipe);	/* dma_e */
	mdp4_overlayproc_cfg(pipe);

	if (pipe->pipe_type == OVERLAY_TYPE_RGB) {
		pipe->srcp0_addr = (uint32) mfd->ibuf.buf;
		mdp4_overlay_rgb_setup(pipe);
	}

	mdp4_overlay_reg_flush(pipe, 1);
	mdp4_mixer_stage_up(pipe, 0);
	mdp4_mixer_stage_commit(pipe->mixer_num);

	vctrl->base_pipe = pipe; /* keep it */
}

int mdp4_overlay_dtv_set(struct msm_fb_data_type *mfd,
			struct mdp4_overlay_pipe *pipe)
{
	int cndx = 0;
	struct vsycn_ctrl *vctrl;

	vctrl = &vsync_ctrl_db[cndx];
	if (vctrl->base_pipe != NULL)
		return 0;

	if (pipe != NULL && pipe->mixer_stage == MDP4_MIXER_STAGE_BASE &&
			pipe->pipe_type == OVERLAY_TYPE_RGB)
		vctrl->base_pipe = pipe; /* keep it */
	else if (!hdmi_prim_display && mdp4_overlay_borderfill_supported())
		mdp4_overlay_dtv_alloc_pipe(mfd, OVERLAY_TYPE_BF, vctrl);
	else
		mdp4_overlay_dtv_alloc_pipe(mfd, OVERLAY_TYPE_RGB, vctrl);


	if (vctrl->base_pipe == NULL)
		return -ENODEV;

	mdp4_init_writeback_buf(mfd, MDP4_MIXER1);
	vctrl->base_pipe->ov_blt_addr = 0;
	vctrl->base_pipe->dma_blt_addr = 0;

	return mdp4_dtv_start(mfd);
}

int mdp4_overlay_dtv_unset(struct msm_fb_data_type *mfd,
			struct mdp4_overlay_pipe *pipe)
{
	int result = 0;
	int cndx = 0;
	struct vsycn_ctrl *vctrl;

	vctrl = &vsync_ctrl_db[cndx];
	if (vctrl->base_pipe != NULL)
		return 0;

	if (pipe->mixer_stage == MDP4_MIXER_STAGE_BASE &&
			pipe->pipe_type == OVERLAY_TYPE_RGB) {
		mdp4_dtv_tg_off(vctrl);
		vctrl->base_pipe = NULL;
	}
	return result;
}

/* TODO: dtv writeback need to be added later */

void mdp4_external_vsync_dtv(void)
{
	int cndx;
	struct vsycn_ctrl *vctrl;

	cndx = 0;
	vctrl = &vsync_ctrl_db[cndx];
	pr_debug("%s: cpu=%d\n", __func__, smp_processor_id());

	spin_lock(&vctrl->spin_lock);
	vctrl->vsync_time = ktime_get();
	wake_up_interruptible_all(&vctrl->wait_queue);
	spin_unlock(&vctrl->spin_lock);
}

/*
 * mdp4_dmae_done_dtv: called from isr
 */
void mdp4_dmae_done_dtv(void)
{
	int cndx;
	struct vsycn_ctrl *vctrl;
	struct mdp4_overlay_pipe *pipe;

	cndx = 0;
	if (cndx >= MAX_CONTROLLER) {
		pr_err("%s: out or range: cndx=%d\n", __func__, cndx);
		return;
	}

	vctrl = &vsync_ctrl_db[cndx];
	pipe = vctrl->base_pipe;
	pr_debug("%s: cpu=%d\n", __func__, smp_processor_id());

	spin_lock(&vctrl->spin_lock);
	if (vctrl->blt_change) {
		if (pipe->ov_blt_addr) {
			mdp4_overlayproc_cfg(pipe);
			mdp4_overlay_dmae_xy(pipe);
			mdp4_dtv_blt_ov_update(pipe);
			pipe->blt_ov_done++;

			/* Prefill one frame */
			vsync_irq_enable(INTR_OVERLAY1_DONE, MDP_OVERLAY1_TERM);
			/* kickoff overlay1 engine */
			mdp4_stat.kickoff_ov1++;
			outpdw(MDP_BASE + 0x0008, 0);
		}
		vctrl->blt_change = 0;
	}

	if (mdp_rev <= MDP_REV_41)
		mdp4_mixer_blend_cfg(MDP4_MIXER1);

	complete_all(&vctrl->dmae_comp);
	mdp4_overlay_dma_commit(MDP4_MIXER1);

	vsync_irq_disable(INTR_DMA_E_DONE, MDP_DMA_E_TERM);
	spin_unlock(&vctrl->spin_lock);
}

/*
 * mdp4_overlay1_done_dtv: called from isr
 */
void mdp4_overlay1_done_dtv(void)
{
	struct vsycn_ctrl *vctrl;
	struct mdp4_overlay_pipe *pipe;
	int cndx = 0;

	vctrl = &vsync_ctrl_db[cndx];
	pipe = vctrl->base_pipe;

	spin_lock(&vctrl->spin_lock);
	if (pipe->ov_blt_addr == 0) {
		spin_unlock(&vctrl->spin_lock);
		return;
	}

	mdp4_dtv_blt_dmae_update(pipe);
	pipe->blt_dmap_done++;
	vsync_irq_disable(INTR_OVERLAY1_DONE, MDP_OVERLAY1_TERM);
	spin_unlock(&vctrl->spin_lock);
}

void mdp4_dtv_set_black_screen(void)
{
	char *rgb_base;
	/*Black color*/
	uint32 color = 0x00000000;
	uint32 temp_src_format;
	int cndx = 0;
	struct vsycn_ctrl *vctrl;

	vctrl = &vsync_ctrl_db[cndx];
	if (vctrl->base_pipe == NULL || !hdmi_prim_display) {
		pr_err("dtv_pipe is not configured yet\n");
		return;
	}
	rgb_base = MDP_BASE + MDP4_RGB_BASE;
	rgb_base += (MDP4_RGB_OFF * vctrl->base_pipe->pipe_num);

	/*
	* RGB Constant Color
	*/
	MDP_OUTP(rgb_base + 0x1008, color);
	/*
	* MDP_RGB_SRC_FORMAT
	*/
	temp_src_format = inpdw(rgb_base + 0x0050);
	MDP_OUTP(rgb_base + 0x0050, temp_src_format | BIT(22));
	mdp4_overlay_reg_flush(vctrl->base_pipe, 1);

	mdp4_mixer_stage_up(vctrl->base_pipe, 0);
	mdp4_mixer_stage_commit(vctrl->base_pipe->mixer_num);
	mdp_pipe_ctrl(MDP_CMD_BLOCK, MDP_BLOCK_POWER_OFF, FALSE);
}

static void mdp4_dtv_do_blt(struct msm_fb_data_type *mfd, int enable)
{
	unsigned long flag;
	int data;
	int cndx = 0;
	struct vsycn_ctrl *vctrl;
	struct mdp4_overlay_pipe *pipe;

	vctrl = &vsync_ctrl_db[cndx];
	pipe = vctrl->base_pipe;

	mdp4_allocate_writeback_buf(mfd, MDP4_MIXER1);

	if (!mfd->ov1_wb_buf->write_addr) {
		pr_info("%s: ctrl=%d blt_base NOT assigned\n", __func__, cndx);
		return;
	}

	spin_lock_irqsave(&vctrl->spin_lock, flag);
	if (enable && pipe->ov_blt_addr == 0) {
		pipe->ov_blt_addr = mfd->ov1_wb_buf->write_addr;
		pipe->dma_blt_addr = mfd->ov1_wb_buf->read_addr;
		pipe->blt_cnt = 0;
		pipe->ov_cnt = 0;
		pipe->blt_dmap_done = 0;
		pipe->blt_ov_koff = 0;
		pipe->blt_ov_done = 0;
		mdp4_stat.blt_dtv++;
		vctrl->blt_change++;
	} else if (enable == 0 && pipe->ov_blt_addr) {
		pipe->ov_blt_addr = 0;
		pipe->dma_blt_addr = 0;
		vctrl->blt_change++;
	}

	pr_info("%s: enable=%d change=%d blt_addr=%x\n", __func__,
		enable, vctrl->blt_change, (int)pipe->ov_blt_addr);

	if (!vctrl->blt_change) {
		spin_unlock_irqrestore(&vctrl->spin_lock, flag);
		return;
	}

	atomic_set(&vctrl->suspend, 1);
	spin_unlock_irqrestore(&vctrl->spin_lock, flag);

	data = inpdw(MDP_BASE + DTV_BASE);
	data &= 0x01;
	if (data)       /* timing generator enabled */
		mdp4_dtv_wait4dmae(0);

	if (pipe->ov_blt_addr == 0) {
		MDP_OUTP(MDP_BASE + DTV_BASE, 0);       /* stop dtv */
		msleep(20);
		mdp4_overlayproc_cfg(pipe);
		mdp4_overlay_dmae_xy(pipe);
		MDP_OUTP(MDP_BASE + DTV_BASE, 1);       /* start dtv */
	}

	atomic_set(&vctrl->suspend, 0);
}

void mdp4_dtv_overlay_blt_start(struct msm_fb_data_type *mfd)
{
	mdp4_dtv_do_blt(mfd, 1);
}

void mdp4_dtv_overlay_blt_stop(struct msm_fb_data_type *mfd)
{
	mdp4_dtv_do_blt(mfd, 0);
}

void mdp4_dtv_overlay(struct msm_fb_data_type *mfd)
{
	int cndx = 0;
	struct vsycn_ctrl *vctrl;
	struct mdp4_overlay_pipe *pipe;

	mutex_lock(&mfd->dma->ov_mutex);
	if (!mfd->panel_power_on) {
		mutex_unlock(&mfd->dma->ov_mutex);
		return;
	}

	vctrl = &vsync_ctrl_db[cndx];
	if (vctrl->base_pipe == NULL)
		mdp4_overlay_dtv_set(mfd, NULL);

	pipe = vctrl->base_pipe;

	if (pipe == NULL) {
		pr_warn("%s: dtv_pipe == NULL\n", __func__);
		mutex_unlock(&mfd->dma->ov_mutex);
		return;
	}

	if (hdmi_prim_display && (pipe->pipe_used == 0 ||
			pipe->mixer_stage != MDP4_MIXER_STAGE_BASE)) {
		pr_err("%s: NOT baselayer\n", __func__);
		mutex_unlock(&mfd->dma->ov_mutex);
		return;
	}

	if (pipe->pipe_type == OVERLAY_TYPE_RGB)  {
		pipe->srcp0_addr = (uint32)mfd->ibuf.buf;
		mdp4_dtv_pipe_queue(0, pipe);
	}

	mdp4_overlay_mdp_perf_upd(mfd, 1);
	mdp4_dtv_pipe_commit(0, 1);
	mdp4_overlay_mdp_perf_upd(mfd, 0);
	mutex_unlock(&mfd->dma->ov_mutex);
}<|MERGE_RESOLUTION|>--- conflicted
+++ resolved
@@ -355,11 +355,8 @@
 {
 	struct vsycn_ctrl *vctrl;
 	struct mdp4_overlay_pipe *pipe;
-<<<<<<< HEAD
 	ktime_t timestamp;
-=======
 	int ret;
->>>>>>> 991de6bc
 
 	if (cndx >= MAX_CONTROLLER) {
 		pr_err("%s: out or range: cndx=%d\n", __func__, cndx);
@@ -379,14 +376,11 @@
 			vctrl->vsync_irq_enabled,
 			msecs_to_jiffies(VSYNC_PERIOD * 8));
 
-<<<<<<< HEAD
-=======
 	ret = wait_event_interruptible_timeout(vctrl->wait_queue, 1,
 			msecs_to_jiffies(VSYNC_PERIOD * 8));
 	if (ret <= 0)
 		pr_err("%s timeout ret=%d", __func__, ret);
 
->>>>>>> 991de6bc
 	mdp4_dtv_vsync_irq_ctrl(cndx, 0);
 	mdp4_stat.wait4vsync1++;
 }
