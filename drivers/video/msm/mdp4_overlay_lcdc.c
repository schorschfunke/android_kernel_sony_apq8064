--- conflicted
+++ resolved
@@ -353,10 +353,6 @@
 {
 	struct vsycn_ctrl *vctrl;
 	struct mdp4_overlay_pipe *pipe;
-<<<<<<< HEAD
-	ktime_t timestamp;
-=======
->>>>>>> 991de6bc
 
 	if (cndx >= MAX_CONTROLLER) {
 		pr_err("%s: out or range: cndx=%d\n", __func__, cndx);
@@ -371,14 +367,7 @@
 
 	mdp4_lcdc_vsync_irq_ctrl(cndx, 1);
 
-<<<<<<< HEAD
-	timestamp = vctrl->vsync_time;
-	wait_event_interruptible_timeout(vctrl->wait_queue,
-			!ktime_equal(timestamp, vctrl->vsync_time) &&
-			vctrl->vsync_irq_enabled,
-=======
 	wait_event_interruptible_timeout(vctrl->wait_queue, 1,
->>>>>>> 991de6bc
 			msecs_to_jiffies(VSYNC_PERIOD * 8));
 
 	mdp4_lcdc_vsync_irq_ctrl(cndx, 0);
