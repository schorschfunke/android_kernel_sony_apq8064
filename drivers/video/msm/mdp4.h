/*
 * Copyright (c) 2009-2013, The Linux Foundation. All rights reserved.
 *
 * This program is free software; you can redistribute it and/or modify
 * it under the terms of the GNU General Public License version 2 and
 * only version 2 as published by the Free Software Foundation.
 *
 * This program is distributed in the hope that it will be useful,
 * but WITHOUT ANY WARRANTY; without even the implied warranty of
 * MERCHANTABILITY or FITNESS FOR A PARTICULAR PURPOSE.  See the
 * GNU General Public License for more details.
 *
 */

#ifndef MDP4_H
#define MDP4_H

extern struct mdp_dma_data dma2_data;
extern struct mdp_dma_data dma_s_data;
extern struct mdp_dma_data dma_e_data;
extern struct mdp_dma_data dma_wb_data;
extern unsigned int mdp_hist_frame_cnt;
extern struct completion mdp_hist_comp;
extern boolean mdp_is_in_isr;
extern uint32 mdp_intr_mask;
extern spinlock_t mdp_spin_lock;
extern struct mdp4_statistic mdp4_stat;
extern uint32 mdp4_extn_disp;
extern char *mmss_cc_base;	/* mutimedia sub system clock control */
extern spinlock_t dsi_clk_lock;
extern u32 mdp_max_clk;

extern u64 mdp_max_bw;
extern u32 mdp_bw_ab_factor;
extern u32 mdp_bw_ib_factor;
<<<<<<< HEAD
#define MDP4_BW_AB_DEFAULT_FACTOR (115)
=======
extern u32 mdp_iommu_max_map_size;
#define MDP4_BW_AB_DEFAULT_FACTOR (115)	/* 1.15 */
>>>>>>> 991de6bc
#define MDP4_BW_IB_DEFAULT_FACTOR (150)	/* 1.5 */
#define MDP_BUS_SCALE_AB_STEP (0x4000000)

#define MDP4_OVERLAYPROC0_BASE	0x10000
#define MDP4_OVERLAYPROC1_BASE	0x18000
#define MDP4_OVERLAYPROC2_BASE	0x88000

#define MDP4_VIDEO_BASE 0x20000
#define MDP4_VIDEO_OFF 0x10000
#define MDP4_VIDEO_CSC_OFF 0x4000

#define MDP4_RGB_BASE 0x40000
#define MDP4_RGB_OFF 0x10000

/* chip select controller */
#define CS_CONTROLLER_0 0x0707ffff
#define CS_CONTROLLER_1 0x03073f3f

typedef int (*cmd_fxn_t)(struct platform_device *pdev);

enum {		/* display */
	PRIMARY_INTF_SEL,
	SECONDARY_INTF_SEL,
	EXTERNAL_INTF_SEL
};

enum {
	LCDC_RGB_INTF,			/* 0 */
	DTV_INTF = LCDC_RGB_INTF,	/* 0 */
	MDDI_LCDC_INTF,			/* 1 */
	MDDI_INTF,			/* 2 */
	EBI2_INTF,			/* 3 */
	TV_INTF = EBI2_INTF,		/* 3 */
	DSI_VIDEO_INTF,
	DSI_CMD_INTF
};

enum {
	MDDI_PRIMARY_SET,
	MDDI_SECONDARY_SET,
	MDDI_EXTERNAL_SET
};

enum {
	EBI2_LCD0,
	EBI2_LCD1
};

#define MDP4_3D_NONE		0
#define MDP4_3D_SIDE_BY_SIDE	1
#define MDP4_3D_TOP_DOWN	2

#define MDP4_PANEL_MDDI		BIT(0)
#define MDP4_PANEL_LCDC		BIT(1)
#define MDP4_PANEL_DTV		BIT(2)
#define MDP4_PANEL_ATV		BIT(3)
#define MDP4_PANEL_DSI_VIDEO	BIT(4)
#define MDP4_PANEL_DSI_CMD	BIT(5)
#define MDP4_PANEL_WRITEBACK		BIT(6)

enum {
	OVERLAY_BLT_SWITCH_TG_ON,
	OVERLAY_BLT_SWITCH_TG_OFF,
	OVERLAY_BLT_ALWAYS_ON
};

enum {
	OVERLAY_MODE_NONE,
	OVERLAY_MODE_BLT
};

enum {
	OVERLAY_REFRESH_ON_DEMAND,
	OVERLAY_REFRESH_VSYNC,
	OVERLAY_REFRESH_VSYNC_HALF,
	OVERLAY_REFRESH_VSYNC_QUARTER
};

enum {
	OVERLAY_FRAMEBUF,
	OVERLAY_DIRECTOUT
};

/* system interrupts */
/*note histogram interrupts defined in mdp.h*/
#define INTR_OVERLAY0_DONE		BIT(0)
#define INTR_OVERLAY1_DONE		BIT(1)
#define INTR_DMA_S_DONE			BIT(2)
#define INTR_DMA_E_DONE			BIT(3)
#define INTR_DMA_P_DONE			BIT(4)
#define INTR_PRIMARY_VSYNC		BIT(7)
#define INTR_PRIMARY_INTF_UDERRUN	BIT(8)
#define INTR_EXTERNAL_VSYNC		BIT(9)
#define INTR_EXTERNAL_INTF_UDERRUN	BIT(10)
#define INTR_PRIMARY_RDPTR		BIT(11)	/* read pointer */
#define INTR_OVERLAY2_DONE		BIT(30)

#ifdef CONFIG_FB_MSM_OVERLAY
#define MDP4_ANY_INTR_MASK	(0)
#else
#define MDP4_ANY_INTR_MASK	(INTR_DMA_P_DONE)
#endif

enum {
	OVERLAY_PIPE_VG1,	/* video/graphic */
	OVERLAY_PIPE_VG2,
	OVERLAY_PIPE_RGB1,
	OVERLAY_PIPE_RGB2,
	OVERLAY_PIPE_RGB3,
	OVERLAY_PIPE_VG3,
	OVERLAY_PIPE_VG4,
	OVERLAY_PIPE_MAX
};

enum {
	OVERLAY_TYPE_RGB,
	OVERLAY_TYPE_VIDEO,
	OVERLAY_TYPE_BF
};

enum {
	MDP4_MIXER0,
	MDP4_MIXER1,
	MDP4_MIXER2,
	MDP4_MIXER_MAX
};

enum {
	OVERLAY_PLANE_INTERLEAVED,
	OVERLAY_PLANE_PLANAR,
	OVERLAY_PLANE_PSEUDO_PLANAR
};

enum {
	MDP4_MIXER_STAGE_UNUNSED,	/* pipe not used */
	MDP4_MIXER_STAGE_BASE,
	MDP4_MIXER_STAGE0,	/* zorder 0 */
	MDP4_MIXER_STAGE1,	/* zorder 1 */
	MDP4_MIXER_STAGE2,	/* zorder 2 */
	MDP4_MIXER_STAGE3,	/* zorder 3 */
	MDP4_MIXER_STAGE_MAX
};

enum {
	MDP4_FRAME_FORMAT_LINEAR,
	MDP4_FRAME_FORMAT_ARGB_TILE,
	MDP4_FRAME_FORMAT_VIDEO_SUPERTILE
};

enum {
	MDP4_CHROMA_RGB,
	MDP4_CHROMA_H2V1,
	MDP4_CHROMA_H1V2,
	MDP4_CHROMA_420
};

#define CSC_MAX_BLOCKS 6

#define MDP4_BLEND_BG_TRANSP_EN		BIT(9)
#define MDP4_BLEND_FG_TRANSP_EN		BIT(8)
#define MDP4_BLEND_BG_MOD_ALPHA		BIT(7)
#define MDP4_BLEND_BG_INV_ALPHA		BIT(6)
#define MDP4_BLEND_BG_ALPHA_FG_CONST	(0 << 4)
#define MDP4_BLEND_BG_ALPHA_BG_CONST	(1 << 4)
#define MDP4_BLEND_BG_ALPHA_FG_PIXEL	(2 << 4)
#define MDP4_BLEND_BG_ALPHA_BG_PIXEL	(3 << 4)
#define MDP4_BLEND_FG_MOD_ALPHA		BIT(3)
#define MDP4_BLEND_FG_INV_ALPHA		BIT(2)
#define MDP4_BLEND_FG_ALPHA_FG_CONST	(0 << 0)
#define MDP4_BLEND_FG_ALPHA_BG_CONST	(1 << 0)
#define MDP4_BLEND_FG_ALPHA_FG_PIXEL	(2 << 0)
#define MDP4_BLEND_FG_ALPHA_BG_PIXEL	(3 << 0)

#define MDP4_FORMAT_SOLID_FILL		BIT(22)
#define MDP4_FORMAT_UNPACK_ALIGN_MSB	BIT(18)
#define MDP4_FORMAT_UNPACK_TIGHT	BIT(17)
#define MDP4_FORMAT_90_ROTATED		BIT(12)
#define MDP4_FORMAT_ALPHA_ENABLE	BIT(8)

#define MDP4_OP_DEINT_ODD_REF  	BIT(19)
#define MDP4_OP_DEINT_EN	BIT(18)
#define MDP4_OP_IGC_LUT_EN	BIT(16)
#define MDP4_OP_DITHER_EN     	BIT(15)
#define MDP4_OP_FLIP_UD		BIT(14)
#define MDP4_OP_FLIP_LR		BIT(13)
#define MDP4_OP_CSC_EN		BIT(11)
#define MDP4_OP_DST_DATA_YCBCR	BIT(10)
#define MDP4_OP_SRC_DATA_YCBCR	BIT(9)
#define MDP4_OP_SCALEY_FIR 		(0 << 4)
#define MDP4_OP_SCALEY_MN_PHASE 	(1 << 4)
#define MDP4_OP_SCALEY_PIXEL_RPT	(2 << 4)
#define MDP4_OP_SCALEX_FIR 		(0 << 2)
#define MDP4_OP_SCALEX_MN_PHASE 	(1 << 2)
#define MDP4_OP_SCALEX_PIXEL_RPT 	(2 << 2)
#define MDP4_OP_SCALE_RGB_ENHANCED	(1 << 4)
#define MDP4_OP_SCALE_RGB_PIXEL_RPT	(0 << 3)
#define MDP4_OP_SCALE_RGB_BILINEAR	(1 << 3)
#define MDP4_OP_SCALE_ALPHA_PIXEL_RPT	(0 << 2)
#define MDP4_OP_SCALE_ALPHA_BILINEAR	(1 << 2)
#define MDP4_OP_SCALEY_EN	BIT(1)
#define MDP4_OP_SCALEX_EN	BIT(0)

#define MDP4_REV40_UP_SCALING_MAX (8)
#define MDP4_REV41_OR_LATER_UP_SCALING_MAX (20)

#define MDP4_PIPE_PER_MIXER	2

#define MDP4_MAX_PLANE		4
#define VSYNC_PERIOD		16

#ifdef BLT_RGB565
#define BLT_BPP 2
#else
#define BLT_BPP 3
#endif

struct mdp4_hsic_regs {
	int32_t params[NUM_HSIC_PARAM];
	int32_t conv_matrix[3][3];
	int32_t	pre_limit[6];
	int32_t post_limit[6];
	int32_t pre_bias[3];
	int32_t post_bias[3];
	int32_t dirty;
};

struct mdp4_iommu_pipe_info {
	struct ion_handle *ihdl[MDP4_MAX_PLANE];
	struct ion_handle *prev_ihdl[MDP4_MAX_PLANE];
	u8 mark_unmap;
};

#define IOMMU_FREE_LIST_MAX 32

struct iommu_free_list {
	int fndx;
	struct ion_handle *ihdl[IOMMU_FREE_LIST_MAX];
};

struct blend_cfg {
	u32 op;
	u32 bg_alpha;
	u32 fg_alpha;
	u32 co3_sel;
	u32 transp_low0;
	u32 transp_low1;
	u32 transp_high0;
	u32 transp_high1;
	int solidfill;
	struct mdp4_overlay_pipe *solidfill_pipe;
};

struct mdp4_overlay_pipe {
	uint32 pipe_used;
	uint32 pipe_type;		/* rgb, video/graphic */
	uint32 pipe_num;
	uint32 pipe_ndx;
	uint32 pipe_share;
	uint32 mixer_num;		/* which mixer used */
	uint32 mixer_stage;		/* which stage of mixer used */
	uint32 src_format;
	uint32 src_width;	/* source img width */
	uint32 src_height;	/* source img height */
	uint32 frame_size;	/* TILE frame size */
	uint32 is_3d;
	uint32 src_width_3d;	/* source img width */
	uint32 src_height_3d;	/* source img height */
	uint32 src_w;		/* roi */
	uint32 src_h;		/* roi */
	uint32 src_x;		/* roi */
	uint32 src_y;		/* roi */
	uint32 dst_w;		/* roi */
	uint32 dst_h;		/* roi */
	uint32 dst_x;		/* roi */
	uint32 dst_y;		/* roi */
	uint32 flags;
	uint32 op_mode;
	uint32 transp;
	uint32 blend_op;
	uint32 phasex_step;
	uint32 phasey_step;
	uint32 alpha;
	uint32 is_fg;		/* control alpha & color key */
	uint32 srcp0_addr;	/* interleave, luma */
	uint32 srcp0_ystride;
	struct file *srcp0_file;
	int put0_need;
	uint32 srcp1_addr;	/* pseudoplanar, chroma plane */
	uint32 srcp1_ystride;
	struct file *srcp1_file;
	int put1_need;
	uint32 srcp2_addr;	/* planar color 2*/
	uint32 srcp2_ystride;
	struct file *srcp2_file;
	int put2_need;
	uint32 srcp3_addr;	/* alpha/color 3 */
	uint32 srcp3_ystride;
	uint32 fetch_plane;
	uint32 frame_format;		/* video */
	uint32 chroma_site;		/* video */
	uint32 chroma_sample;		/* video */
	uint32 solid_fill;
	uint32 vc1_reduce;		/* video */
	uint32 unpack_align_msb;/* 0 to LSB, 1 to MSB */
	uint32 unpack_tight;/* 0 for loose, 1 for tight */
	uint32 unpack_count;/* 0 = 1 component, 1 = 2 component ... */
	uint32 rotated_90; /* has been rotated 90 degree */
	uint32 bpp;	/* byte per pixel */
	uint32 alpha_enable;/*  source has alpha */
	/*
	 * number of bits for source component,
	 * 0 = 1 bit, 1 = 2 bits, 2 = 6 bits, 3 = 8 bits
	 */
	uint32 a_bit;	/* component 3, alpha */
	uint32 r_bit;	/* component 2, R_Cr */
	uint32 b_bit;	/* component 1, B_Cb */
	uint32 g_bit;	/* component 0, G_lumz */
	/*
	 * unpack pattern
	 * A = C3, R = C2, B = C1, G = C0
	 */
	uint32 element3; /* 0 = C0, 1 = C1, 2 = C2, 3 = C3 */
	uint32 element2; /* 0 = C0, 1 = C1, 2 = C2, 3 = C3 */
	uint32 element1; /* 0 = C0, 1 = C1, 2 = C2, 3 = C3 */
	uint32 element0; /* 0 = C0, 1 = C1, 2 = C2, 3 = C3 */
	ulong ov_blt_addr; /* blt mode addr */
	ulong dma_blt_addr; /* blt mode addr */
	ulong blt_base;
	ulong blt_offset;
	uint32 blt_cnt;
	uint32 blt_changed;
	uint32 ov_cnt;
	uint32 dmap_cnt;
	uint32 dmae_cnt;
	uint32 blt_end;
	uint32 blt_ov_koff;
	uint32 blt_ov_done;
	uint32 blt_dmap_koff;
	uint32 blt_dmap_done;
	uint32 req_clk;
	uint64 bw_ab_quota;
	uint64 bw_ib_quota;
	uint32 luma_align_size;
	struct mdp_overlay_pp_params pp_cfg;
	struct mdp_overlay req_data;
	struct completion comp;
	struct completion dmas_comp;
	struct mdp4_iommu_pipe_info iommu;
};

struct mdp4_statistic {
	ulong intr_tot;
	ulong intr_dma_p;
	ulong intr_dma_s;
	ulong intr_dma_e;
	ulong intr_overlay0;
	ulong intr_overlay1;
	ulong intr_overlay2;
	ulong intr_vsync_p;	/* Primary interface */
	ulong intr_underrun_p;	/* Primary interface */
	ulong intr_vsync_e;	/* external interface */
	ulong intr_underrun_e;	/* external interface */
	ulong intr_histogram;
	ulong intr_rdptr;
	ulong dsi_mdp_start;
	ulong dsi_clk_on;
	ulong dsi_clk_off;
	ulong intr_dsi;
	ulong intr_dsi_mdp;
	ulong intr_dsi_cmd;
	ulong intr_dsi_err;
	ulong kickoff_ov0;
	ulong kickoff_ov1;
	ulong kickoff_ov2;
	ulong kickoff_dmap;
	ulong kickoff_dmae;
	ulong kickoff_dmas;
	ulong blt_dsi_cmd;	/* blt */
	ulong blt_dsi_video;	/* blt */
	ulong blt_lcdc;	/* blt */
	ulong blt_dtv;	/* blt */
	ulong blt_mddi;	/* blt */
	ulong overlay_set[MDP4_MIXER_MAX];
	ulong overlay_unset[MDP4_MIXER_MAX];
	ulong overlay_play[MDP4_MIXER_MAX];
	ulong overlay_commit[MDP4_MIXER_MAX];
	ulong pipe[OVERLAY_PIPE_MAX];
	ulong wait4vsync0;
	ulong wait4vsync1;
	ulong iommu_map;
	ulong iommu_unmap;
	ulong iommu_drop;
	ulong dsi_clkoff;
	ulong err_mixer;
	ulong err_zorder;
	ulong err_size;
	ulong err_scale;
	ulong err_format;
	ulong err_stage;
	ulong err_play;
	ulong err_underflow;
};

struct vsync_update {
	int update_cnt;	/* pipes to be updated */
	struct completion vsync_comp;
	struct mdp4_overlay_pipe plist[OVERLAY_PIPE_MAX];
};

struct mdp4_overlay_pipe *mdp4_overlay_ndx2pipe(int ndx);
void mdp4_sw_reset(unsigned long bits);
void mdp4_display_intf_sel(int output, unsigned long intf);
void mdp4_overlay_cfg(int layer, int blt_mode, int refresh, int direct_out);
void mdp4_ebi2_lcd_setup(int lcd, unsigned long base, int ystride);
void mdp4_mddi_setup(int which, unsigned long id);
unsigned long mdp4_display_status(void);
void mdp4_enable_clk_irq(void);
void mdp4_disable_clk_irq(void);
void mdp4_dma_p_update(struct msm_fb_data_type *mfd);
void mdp4_dma_s_update(struct msm_fb_data_type *mfd);
void mdp_pipe_ctrl(MDP_BLOCK_TYPE block, MDP_BLOCK_POWER_STATE state,
		   boolean isr);
void mdp4_pipe_kickoff(uint32 pipe, struct msm_fb_data_type *mfd);
int mdp4_lcdc_on(struct platform_device *pdev);
int mdp4_lcdc_off(struct platform_device *pdev);
void mdp4_lcdc_update(struct msm_fb_data_type *mfd);
void mdp4_intr_clear_set(ulong clear, ulong set);
void mdp4_dma_p_cfg(void);
unsigned is_mdp4_hw_reset(void);
void mdp4_hw_init(void);
void mdp4_isr_read(int);
void mdp4_clear_lcdc(void);
void mdp4_mixer_blend_init(int mixer_num);
void mdp4_vg_qseed_init(int vg_num);
void mdp4_vg_csc_update(struct mdp_csc *p);
irqreturn_t mdp4_isr(int irq, void *ptr);
void mdp4_overlay_format_to_pipe(uint32 format, struct mdp4_overlay_pipe *pipe);
uint32 mdp4_overlay_format(struct mdp4_overlay_pipe *pipe);
uint32 mdp4_overlay_unpack_pattern(struct mdp4_overlay_pipe *pipe);
uint32 mdp4_overlay_op_mode(struct mdp4_overlay_pipe *pipe);
void mdp4_lcdc_base_swap(int cndx, struct mdp4_overlay_pipe *pipe);
void mdp4_lcdc_overlay(struct msm_fb_data_type *mfd);


#ifdef CONFIG_FB_MSM_DTV
void mdp4_overlay_dtv_start(void);
void mdp4_overlay_dtv_ov_done_push(struct msm_fb_data_type *mfd,
			struct mdp4_overlay_pipe *pipe);
void mdp4_overlay_dtv_wait_for_ov(struct msm_fb_data_type *mfd,
	struct mdp4_overlay_pipe *pipe);
int mdp4_overlay_dtv_set(struct msm_fb_data_type *mfd,
			struct mdp4_overlay_pipe *pipe);
int mdp4_overlay_dtv_unset(struct msm_fb_data_type *mfd,
			struct mdp4_overlay_pipe *pipe);
void mdp4_dmae_done_dtv(void);
void mdp4_dtv_wait4vsync(int cndx);
void mdp4_dtv_vsync_ctrl(struct fb_info *info, int enable);
void mdp4_dtv_base_swap(int cndx, struct mdp4_overlay_pipe *pipe);
void mdp4_dtv_pipe_queue(int cndx, struct mdp4_overlay_pipe *pipe);
int mdp4_dtv_pipe_commit(int cndx, int wait);
#else
static inline void mdp4_overlay_dtv_start(void)
{
	/* empty */
}
static inline void  mdp4_overlay_dtv_ov_done_push(struct msm_fb_data_type *mfd,
			struct mdp4_overlay_pipe *pipe)
{
	/* empty */
}
static inline void  mdp4_overlay_dtv_wait_for_ov(struct msm_fb_data_type *mfd,
	struct mdp4_overlay_pipe *pipe)
{
	/* empty */
}
static inline int mdp4_overlay_dtv_set(struct msm_fb_data_type *mfd,
			struct mdp4_overlay_pipe *pipe)
{
	return 0;
}
static inline int mdp4_overlay_dtv_unset(struct msm_fb_data_type *mfd,
			struct mdp4_overlay_pipe *pipe)
{
	return 0;
}

static inline void mdp4_dmae_done_dtv(void)
{
    /* empty */
}
static inline void mdp4_dtv_wait4vsync(int cndx)
{
    /* empty */
}
static inline void mdp4_dtv_vsync_ctrl(struct fb_info *info, int enable)
{
    /* empty */
}
static inline void mdp4_dtv_overlay_blt_start(struct msm_fb_data_type *mfd)
{
	return;
}
static inline void mdp4_dtv_overlay_blt_stop(struct msm_fb_data_type *mfd)
{
	return;
}
static inline void mdp4_dtv_base_swap(int cndx, struct mdp4_overlay_pipe *pipe)
{
	/* empty */
}
static inline void mdp4_dtv_pipe_queue(int cndx, struct mdp4_overlay_pipe *pipe)
{
	/* empty */
}
static inline int mdp4_dtv_pipe_commit(int cndx, int wait)
{
	return 0;
}
#endif /* CONFIG_FB_MSM_DTV */

void mdp4_dtv_set_black_screen(void);

int mdp4_overlay_dtv_set(struct msm_fb_data_type *mfd,
			struct mdp4_overlay_pipe *pipe);
int mdp4_overlay_dtv_unset(struct msm_fb_data_type *mfd,
			struct mdp4_overlay_pipe *pipe);
void mdp4_dtv_overlay(struct msm_fb_data_type *mfd);
int mdp4_dtv_on(struct platform_device *pdev);
int mdp4_dtv_off(struct platform_device *pdev);
void mdp4_atv_overlay(struct msm_fb_data_type *mfd);
int mdp4_atv_on(struct platform_device *pdev);
int mdp4_atv_off(struct platform_device *pdev);
void mdp4_dsi_video_fxn_register(cmd_fxn_t fxn);
void mdp4_dsi_video_overlay(struct msm_fb_data_type *mfd);
void mdp4_overlay_free_base_pipe(struct msm_fb_data_type *mfd);
void mdp4_lcdc_vsync_ctrl(struct fb_info *info, int enable);
void mdp4_overlay0_done_dsi_video(int cndx);
void mdp4_overlay0_done_dsi_cmd(int cndx);
void mdp4_primary_rdptr(void);
void mdp4_dsi_cmd_overlay(struct msm_fb_data_type *mfd);
int mdp4_overlay_commit(struct fb_info *info);
void mdp4_overlay_commit_finish(struct fb_info *info);
int mdp4_dsi_video_pipe_commit(int cndx, int wait);
int mdp4_dsi_cmd_pipe_commit(int cndx, int wait, u32 *release_busy);
int mdp4_lcdc_pipe_commit(int cndx, int wait);
int mdp4_dsi_cmd_update_cnt(int cndx);
void mdp4_dsi_rdptr_init(int cndx);
void mdp4_dsi_vsync_init(int cndx);
void mdp4_lcdc_vsync_init(int cndx);
void mdp4_dtv_vsync_init(int cndx);
ssize_t mdp4_dsi_cmd_show_event(struct device *dev,
	struct device_attribute *attr, char *buf);
ssize_t mdp4_dsi_video_show_event(struct device *dev,
	struct device_attribute *attr, char *buf);
ssize_t mdp4_lcdc_show_event(struct device *dev,
	struct device_attribute *attr, char *buf);
ssize_t mdp4_dtv_show_event(struct device *dev,
	struct device_attribute *attr, char *buf);
void mdp4_overlay_dsi_state_set(int state);
int mdp4_overlay_dsi_state_get(void);
void mdp4_overlay_rgb_setup(struct mdp4_overlay_pipe *pipe);
void mdp4_overlay_reg_flush(struct mdp4_overlay_pipe *pipe, int all);
void mdp4_mixer_blend_setup(int mixer);
void mdp4_mixer_blend_cfg(int);
struct mdp4_overlay_pipe *mdp4_overlay_stage_pipe(int mixer, int stage);
void mdp4_mixer_stage_up(struct mdp4_overlay_pipe *pipe, int commit);
void mdp4_mixer_stage_down(struct mdp4_overlay_pipe *pipe, int commit);
void mdp4_mixer_pipe_cleanup(int mixer);
int mdp4_mixer_stage_can_run(struct mdp4_overlay_pipe *pipe);
void mdp4_overlayproc_cfg(struct mdp4_overlay_pipe *pipe);
void mdp4_mddi_overlay(struct msm_fb_data_type *mfd);
int mdp4_overlay_format2type(uint32 format);
int mdp4_overlay_format2pipe(struct mdp4_overlay_pipe *pipe);
int mdp4_overlay_get(struct fb_info *info, struct mdp_overlay *req);
int mdp4_overlay_set(struct fb_info *info, struct mdp_overlay *req);
int mdp4_overlay_wait4vsync(struct fb_info *info);
int mdp4_overlay_vsync_ctrl(struct fb_info *info, int enable);
int mdp4_overlay_unset(struct fb_info *info, int ndx);
int mdp4_overlay_unset_mixer(int mixer);
int mdp4_overlay_play_wait(struct fb_info *info,
	struct msmfb_overlay_data *req);
int mdp4_overlay_play(struct fb_info *info, struct msmfb_overlay_data *req);
struct mdp4_overlay_pipe *mdp4_overlay_pipe_alloc(int ptype, int mixer);
void mdp4_overlay_dma_commit(int mixer);
void mdp4_overlay_vsync_commit(struct mdp4_overlay_pipe *pipe);
void mdp4_mixer_stage_commit(int mixer);
void mdp4_dsi_cmd_do_update(int cndx, struct mdp4_overlay_pipe *pipe);
void mdp4_lcdc_pipe_queue(int cndx, struct mdp4_overlay_pipe *pipe);
void mdp4_overlay_pipe_free(struct mdp4_overlay_pipe *pipe, int all);
void mdp4_overlay_dmap_cfg(struct msm_fb_data_type *mfd, int lcdc);
void mdp4_overlay_dmap_xy(struct mdp4_overlay_pipe *pipe);
void mdp4_overlay_dmae_cfg(struct msm_fb_data_type *mfd, int atv);
void mdp4_overlay_dmae_xy(struct mdp4_overlay_pipe *pipe);
int mdp4_overlay_pipe_staged(struct mdp4_overlay_pipe *pipe);
void mdp4_lcdc_primary_vsyn(void);
void mdp4_overlay0_done_lcdc(int cndx);
void mdp4_overlay0_done_mddi(struct mdp_dma_data *dma);
void mdp4_dma_p_done_mddi(struct mdp_dma_data *dma);
void mdp4_dmap_done_dsi_cmd(int cndx);
void mdp4_dmap_done_dsi_video(int cndx);
void mdp4_dmap_done_lcdc(int cndx);
void mdp4_overlay1_done_dtv(void);
void mdp4_overlay1_done_atv(void);
void mdp4_primary_vsync_lcdc(void);
void mdp4_external_vsync_dtv(void);
void mdp4_lcdc_wait4vsync(int cndx);
void mdp4_overlay_lcdc_vsync_push(struct msm_fb_data_type *mfd,
				struct mdp4_overlay_pipe *pipe);
void mdp4_mddi_overlay_dmas_restore(void);
void mdp4_overlay_solidfill_init(struct mdp4_overlay_pipe *pipe);

#ifndef CONFIG_FB_MSM_MIPI_DSI
void mdp4_mddi_dma_busy_wait(struct msm_fb_data_type *mfd);
void mdp4_mddi_overlay_restore(void);
#else
static inline void mdp4_mddi_kickoff_video(struct msm_fb_data_type *mfd,
				struct mdp4_overlay_pipe *pipe)
{
	/* empty */
}
static inline void mdp4_mddi_dma_busy_wait(struct msm_fb_data_type *mfd)
{
	/* empty */
}
static inline void mdp4_mddi_blt_dmap_busy_wait(struct msm_fb_data_type *mfd)
{
	/* empty */
}
static inline void mdp4_mddi_overlay_restore(void)
{
	/* empty */
}
static inline void mdp4_mddi_overlay_blt_start(struct msm_fb_data_type *mfd)
{
	/*empty*/
}
static inline void mdp4_mddi_overlay_blt_stop(struct msm_fb_data_type *mfd)
{
	/*empty*/
}
static inline void mdp4_mddi_overlay_blt_offset(struct msm_fb_data_type *mfd,
					struct msmfb_overlay_blt *req)
{
	/* empty */
}
static inline void mdp4_mddi_overlay_blt(struct msm_fb_data_type *mfd,
					struct msmfb_overlay_blt *req)
{
	/* empty*/
}
#endif

void mdp4_mddi_overlay_kickoff(struct msm_fb_data_type *mfd,
				struct mdp4_overlay_pipe *pipe);
void mdp4_rgb_igc_lut_setup(int num);
void mdp4_vg_igc_lut_setup(int num);
void mdp4_mixer_gc_lut_setup(int mixer_num);
void mdp4_fetch_cfg(uint32 clk);
uint32 mdp4_rgb_igc_lut_cvt(uint32 ndx);
void mdp4_vg_qseed_init(int);
int mdp4_overlay_blt(struct fb_info *info, struct msmfb_overlay_blt *req);

#ifdef CONFIG_FB_MSM_MIPI_DSI
void mdp4_dsi_cmd_blt_start(struct msm_fb_data_type *mfd);
void mdp4_dsi_cmd_blt_stop(struct msm_fb_data_type *mfd);
void mdp4_dsi_video_blt_start(struct msm_fb_data_type *mfd);
void mdp4_dsi_video_blt_stop(struct msm_fb_data_type *mfd);
void mdp4_dsi_cmd_overlay_blt(struct msm_fb_data_type *mfd,
					struct msmfb_overlay_blt *req);

void mdp4_dsi_video_overlay_blt(struct msm_fb_data_type *mfd,
					struct msmfb_overlay_blt *req);
void mdp4_dsi_video_base_swap(int cndx, struct mdp4_overlay_pipe *pipe);
void mdp4_dsi_video_free_base_pipe(struct msm_fb_data_type *mfd);
void mdp4_dsi_cmd_free_base_pipe(struct msm_fb_data_type *mfd);
void mdp4_lcdc_free_base_pipe(struct msm_fb_data_type *mfd);
void mdp4_dtv_free_base_pipe(struct msm_fb_data_type *mfd);

#ifdef CONFIG_FB_MSM_MDP40
static inline void mdp3_dsi_cmd_dma_busy_wait(struct msm_fb_data_type *mfd)
{
	/* empty */
}
#endif
#else     /* CONFIG_FB_MSM_MIPI_DSI */
int mdp4_mddi_overlay_blt_offset(struct msm_fb_data_type *mfd,
					struct msmfb_overlay_blt *req);
void mdp4_mddi_overlay_blt(struct msm_fb_data_type *mfd,
					struct msmfb_overlay_blt *req);
int mdp4_mddi_overlay_blt_start(struct msm_fb_data_type *mfd);
int mdp4_mddi_overlay_blt_stop(struct msm_fb_data_type *mfd);
void mdp4_mddi_blt_dmap_busy_wait(struct msm_fb_data_type *mfd);
static inline int mdp4_dsi_overlay_blt_start(struct msm_fb_data_type *mfd)
{
	return -ENODEV;
}
static inline int mdp4_dsi_overlay_blt_stop(struct msm_fb_data_type *mfd)
{
	return -ENODEV;
}
static inline void mdp4_dsi_video_blt_start(struct msm_fb_data_type *mfd)
{
}
static inline void mdp4_dsi_video_blt_stop(struct msm_fb_data_type *mfd)
{
}
static inline void mdp4_dsi_overlay_blt(
	struct msm_fb_data_type *mfd, struct msmfb_overlay_blt *req)
{
}
static inline int mdp4_dsi_overlay_blt_offset(
	struct msm_fb_data_type *mfd, struct msmfb_overlay_blt *req)
{
	return -ENODEV;
}
static inline void mdp4_dsi_video_overlay_blt(
	struct msm_fb_data_type *mfd, struct msmfb_overlay_blt *req)
{
}
static inline void mdp4_dsi_cmd_overlay_blt(
	struct msm_fb_data_type *mfd, struct msmfb_overlay_blt *req)
{
}
static inline void mdp4_dsi_video_base_swap(int cndx,
			struct mdp4_overlay_pipe *pipe)
{
	/* empty */
}
static inline void mdp4_dsi_cmd_blt_start(struct msm_fb_data_type *mfd)
{
}
static inline void mdp4_dsi_cmd_blt_stop(struct msm_fb_data_type *mfd)
{
}
#endif  /* CONFIG_FB_MSM_MIPI_DSI */

void mdp4_lcdc_overlay_blt(struct msm_fb_data_type *mfd,
					struct msmfb_overlay_blt *req);
int mdp4_lcdc_overlay_blt_offset(struct msm_fb_data_type *mfd,
					struct msmfb_overlay_blt *req);
void mdp4_lcdc_overlay_blt_start(struct msm_fb_data_type *mfd);
void mdp4_lcdc_overlay_blt_stop(struct msm_fb_data_type *mfd);
void mdp4_dtv_overlay_blt_start(struct msm_fb_data_type *mfd);
void mdp4_dtv_overlay_blt_stop(struct msm_fb_data_type *mfd);
void mdp4_overlay_panel_mode(int mixer_num, uint32 mode);
void mdp4_overlay_panel_mode_unset(int mixer_num, uint32 mode);
int mdp4_overlay_mixer_play(int mixer_num);
uint32 mdp4_overlay_panel_list(void);
void mdp4_lcdc_overlay_kickoff(struct msm_fb_data_type *mfd,
			struct mdp4_overlay_pipe *pipe);

void mdp4_mddi_kickoff_video(struct msm_fb_data_type *mfd,
				struct mdp4_overlay_pipe *pipe);

void mdp4_mddi_read_ptr_intr(void);

void mdp4_dsi_cmd_dma_busy_check(void);



#ifdef CONFIG_FB_MSM_MIPI_DSI
int mdp4_dsi_cmd_on(struct platform_device *pdev);
int mdp4_dsi_cmd_off(struct platform_device *pdev);
int mdp4_dsi_video_off(struct platform_device *pdev);
int mdp4_dsi_video_on(struct platform_device *pdev);
void mdp4_primary_vsync_dsi_video(void);
void mdp4_dsi_cmd_base_swap(int cndx, struct mdp4_overlay_pipe *pipe);
void mdp4_dsi_cmd_wait4vsync(int cndx);
void mdp4_dsi_video_wait4vsync(int cndx);
void mdp4_mixer_reset(int mixer);
void mdp4_dsi_cmd_pipe_queue(int cndx, struct mdp4_overlay_pipe *pipe);
void mdp4_dsi_video_pipe_queue(int cndx, struct mdp4_overlay_pipe *pipe);
void mdp4_dsi_cmd_vsync_ctrl(struct fb_info *info, int enable);
void mdp4_dsi_video_vsync_ctrl(struct fb_info *info, int enable);
#ifdef CONFIG_FB_MSM_MDP303
static inline void mdp4_dsi_cmd_del_timer(void)
{
	/* empty */
}
#else /* CONFIG_FB_MSM_MIPI_DSI */
void mdp4_dsi_cmd_del_timer(void);
#endif
#else  /* CONFIG_FB_MSM_MIPI_DSI */

static inline int mdp4_dsi_cmd_on(struct platform_device *pdev)
{
	return 0;
}
static inline int mdp4_dsi_cmd_off(struct platform_device *pdev)
{
	return 0;
}
static inline int mdp4_dsi_video_on(struct platform_device *pdev)
{
	return 0;
}
static inline int mdp4_dsi_video_off(struct platform_device *pdev)
{
	return 0;
}
static inline void mdp4_primary_vsync_dsi_video(void)
{
}
static inline void mdp4_dsi_cmd_base_swap(int cndx,
	struct mdp4_overlay_pipe *pipe)
{
}
static inline void mdp4_dsi_cmd_wait4vsync(int cndx)
{
}
static inline void mdp4_dsi_video_wait4vsync(int cndx)
{
}
static inline void mdp4_dsi_cmd_pipe_queue(int cndx,
			struct mdp4_overlay_pipe *pipe)
{
}
static inline void mdp4_dsi_video_pipe_queue(int cndx,
			struct mdp4_overlay_pipe *pipe)
{
}
static inline void mdp4_dsi_cmd_vsync_ctrl(struct fb_info *info,
				int enable)
{
}
static inline void mdp4_dsi_video_vsync_ctrl(struct fb_info *info,
				int enable)
{
}

static inline void mdp4_overlay_dsi_video_start(void)
{
	/* empty */
}
#endif /* CONFIG_FB_MSM_MIPI_DSI */

void mdp4_dsi_cmd_kickoff_ui(struct msm_fb_data_type *mfd,
				struct mdp4_overlay_pipe *pipe);
void mdp4_dsi_cmd_kickoff_video(struct msm_fb_data_type *mfd,
				struct mdp4_overlay_pipe *pipe);
void mdp4_dsi_cmd_overlay_kickoff(struct msm_fb_data_type *mfd,
				struct mdp4_overlay_pipe *pipe);
void mdp4_overlay_panel_3d(int mixer_num, uint32 panel_3d);
int mdp4_overlay_3d_sbys(struct fb_info *info, struct msmfb_overlay_3d *req);
void mdp4_dsi_cmd_3d_sbys(struct msm_fb_data_type *mfd,
			 struct msmfb_overlay_3d *r3d);
void mdp4_dsi_video_3d_sbys(struct msm_fb_data_type *mfd,
			 struct msmfb_overlay_3d *r3d);

int mdp4_mixer_info(int mixer_num, struct mdp_mixer_info *info);

void mdp_dmap_vsync_set(int enable);
int mdp_dmap_vsync_get(void);
void mdp_hw_cursor_done(void);
void mdp_hw_cursor_init(void);
int mdp4_mddi_overlay_cursor(struct fb_info *info, struct fb_cursor *cursor);
int mdp_ppp_blit(struct fb_info *info, struct mdp_blit_req *req);
void mdp4_overlay_resource_release(void);
uint32_t mdp4_ss_table_value(int8_t param, int8_t index);
void mdp4_overlay_borderfill_stage_down(struct mdp4_overlay_pipe *pipe);

#ifdef CONFIG_FB_MSM_MDP303
static inline int mdp4_overlay_borderfill_supported(void)
{
	return 0;
}
#else
int mdp4_overlay_borderfill_supported(void);
#endif

int mdp4_overlay_writeback_on(struct platform_device *pdev);
int mdp4_overlay_writeback_off(struct platform_device *pdev);
void mdp4_writeback_overlay(struct msm_fb_data_type *mfd);
void mdp4_overlay2_done_wfd(struct mdp_dma_data *dma);

int mdp4_writeback_start(struct fb_info *info);
int mdp4_writeback_stop(struct fb_info *info);
int mdp4_writeback_dequeue_buffer(struct fb_info *info,
		struct msmfb_data *data);
int mdp4_writeback_queue_buffer(struct fb_info *info,
		struct msmfb_data *data);
void mdp4_writeback_dma_stop(struct msm_fb_data_type *mfd);
int mdp4_writeback_init(struct fb_info *info);
int mdp4_writeback_terminate(struct fb_info *info);
int mdp4_writeback_set_mirroring_hint(struct fb_info *info, int hint);

uint32_t mdp_block2base(uint32_t block);
int mdp_hist_lut_config(struct mdp_hist_lut_data *data);

void mdp4_hsic_update(struct mdp4_overlay_pipe *pipe);
int mdp4_csc_config(struct mdp_csc_cfg_data *config);
void mdp4_csc_write(struct mdp_csc_cfg *data, uint32_t base);
int mdp4_csc_enable(struct mdp_csc_cfg_data *config);
int mdp4_pcc_cfg(struct mdp_pcc_cfg_data *cfg_ptr);
int mdp4_argc_cfg(struct mdp_pgc_lut_data *pgc_ptr);
int mdp4_qseed_cfg(struct mdp_qseed_cfg_data *cfg);
int mdp4_calib_config(struct mdp_calib_config_data *cfg);
int mdp4_qseed_access_cfg(struct mdp_qseed_cfg *cfg, uint32_t base);
u32  mdp4_allocate_writeback_buf(struct msm_fb_data_type *mfd, u32 mix_num);
void mdp4_init_writeback_buf(struct msm_fb_data_type *mfd, u32 mix_num);
void mdp4_free_writeback_buf(struct msm_fb_data_type *mfd, u32 mix_num);

int mdp4_igc_lut_config(struct mdp_igc_lut_data *cfg);
void mdp4_overlay_iommu_pipe_free(int ndx, int all);
void mdp4_overlay_iommu_free_list(int mixer, struct ion_handle *ihdl);
void mdp4_overlay_iommu_unmap_freelist(int mixer);
void mdp4_overlay_iommu_vsync_cnt(void);
void mdp4_iommu_unmap(struct mdp4_overlay_pipe *pipe);
void mdp4_iommu_attach(void);
int mdp4_v4l2_overlay_set(struct fb_info *info, struct mdp_overlay *req,
		struct mdp4_overlay_pipe **ppipe);
void mdp4_v4l2_overlay_clear(struct mdp4_overlay_pipe *pipe);
int mdp4_v4l2_overlay_play(struct fb_info *info, struct mdp4_overlay_pipe *pipe,
	unsigned long srcp0_addr, unsigned long srcp1_addr,
	unsigned long srcp2_addr);
int mdp4_overlay_mdp_pipe_req(struct mdp4_overlay_pipe *pipe,
			      struct msm_fb_data_type *mfd);
int mdp4_calc_blt_mdp_bw(struct msm_fb_data_type *mfd,
			 struct mdp4_overlay_pipe *pipe);
int mdp4_overlay_mdp_perf_req(struct msm_fb_data_type *mfd);
void mdp4_overlay_mdp_perf_upd(struct msm_fb_data_type *mfd, int flag);
int mdp4_overlay_reset(void);
void mdp4_vg_csc_restore(void);

#ifndef CONFIG_FB_MSM_WRITEBACK_MSM_PANEL
static inline void mdp4_wfd_pipe_queue(int cndx, struct mdp4_overlay_pipe *pipe)
{
	/* empty */
}
static inline void mdp4_wfd_init(int cndx)
{
	/* empty */
}
static inline int mdp4_wfd_pipe_commit(struct msm_fb_data_type *mfd,
					int cndx, int wait)
{
	return 0;
}
#else
void mdp4_wfd_pipe_queue(int cndx, struct mdp4_overlay_pipe *pipe);
void mdp4_wfd_init(int cndx);
int mdp4_wfd_pipe_commit(struct msm_fb_data_type *mfd, int cndx, int wait);
#endif
#ifdef CONFIG_FB_MSM_OVERLAY
int mdp4_unmap_sec_resource(struct msm_fb_data_type *mfd);
#else
static inline void mdp4_unmap_sec_resource(struct msm_fb_data_type *mfd);
{
	/* empty */
	return 0;
}
#endif
#endif /* MDP_H */<|MERGE_RESOLUTION|>--- conflicted
+++ resolved
@@ -33,12 +33,8 @@
 extern u64 mdp_max_bw;
 extern u32 mdp_bw_ab_factor;
 extern u32 mdp_bw_ib_factor;
-<<<<<<< HEAD
-#define MDP4_BW_AB_DEFAULT_FACTOR (115)
-=======
 extern u32 mdp_iommu_max_map_size;
 #define MDP4_BW_AB_DEFAULT_FACTOR (115)	/* 1.15 */
->>>>>>> 991de6bc
 #define MDP4_BW_IB_DEFAULT_FACTOR (150)	/* 1.5 */
 #define MDP_BUS_SCALE_AB_STEP (0x4000000)
 
