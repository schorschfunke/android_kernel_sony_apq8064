--- conflicted
+++ resolved
@@ -1238,9 +1238,7 @@
 		 */
 		if (pdata->setup_gpio)
 			pdata->setup_gpio(OTG_STATE_A_HOST);
-<<<<<<< HEAD
 		ulpi_init(motg, pdata->phy_init_seq_host);
-=======
 
 		/*
 		 * Increase 3.3V rail voltage to increase cross over voltage.
@@ -1252,7 +1250,6 @@
 		if (rc)
 			dev_dbg(otg->phy->dev, "unable to increase 3.3V rail\n");
 
->>>>>>> 991de6bc
 		usb_add_hcd(hcd, hcd->irq, IRQF_SHARED);
 	} else {
 		dev_dbg(otg->phy->dev, "host off\n");
