--- conflicted
+++ resolved
@@ -968,10 +968,6 @@
 
 		timeleft = GPT_CNT(ehci_readl(ehci,
 						 &mehci->timer->gptimer1_ctrl));
-<<<<<<< HEAD
-		if (timeleft && !(temp & PORT_SUSPEND) &&
-		    !(temp & PORT_RESUME)) {
-=======
 		if (!mehci->bus_reset) {
 			if (ktime_us_delta(ktime_get(), mehci->resume_start_t) >
 					RESUME_SIGNAL_TIME_SOF_USEC) {
@@ -981,8 +977,8 @@
 				timeleft = 0;
 			}
 		}
-		if (timeleft) {
->>>>>>> 991de6bc
+		if (timeleft && !(temp & PORT_SUSPEND) &&
+			!(temp & PORT_RESUME)) {
 			if (mehci->bus_reset) {
 				ret = msm_hsic_reset_done(hcd);
 				if (ret) {
@@ -1170,7 +1166,6 @@
 	return ehci_bus_suspend(hcd);
 }
 
-<<<<<<< HEAD
 static struct notifier_block usbdev_nb = {
 	.notifier_call = usbdev_notify,
 };
@@ -1178,8 +1173,6 @@
 #define RESUME_RETRY_LIMIT		3
 #define RESUME_SIGNAL_TIME_USEC		(21 * 1000)
 #define RESUME_SIGNAL_TIME_SOF_USEC	(23 * 1000)
-=======
->>>>>>> 991de6bc
 static int msm_hsic_resume_thread(void *data)
 {
 	struct msm_hsic_hcd *mehci = data;
@@ -1202,17 +1195,11 @@
 	}
 
 	/* keep delay between bus states */
-<<<<<<< HEAD
 	if (time_before_eq(jiffies, ehci->next_statechange)) {
 		dbg_log_event(NULL, "Resume bus state delay next_statechange ",
 			ehci->next_statechange);
 		usleep_range(10000, 10000);
 	}
-=======
-	if (time_before_eq(jiffies, ehci->next_statechange))
-		usleep_range(10000, 10000);
->>>>>>> 991de6bc
-
 	spin_lock_irq(&ehci->lock);
 	if (!HCD_HW_ACCESSIBLE(hcd)) {
 		mehci->resume_status = -ESHUTDOWN;
