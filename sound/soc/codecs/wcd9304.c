--- conflicted
+++ resolved
@@ -5901,16 +5901,14 @@
 	/*enable External clock select*/
 	{SITAR_A_CDC_CLK_MCLK_CTL, 0x01, 0x01},
 
-<<<<<<< HEAD
 	/* config DMIC Pins to GPIO mode */
 	{SITAR_A_CDC_DMIC_CLK0_MODE, 0x07, 0x04},
 	{SITAR_A_CDC_DMIC_CLK1_MODE, 0x07, 0x04},
 	{SITAR_A_PIN_CTL_OE0, 0x90, 0x90},
 	{SITAR_A_PIN_CTL_DATA0, 0x90, 0x90},
-=======
+
 	/*disabling the cp static overide gain*/
 	{SITAR_A_CP_STATIC, 0x10, 0x00},
->>>>>>> 991de6bc
 };
 
 static void sitar_i2c_codec_init_reg(struct snd_soc_codec *codec)
