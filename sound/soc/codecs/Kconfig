# Helper to resolve issues with configs that have SPI enabled but I2C
# modular, meaning we can't build the codec driver in with I2C support.
# We use an ordered list of conditional defaults to pick the appropriate
# setting - SPI can't be modular so that case doesn't need to be covered.
config SND_SOC_I2C_AND_SPI
	tristate
	default m if I2C=m
	default y if I2C=y
	default y if SPI_MASTER=y

config SND_SOC_ALL_CODECS
	tristate "Build all ASoC CODEC drivers"
	select SND_SOC_88PM860X if MFD_88PM860X
	select SND_SOC_L3
	select SND_SOC_AC97_CODEC if SND_SOC_AC97_BUS
	select SND_SOC_AD1836 if SPI_MASTER
	select SND_SOC_AD193X if SND_SOC_I2C_AND_SPI
	select SND_SOC_AD1980 if SND_SOC_AC97_BUS
	select SND_SOC_AD73311
	select SND_SOC_ADAU1373 if I2C
	select SND_SOC_ADAV80X
	select SND_SOC_ADS117X
	select SND_SOC_AK4104 if SPI_MASTER
	select SND_SOC_AK4535 if I2C
	select SND_SOC_AK4641 if I2C
	select SND_SOC_AK4642 if I2C
	select SND_SOC_AK4671 if I2C
	select SND_SOC_ALC5623 if I2C
	select SND_SOC_ALC5632 if I2C
	select SND_SOC_CQ0093VC if MFD_DAVINCI_VOICECODEC
	select SND_SOC_CS42L51 if I2C
	select SND_SOC_CS42L73 if I2C
	select SND_SOC_CS4270 if I2C
	select SND_SOC_CS4271 if SND_SOC_I2C_AND_SPI
	select SND_SOC_CX20442
	select SND_SOC_DA7210 if I2C
	select SND_SOC_DFBMCS320
	select SND_SOC_JZ4740_CODEC
	select SND_SOC_LM4857 if I2C
	select SND_SOC_MAX98088 if I2C
	select SND_SOC_MAX98095 if I2C
	select SND_SOC_MAX9850 if I2C
	select SND_SOC_MAX9768 if I2C
	select SND_SOC_MAX9877 if I2C
	select SND_SOC_PCM3008
	select SND_SOC_RT5631 if I2C
	select SND_SOC_SGTL5000 if I2C
	select SND_SOC_SN95031 if INTEL_SCU_IPC
	select SND_SOC_SPDIF
	select SND_SOC_SSM2602 if SND_SOC_I2C_AND_SPI
	select SND_SOC_STA32X if I2C
	select SND_SOC_STAC9766 if SND_SOC_AC97_BUS
	select SND_SOC_TLV320AIC23 if I2C
	select SND_SOC_TLV320AIC26 if SPI_MASTER
	select SND_SOC_TLV320AIC32X4 if I2C
	select SND_SOC_TLV320AIC3X if I2C
	select SND_SOC_TPA6130A2 if I2C
	select SND_SOC_TLV320DAC33 if I2C
	select SND_SOC_TWL4030 if TWL4030_CORE
	select SND_SOC_TWL6040 if TWL6040_CORE
	select SND_SOC_UDA134X
	select SND_SOC_UDA1380 if I2C
	select SND_SOC_WL1273 if MFD_WL1273_CORE
	select SND_SOC_WM1250_EV1 if I2C
	select SND_SOC_WM2000 if I2C
	select SND_SOC_WM2200 if I2C
	select SND_SOC_WM5100 if I2C
	select SND_SOC_WM8350 if MFD_WM8350
	select SND_SOC_WM8400 if MFD_WM8400
	select SND_SOC_WM8510 if SND_SOC_I2C_AND_SPI
	select SND_SOC_WM8523 if I2C
	select SND_SOC_WM8580 if I2C
	select SND_SOC_WM8711 if SND_SOC_I2C_AND_SPI
	select SND_SOC_WM8727
	select SND_SOC_WM8728 if SND_SOC_I2C_AND_SPI
	select SND_SOC_WM8731 if SND_SOC_I2C_AND_SPI
	select SND_SOC_WM8737 if SND_SOC_I2C_AND_SPI
	select SND_SOC_WM8741 if SND_SOC_I2C_AND_SPI
	select SND_SOC_WM8750 if SND_SOC_I2C_AND_SPI
	select SND_SOC_WM8753 if SND_SOC_I2C_AND_SPI
	select SND_SOC_WM8770 if SPI_MASTER
	select SND_SOC_WM8776 if SND_SOC_I2C_AND_SPI
	select SND_SOC_WM8782
	select SND_SOC_WM8804 if SND_SOC_I2C_AND_SPI
	select SND_SOC_WM8900 if I2C
	select SND_SOC_WM8903 if I2C
	select SND_SOC_WM8904 if I2C
	select SND_SOC_WM8940 if I2C
	select SND_SOC_WM8955 if I2C
	select SND_SOC_WM8960 if I2C
	select SND_SOC_WM8961 if I2C
	select SND_SOC_WM8962 if I2C
	select SND_SOC_WM8971 if I2C
	select SND_SOC_WM8974 if I2C
	select SND_SOC_WM8978 if I2C
	select SND_SOC_WM8983 if SND_SOC_I2C_AND_SPI
	select SND_SOC_WM8985 if SND_SOC_I2C_AND_SPI
	select SND_SOC_WM8988 if SND_SOC_I2C_AND_SPI
	select SND_SOC_WM8990 if I2C
	select SND_SOC_WM8991 if I2C
	select SND_SOC_WM8993 if I2C
	select SND_SOC_WM8994 if MFD_WM8994
	select SND_SOC_WM8995 if SND_SOC_I2C_AND_SPI
	select SND_SOC_WM8996 if I2C
	select SND_SOC_WM9081 if I2C
	select SND_SOC_WM9090 if I2C
	select SND_SOC_WM9705 if SND_SOC_AC97_BUS
	select SND_SOC_WM9712 if SND_SOC_AC97_BUS
	select SND_SOC_WM9713 if SND_SOC_AC97_BUS
	select SND_SOC_TIMPANI if MARIMBA_CORE
        help
          Normally ASoC codec drivers are only built if a machine driver which
          uses them is also built since they are only usable with a machine
          driver.  Selecting this option will allow these drivers to be built
          without an explicit machine driver for test and development purposes.

	  Support for the bus types used to access the codecs to be built must
	  be selected separately.

          If unsure select "N".

config SND_SOC_88PM860X
	tristate

config SND_SOC_WM_HUBS
	tristate
	default y if SND_SOC_WM8993=y || SND_SOC_WM8994=y
	default m if SND_SOC_WM8993=m || SND_SOC_WM8994=m

config SND_SOC_AC97_CODEC
	tristate
	select SND_AC97_CODEC

config SND_SOC_AD1836
	tristate

config SND_SOC_AD193X
	tristate

config SND_SOC_AD1980
	tristate

config SND_SOC_AD73311
	tristate

config SND_SOC_ADAU1701
	select SND_SOC_SIGMADSP
	tristate

config SND_SOC_ADAU1373
	tristate

config SND_SOC_ADAV80X
	tristate

config SND_SOC_ADS117X
	tristate

config SND_SOC_AK4104
	tristate

config SND_SOC_AK4535
	tristate

config SND_SOC_AK4641
	tristate

config SND_SOC_AK4642
	tristate

config SND_SOC_AK4671
	tristate

config SND_SOC_ALC5623
       tristate
config SND_SOC_ALC5632
	tristate

config SND_SOC_CQ0093VC
	tristate

config SND_SOC_CS42L51
	tristate

config SND_SOC_CS42L73
	tristate

# Cirrus Logic CS4270 Codec
config SND_SOC_CS4270
	tristate

# Cirrus Logic CS4270 Codec VD = 3.3V Errata
# Select if you are affected by the errata where the part will not function
# if MCLK divide-by-1.5 is selected and VD is set to 3.3V.  The driver will
# not select any sample rates that require MCLK to be divided by 1.5.
config SND_SOC_CS4270_VD33_ERRATA
	bool
	depends on SND_SOC_CS4270

config SND_SOC_CS4271
	tristate

config SND_SOC_CX20442
	tristate

config SND_SOC_JZ4740_CODEC
	tristate

config SND_SOC_L3
       tristate

config SND_SOC_DA7210
        tristate

config SND_SOC_DFBMCS320
	tristate

config SND_SOC_DMIC
	tristate

config SND_SOC_MAX98088
       tristate

config SND_SOC_MAX98095
       tristate

config SND_SOC_MAX9850
	tristate

config SND_SOC_PCM3008
       tristate

config SND_SOC_RT5631
	tristate

#Freescale sgtl5000 codec
config SND_SOC_SGTL5000
	tristate

config SND_SOC_SIGMADSP
	tristate
	select CRC32

config SND_SOC_SN95031
	tristate

config SND_SOC_SPDIF
	tristate

config SND_SOC_SSM2602
	tristate

config SND_SOC_STA32X
	tristate

config SND_SOC_STAC9766
	tristate

config SND_SOC_TLV320AIC23
	tristate

config SND_SOC_TLV320AIC26
	tristate "TI TLV320AIC26 Codec support" if SND_SOC_OF_SIMPLE
	depends on SPI

config SND_SOC_TLV320AIC32X4
	tristate

config SND_SOC_TLV320AIC3X
	tristate

config SND_SOC_TLV320DAC33
	tristate

config SND_SOC_TWL4030
	select MFD_TWL4030_AUDIO
	tristate

config SND_SOC_TWL6040
	select TWL6040_CORE
	tristate

config SND_SOC_UDA134X
       tristate

config SND_SOC_UDA1380
        tristate

config SND_SOC_WCD9304
	tristate

config SND_SOC_WCD9310
        tristate

config SND_SOC_CS8427
	tristate

config SND_SOC_WL1273
	tristate

config SND_SOC_WM1250_EV1
	tristate

config SND_SOC_WM2000
	tristate

config SND_SOC_WM2200
	tristate

config SND_SOC_WM5100
	tristate

config SND_SOC_WM8350
	tristate

config SND_SOC_WM8400
	tristate

config SND_SOC_WM8510
	tristate

config SND_SOC_WM8523
	tristate

config SND_SOC_WM8580
	tristate

config SND_SOC_WM8711
	tristate

config SND_SOC_WM8727
	tristate

config SND_SOC_WM8728
	tristate

config SND_SOC_WM8731
	tristate

config SND_SOC_WM8737
	tristate

config SND_SOC_WM8741
	tristate

config SND_SOC_WM8750
	tristate

config SND_SOC_WM8753
	tristate

config SND_SOC_WM8770
	tristate

config SND_SOC_WM8776
	tristate

config SND_SOC_WM8782
	tristate

config SND_SOC_WM8804
	tristate

config SND_SOC_WM8900
	tristate

config SND_SOC_WM8903
	tristate

config SND_SOC_WM8904
	tristate

config SND_SOC_WM8940
        tristate

config SND_SOC_WM8955
	tristate

config SND_SOC_WM8960
	tristate

config SND_SOC_WM8961
	tristate

config SND_SOC_WM8962
	tristate

config SND_SOC_WM8971
	tristate

config SND_SOC_WM8974
	tristate

config SND_SOC_WM8978
	tristate

config SND_SOC_WM8983
	tristate

config SND_SOC_WM8985
	tristate

config SND_SOC_WM8988
	tristate

config SND_SOC_WM8990
	tristate

config SND_SOC_WM8991
	tristate

config SND_SOC_WM8993
	tristate

config SND_SOC_WM8994
	tristate

config SND_SOC_WM8995
	tristate

config SND_SOC_WM8996
	tristate

config SND_SOC_WM9081
	tristate

config SND_SOC_WM9090
	tristate

config SND_SOC_WM9705
	tristate

config SND_SOC_WM9712
	tristate

config SND_SOC_WM9713
	tristate

# Amp
config SND_SOC_LM4857
	tristate

config SND_SOC_MAX9768
	tristate

config SND_SOC_MAX9877
	tristate

<<<<<<< HEAD
config SND_SOC_TPA6130A2
=======
config SND_SOC_WM9090
	tristate

config SND_SOC_MSM_STUB
>>>>>>> 3f6240f3
	tristate<|MERGE_RESOLUTION|>--- conflicted
+++ resolved
@@ -40,7 +40,6 @@
 	select SND_SOC_MAX98088 if I2C
 	select SND_SOC_MAX98095 if I2C
 	select SND_SOC_MAX9850 if I2C
-	select SND_SOC_MAX9768 if I2C
 	select SND_SOC_MAX9877 if I2C
 	select SND_SOC_PCM3008
 	select SND_SOC_RT5631 if I2C
@@ -63,7 +62,6 @@
 	select SND_SOC_WL1273 if MFD_WL1273_CORE
 	select SND_SOC_WM1250_EV1 if I2C
 	select SND_SOC_WM2000 if I2C
-	select SND_SOC_WM2200 if I2C
 	select SND_SOC_WM5100 if I2C
 	select SND_SOC_WM8350 if MFD_WM8350
 	select SND_SOC_WM8400 if MFD_WM8400
@@ -277,7 +275,6 @@
 	tristate
 
 config SND_SOC_TWL6040
-	select TWL6040_CORE
 	tristate
 
 config SND_SOC_UDA134X
@@ -290,7 +287,7 @@
 	tristate
 
 config SND_SOC_WCD9310
-        tristate
+	tristate
 
 config SND_SOC_CS8427
 	tristate
@@ -440,18 +437,11 @@
 config SND_SOC_LM4857
 	tristate
 
-config SND_SOC_MAX9768
-	tristate
-
 config SND_SOC_MAX9877
 	tristate
 
-<<<<<<< HEAD
 config SND_SOC_TPA6130A2
-=======
-config SND_SOC_WM9090
 	tristate
 
 config SND_SOC_MSM_STUB
->>>>>>> 3f6240f3
 	tristate