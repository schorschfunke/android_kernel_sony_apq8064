--- conflicted
+++ resolved
@@ -43,17 +43,10 @@
 	const struct sockaddr_in *usin = (struct sockaddr_in *)uaddr;
 	struct inet_sock *inet = inet_sk(sk);
 	struct dccp_sock *dp = dccp_sk(sk);
-<<<<<<< HEAD
-	const struct sockaddr_in *usin = (struct sockaddr_in *)uaddr;
-	__be16 orig_sport, orig_dport;
-	struct rtable *rt;
-	__be32 daddr, nexthop;
-=======
 	__be16 orig_sport, orig_dport;
 	__be32 daddr, nexthop;
 	struct flowi4 *fl4;
 	struct rtable *rt;
->>>>>>> d762f438
 	int err;
 	struct ip_options_rcu *inet_opt;
 
@@ -77,12 +70,8 @@
 
 	orig_sport = inet->inet_sport;
 	orig_dport = usin->sin_port;
-<<<<<<< HEAD
-	rt = ip_route_connect(nexthop, inet->inet_saddr,
-=======
 	fl4 = &inet->cork.fl.u.ip4;
 	rt = ip_route_connect(fl4, nexthop, inet->inet_saddr,
->>>>>>> d762f438
 			      RT_CONN_FLAGS(sk), sk->sk_bound_dev_if,
 			      IPPROTO_DCCP,
 			      orig_sport, orig_dport, sk, true);
@@ -118,12 +107,7 @@
 	if (err != 0)
 		goto failure;
 
-<<<<<<< HEAD
-	rt = ip_route_newports(rt, IPPROTO_DCCP,
-			       orig_sport, orig_dport,
-=======
 	rt = ip_route_newports(fl4, rt, orig_sport, orig_dport,
->>>>>>> d762f438
 			       inet->inet_sport, inet->inet_dport, sk);
 	if (IS_ERR(rt)) {
 		rt = NULL;
