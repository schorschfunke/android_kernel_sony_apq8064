--- conflicted
+++ resolved
@@ -1,10 +1,6 @@
 /* Copyright (c) 2009-2013, The Linux Foundation. All rights reserved.
-<<<<<<< HEAD
  * Copyright (c) 2013 Sony Mobile Communications AB.
  *
-=======
-*
->>>>>>> 991de6bc
  * This program is free software; you can redistribute it and/or modify
  * it under the terms of the GNU General Public License version 2 and
  * only version 2 as published by the Free Software Foundation.
@@ -1028,19 +1024,14 @@
 #define CFG_SET_VISION_MODE           55
 #define CFG_SET_VISION_AE             56
 #define CFG_HDR_UPDATE                57
-<<<<<<< HEAD
+#define CFG_ACTUAOTOR_REG_INIT        58
 /* extension begin */
-#define CFG_SET_GPIO_CTRL             58
-#define CFG_SET_WRITE_CMD             59
-#define CFG_SET_READ_CMD              60
-#define CFG_GET_ROM                   61
+#define CFG_SET_GPIO_CTRL             59
+#define CFG_SET_WRITE_CMD             60
+#define CFG_SET_READ_CMD              61
+#define CFG_GET_ROM                   62
 /* extension end */
-#define CFG_MAX                       62
-=======
-#define CFG_ACTUAOTOR_REG_INIT        58
-#define CFG_MAX                       59
->>>>>>> 991de6bc
-
+#define CFG_MAX                       63
 
 #define MOVE_NEAR	0
 #define MOVE_FAR	1
