--- conflicted
+++ resolved
@@ -198,11 +198,8 @@
 	int				repeat_safety_time;
 	unsigned int			safety_time;
 	bool				disable_chg_rmvl_wrkarnd;
-<<<<<<< HEAD
 	int				soc_scaling;
-=======
 	bool				enable_tcxo_warmup_delay;
->>>>>>> 991de6bc
 };
 
 enum pm8921_charger_source {
