--- conflicted
+++ resolved
@@ -282,11 +282,7 @@
 	struct request_list	rq;
 
 	request_fn_proc		*request_fn;
-<<<<<<< HEAD
-	request_fn_proc    *urgent_request_fn; 
-=======
 	request_fn_proc		*urgent_request_fn;
->>>>>>> 1bac3095
 	make_request_fn		*make_request_fn;
 	prep_rq_fn		*prep_rq_fn;
 	unprep_rq_fn		*unprep_rq_fn;
@@ -370,13 +366,8 @@
 	struct list_head	icq_list;
 
 	struct queue_limits	limits;
-<<<<<<< HEAD
-	bool      notified_urgent;
-	bool      dispatched_urgent; 
-=======
 	bool			notified_urgent;
 	bool			dispatched_urgent;
->>>>>>> 1bac3095
 
 	/*
 	 * sg stuff
@@ -686,11 +677,7 @@
 					gfp_t);
 extern void blk_requeue_request(struct request_queue *, struct request *);
 extern int blk_reinsert_request(struct request_queue *q, struct request *rq);
-<<<<<<< HEAD
-extern bool blk_reinsert_req_sup(struct request_queue *q); 
-=======
 extern bool blk_reinsert_req_sup(struct request_queue *q);
->>>>>>> 1bac3095
 extern void blk_add_request_payload(struct request *rq, struct page *page,
 		unsigned int len);
 extern int blk_rq_check_limits(struct request_queue *q, struct request *rq);
@@ -840,11 +827,7 @@
 extern struct request_queue *blk_init_queue(request_fn_proc *, spinlock_t *);
 extern struct request_queue *blk_init_allocated_queue(struct request_queue *,
 						      request_fn_proc *, spinlock_t *);
-<<<<<<< HEAD
-extern void blk_urgent_request(struct request_queue *q, request_fn_proc *fn); 
-=======
 extern void blk_urgent_request(struct request_queue *q, request_fn_proc *fn);
->>>>>>> 1bac3095
 extern void blk_cleanup_queue(struct request_queue *);
 extern void blk_queue_make_request(struct request_queue *, make_request_fn *);
 extern void blk_queue_bounce_limit(struct request_queue *, u64);
