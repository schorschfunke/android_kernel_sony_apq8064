--- conflicted
+++ resolved
@@ -149,11 +149,8 @@
 	unsigned long (*get_max_frequency)(struct mmc_host *host);
 	unsigned long (*get_min_frequency)(struct mmc_host *host);
 	int     (*notify_load)(struct mmc_host *, enum mmc_load);
-<<<<<<< HEAD
 	int	(*stop_request)(struct mmc_host *host);
 	unsigned int	(*get_xfer_remain)(struct mmc_host *host);
-=======
->>>>>>> 991de6bc
 };
 
 struct mmc_card;
@@ -294,11 +291,8 @@
 #define MMC_CAP2_SANITIZE	(1 << 13)		/* Support Sanitize */
 #define MMC_CAP2_INIT_BKOPS	    (1 << 15)	/* Need to set BKOPS_EN */
 #define MMC_CAP2_CLK_SCALE	(1 << 16)	/* Allow dynamic clk scaling */
-<<<<<<< HEAD
 #define MMC_CAP2_STOP_REQUEST	(1 << 18)	/* Allow stop ongoing request */
 
-=======
->>>>>>> 991de6bc
 	mmc_pm_flag_t		pm_caps;	/* supported pm features */
 
 	int			clk_requests;	/* internal reference counter */
