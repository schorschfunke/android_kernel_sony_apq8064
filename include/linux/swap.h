#ifndef _LINUX_SWAP_H
#define _LINUX_SWAP_H

#include <linux/spinlock.h>
#include <linux/linkage.h>
#include <linux/mmzone.h>
#include <linux/list.h>
#include <linux/memcontrol.h>
#include <linux/sched.h>
#include <linux/node.h>

#include <linux/atomic.h>
#include <asm/page.h>

struct notifier_block;

struct bio;

#define SWAP_FLAG_PREFER	0x8000	/* set if swap priority specified */
#define SWAP_FLAG_PRIO_MASK	0x7fff
#define SWAP_FLAG_PRIO_SHIFT	0
#define SWAP_FLAG_DISCARD	0x10000 /* discard swap cluster after use */

#define SWAP_FLAGS_VALID	(SWAP_FLAG_PRIO_MASK | SWAP_FLAG_PREFER | \
				 SWAP_FLAG_DISCARD)

static inline int current_is_kswapd(void)
{
	return current->flags & PF_KSWAPD;
}

/*
 * MAX_SWAPFILES defines the maximum number of swaptypes: things which can
 * be swapped to.  The swap type and the offset into that swap type are
 * encoded into pte's and into pgoff_t's in the swapcache.  Using five bits
 * for the type means that the maximum number of swapcache pages is 27 bits
 * on 32-bit-pgoff_t architectures.  And that assumes that the architecture packs
 * the type/offset into the pte as 5/27 as well.
 */
#define MAX_SWAPFILES_SHIFT	5

/*
 * Use some of the swap files numbers for other purposes. This
 * is a convenient way to hook into the VM to trigger special
 * actions on faults.
 */

/*
 * NUMA node memory migration support
 */
#ifdef CONFIG_MIGRATION
#define SWP_MIGRATION_NUM 2
#define SWP_MIGRATION_READ	(MAX_SWAPFILES + SWP_HWPOISON_NUM)
#define SWP_MIGRATION_WRITE	(MAX_SWAPFILES + SWP_HWPOISON_NUM + 1)
#else
#define SWP_MIGRATION_NUM 0
#endif

/*
 * Handling of hardware poisoned pages with memory corruption.
 */
#ifdef CONFIG_MEMORY_FAILURE
#define SWP_HWPOISON_NUM 1
#define SWP_HWPOISON		MAX_SWAPFILES
#else
#define SWP_HWPOISON_NUM 0
#endif

#define MAX_SWAPFILES \
	((1 << MAX_SWAPFILES_SHIFT) - SWP_MIGRATION_NUM - SWP_HWPOISON_NUM)

/*
 * Magic header for a swap area. The first part of the union is
 * what the swap magic looks like for the old (limited to 128MB)
 * swap area format, the second part of the union adds - in the
 * old reserved area - some extra information. Note that the first
 * kilobyte is reserved for boot loader or disk label stuff...
 *
 * Having the magic at the end of the PAGE_SIZE makes detecting swap
 * areas somewhat tricky on machines that support multiple page sizes.
 * For 2.5 we'll probably want to move the magic to just beyond the
 * bootbits...
 */
union swap_header {
	struct {
		char reserved[PAGE_SIZE - 10];
		char magic[10];			/* SWAP-SPACE or SWAPSPACE2 */
	} magic;
	struct {
		char		bootbits[1024];	/* Space for disklabel etc. */
		__u32		version;
		__u32		last_page;
		__u32		nr_badpages;
		unsigned char	sws_uuid[16];
		unsigned char	sws_volume[16];
		__u32		padding[117];
		__u32		badpages[1];
	} info;
};

 /* A swap entry has to fit into a "unsigned long", as
  * the entry is hidden in the "index" field of the
  * swapper address space.
  */
typedef struct {
	unsigned long val;
} swp_entry_t;

/*
 * current->reclaim_state points to one of these when a task is running
 * memory reclaim
 */
struct reclaim_state {
	unsigned long reclaimed_slab;
};

#ifdef __KERNEL__

struct address_space;
struct sysinfo;
struct writeback_control;
struct zone;

/*
 * A swap extent maps a range of a swapfile's PAGE_SIZE pages onto a range of
 * disk blocks.  A list of swap extents maps the entire swapfile.  (Where the
 * term `swapfile' refers to either a blockdevice or an IS_REG file.  Apart
 * from setup, they're handled identically.
 *
 * We always assume that blocks are of size PAGE_SIZE.
 */
struct swap_extent {
	struct list_head list;
	pgoff_t start_page;
	pgoff_t nr_pages;
	sector_t start_block;
};

/*
 * Max bad pages in the new format..
 */
#define __swapoffset(x) ((unsigned long)&((union swap_header *)0)->x)
#define MAX_SWAP_BADPAGES \
	((__swapoffset(magic.magic) - __swapoffset(info.badpages)) / sizeof(int))

enum {
	SWP_USED	= (1 << 0),	/* is slot in swap_info[] used? */
	SWP_WRITEOK	= (1 << 1),	/* ok to write to this swap?	*/
	SWP_DISCARDABLE = (1 << 2),	/* swapon+blkdev support discard */
	SWP_DISCARDING	= (1 << 3),	/* now discarding a free cluster */
	SWP_SOLIDSTATE	= (1 << 4),	/* blkdev seeks are cheap */
	SWP_CONTINUED	= (1 << 5),	/* swap_map has count continuation */
	SWP_BLKDEV	= (1 << 6),	/* its a block device */
					/* add others here before... */
	SWP_SCANNING	= (1 << 8),	/* refcount in scan_swap_map */
};

#define SWAP_CLUSTER_MAX 32
#define COMPACT_CLUSTER_MAX SWAP_CLUSTER_MAX

/*
 * Ratio between the present memory in the zone and the "gap" that
 * we're allowing kswapd to shrink in addition to the per-zone high
 * wmark, even for zones that already have the high wmark satisfied,
 * in order to provide better per-zone lru behavior. We are ok to
 * spend not more than 1% of the memory for this zone balancing "gap".
 */
#define KSWAPD_ZONE_BALANCE_GAP_RATIO 100

#define SWAP_MAP_MAX	0x3e	/* Max duplication count, in first swap_map */
#define SWAP_MAP_BAD	0x3f	/* Note pageblock is bad, in first swap_map */
#define SWAP_HAS_CACHE	0x40	/* Flag page is cached, in first swap_map */
#define SWAP_CONT_MAX	0x7f	/* Max count, in each swap_map continuation */
#define COUNT_CONTINUED	0x80	/* See swap_map continuation for full count */
#define SWAP_MAP_SHMEM	0xbf	/* Owned by shmem/tmpfs, in first swap_map */

/*
 * The in-memory structure used to track swap areas.
 */
struct swap_info_struct {
	unsigned long	flags;		/* SWP_USED etc: see above */
	signed short	prio;		/* swap priority of this type */
	signed char	type;		/* strange name for an index */
	signed char	next;		/* next type on the swap list */
	unsigned int	max;		/* extent of the swap_map */
	unsigned char *swap_map;	/* vmalloc'ed array of usage counts */
	unsigned int lowest_bit;	/* index of first free in swap_map */
	unsigned int highest_bit;	/* index of last free in swap_map */
	unsigned int pages;		/* total of usable pages of swap */
	unsigned int inuse_pages;	/* number of those currently in use */
	unsigned int cluster_next;	/* likely index for next allocation */
	unsigned int cluster_nr;	/* countdown to next cluster search */
	unsigned int lowest_alloc;	/* while preparing discard cluster */
	unsigned int highest_alloc;	/* while preparing discard cluster */
	struct swap_extent *curr_swap_extent;
	struct swap_extent first_swap_extent;
	struct block_device *bdev;	/* swap device or bdev of swap file */
	struct file *swap_file;		/* seldom referenced */
	unsigned int old_block_size;	/* seldom referenced */
<<<<<<< HEAD
#ifdef CONFIG_FRONTSWAP
	unsigned long *frontswap_map;	/* frontswap in-use, one bit per page */
	atomic_t frontswap_pages;	/* frontswap pages in-use counter */
#endif
=======
	spinlock_t lock;		/*
					 * protect map scan related fields like
					 * swap_map, lowest_bit, highest_bit,
					 * inuse_pages, cluster_next,
					 * cluster_nr, lowest_alloc and
					 * highest_alloc. other fields are only
					 * changed at swapon/swapoff, so are
					 * protected by swap_lock. changing
					 * flags need hold this lock and
					 * swap_lock. If both locks need hold,
					 * hold swap_lock first.
					 */
>>>>>>> 0015ec6c
};

struct swap_list_t {
	int head;	/* head of priority-ordered swapfile list */
	int next;	/* swapfile to be used next */
};

/* linux/mm/page_alloc.c */
extern unsigned long totalram_pages;
extern unsigned long totalreserve_pages;
extern unsigned long dirty_balance_reserve;
extern unsigned int nr_free_buffer_pages(void);
extern unsigned int nr_free_pagecache_pages(void);

/* Definition of global_page_state not available yet */
#define nr_free_pages() global_page_state(NR_FREE_PAGES)


/* linux/mm/swap.c */
extern void __lru_cache_add(struct page *, enum lru_list lru);
extern void lru_cache_add_lru(struct page *, enum lru_list lru);
extern void lru_add_page_tail(struct zone* zone,
			      struct page *page, struct page *page_tail);
extern void activate_page(struct page *);
extern void mark_page_accessed(struct page *);
extern void lru_add_drain(void);
extern void lru_add_drain_cpu(int cpu);
extern int lru_add_drain_all(void);
extern void rotate_reclaimable_page(struct page *page);
extern void deactivate_page(struct page *page);
extern void swap_setup(void);

extern void add_page_to_unevictable_list(struct page *page);

/**
 * lru_cache_add: add a page to the page lists
 * @page: the page to add
 */
static inline void lru_cache_add_anon(struct page *page)
{
	__lru_cache_add(page, LRU_INACTIVE_ANON);
}

static inline void lru_cache_add_file(struct page *page)
{
	__lru_cache_add(page, LRU_INACTIVE_FILE);
}

/* linux/mm/vmscan.c */
extern unsigned long try_to_free_pages(struct zonelist *zonelist, int order,
					gfp_t gfp_mask, nodemask_t *mask);
extern int __isolate_lru_page(struct page *page, isolate_mode_t mode, int file);
extern unsigned long try_to_free_mem_cgroup_pages(struct mem_cgroup *mem,
						  gfp_t gfp_mask, bool noswap);
extern unsigned long mem_cgroup_shrink_node_zone(struct mem_cgroup *mem,
						gfp_t gfp_mask, bool noswap,
						struct zone *zone,
						unsigned long *nr_scanned);
extern unsigned long shrink_all_memory(unsigned long nr_pages);
extern int vm_swappiness;
extern int remove_mapping(struct address_space *mapping, struct page *page);
extern long vm_total_pages;

#ifdef CONFIG_NUMA
extern int zone_reclaim_mode;
extern int sysctl_min_unmapped_ratio;
extern int sysctl_min_slab_ratio;
extern int zone_reclaim(struct zone *, gfp_t, unsigned int);
#else
#define zone_reclaim_mode 0
static inline int zone_reclaim(struct zone *z, gfp_t mask, unsigned int order)
{
	return 0;
}
#endif

extern int page_evictable(struct page *page, struct vm_area_struct *vma);
extern void check_move_unevictable_pages(struct page **, int nr_pages);

extern unsigned long scan_unevictable_pages;
extern int scan_unevictable_handler(struct ctl_table *, int,
					void __user *, size_t *, loff_t *);
#ifdef CONFIG_NUMA
extern int scan_unevictable_register_node(struct node *node);
extern void scan_unevictable_unregister_node(struct node *node);
#else
static inline int scan_unevictable_register_node(struct node *node)
{
	return 0;
}
static inline void scan_unevictable_unregister_node(struct node *node)
{
}
#endif

extern int kswapd_run(int nid);
extern void kswapd_stop(int nid);
#ifdef CONFIG_CGROUP_MEM_RES_CTLR
extern int mem_cgroup_swappiness(struct mem_cgroup *mem);
#else
static inline int mem_cgroup_swappiness(struct mem_cgroup *mem)
{
	return vm_swappiness;
}
#endif
#ifdef CONFIG_CGROUP_MEM_RES_CTLR_SWAP
extern void mem_cgroup_uncharge_swap(swp_entry_t ent);
#else
static inline void mem_cgroup_uncharge_swap(swp_entry_t ent)
{
}
#endif
#ifdef CONFIG_SWAP
/* linux/mm/page_io.c */
extern int swap_readpage(struct page *);
extern int swap_writepage(struct page *page, struct writeback_control *wbc);
extern void end_swap_bio_read(struct bio *bio, int err);

/* linux/mm/swap_state.c */
extern struct address_space swapper_space;
#define total_swapcache_pages  swapper_space.nrpages
extern void show_swap_cache_info(void);
extern int add_to_swap(struct page *);
extern int add_to_swap_cache(struct page *, swp_entry_t, gfp_t);
extern void __delete_from_swap_cache(struct page *);
extern void delete_from_swap_cache(struct page *);
extern void free_page_and_swap_cache(struct page *);
extern void free_pages_and_swap_cache(struct page **, int);
extern struct page *lookup_swap_cache(swp_entry_t);
extern struct page *read_swap_cache_async(swp_entry_t, gfp_t,
			struct vm_area_struct *vma, unsigned long addr);
extern struct page *swapin_readahead(swp_entry_t, gfp_t,
			struct vm_area_struct *vma, unsigned long addr);

/* linux/mm/swapfile.c */
extern atomic_long_t nr_swap_pages;
extern long total_swap_pages;

/* Swap 50% full? Release swapcache more aggressively.. */
static inline bool vm_swap_full(void)
{
	return atomic_long_read(&nr_swap_pages) * 2 < total_swap_pages;
}

static inline long get_nr_swap_pages(void)
{
	return atomic_long_read(&nr_swap_pages);
}

extern void si_swapinfo(struct sysinfo *);
extern swp_entry_t get_swap_page(void);
extern swp_entry_t get_swap_page_of_type(int);
extern int add_swap_count_continuation(swp_entry_t, gfp_t);
extern void swap_shmem_alloc(swp_entry_t);
extern int swap_duplicate(swp_entry_t);
extern int swapcache_prepare(swp_entry_t);
extern void swap_free(swp_entry_t);
extern void swapcache_free(swp_entry_t, struct page *page);
extern int free_swap_and_cache(swp_entry_t);
extern int swap_type_of(dev_t, sector_t, struct block_device **);
extern unsigned int count_swap_pages(int, int);
extern sector_t map_swap_page(struct page *, struct block_device **);
extern sector_t swapdev_block(int, pgoff_t);
extern int reuse_swap_page(struct page *);
extern int try_to_free_swap(struct page *);
struct backing_dev_info;

/* linux/mm/thrash.c */
extern struct mm_struct *swap_token_mm;
extern void grab_swap_token(struct mm_struct *);
extern void __put_swap_token(struct mm_struct *);
extern void disable_swap_token(struct mem_cgroup *memcg);

static inline int has_swap_token(struct mm_struct *mm)
{
	return (mm == swap_token_mm);
}

static inline void put_swap_token(struct mm_struct *mm)
{
	if (has_swap_token(mm))
		__put_swap_token(mm);
}

#ifdef CONFIG_CGROUP_MEM_RES_CTLR
extern void
mem_cgroup_uncharge_swapcache(struct page *page, swp_entry_t ent, bool swapout);
extern int mem_cgroup_count_swap_user(swp_entry_t ent, struct page **pagep);
#else
static inline void
mem_cgroup_uncharge_swapcache(struct page *page, swp_entry_t ent, bool swapout)
{
}
#endif

#else /* CONFIG_SWAP */

#define get_nr_swap_pages()			0L
#define total_swap_pages			0L
#define total_swapcache_pages			0UL
#define vm_swap_full()				0

#define si_swapinfo(val) \
	do { (val)->freeswap = (val)->totalswap = 0; } while (0)
/* only sparc can not include linux/pagemap.h in this file
 * so leave page_cache_release and release_pages undeclared... */
#define free_page_and_swap_cache(page) \
	page_cache_release(page)
#define free_pages_and_swap_cache(pages, nr) \
	release_pages((pages), (nr), 0);

static inline void show_swap_cache_info(void)
{
}

#define free_swap_and_cache(swp)	is_migration_entry(swp)
#define swapcache_prepare(swp)		is_migration_entry(swp)

static inline int add_swap_count_continuation(swp_entry_t swp, gfp_t gfp_mask)
{
	return 0;
}

static inline void swap_shmem_alloc(swp_entry_t swp)
{
}

static inline int swap_duplicate(swp_entry_t swp)
{
	return 0;
}

static inline void swap_free(swp_entry_t swp)
{
}

static inline void swapcache_free(swp_entry_t swp, struct page *page)
{
}

static inline struct page *swapin_readahead(swp_entry_t swp, gfp_t gfp_mask,
			struct vm_area_struct *vma, unsigned long addr)
{
	return NULL;
}

static inline int swap_writepage(struct page *p, struct writeback_control *wbc)
{
	return 0;
}

static inline struct page *lookup_swap_cache(swp_entry_t swp)
{
	return NULL;
}

static inline int add_to_swap(struct page *page)
{
	return 0;
}

static inline int add_to_swap_cache(struct page *page, swp_entry_t entry,
							gfp_t gfp_mask)
{
	return -1;
}

static inline void __delete_from_swap_cache(struct page *page)
{
}

static inline void delete_from_swap_cache(struct page *page)
{
}

#define reuse_swap_page(page)	(page_mapcount(page) == 1)

static inline int try_to_free_swap(struct page *page)
{
	return 0;
}

static inline swp_entry_t get_swap_page(void)
{
	swp_entry_t entry;
	entry.val = 0;
	return entry;
}

/* linux/mm/thrash.c */
static inline void put_swap_token(struct mm_struct *mm)
{
}

static inline void grab_swap_token(struct mm_struct *mm)
{
}

static inline int has_swap_token(struct mm_struct *mm)
{
	return 0;
}

static inline void disable_swap_token(struct mem_cgroup *memcg)
{
}

static inline void
mem_cgroup_uncharge_swapcache(struct page *page, swp_entry_t ent)
{
}

#ifdef CONFIG_CGROUP_MEM_RES_CTLR
static inline int
mem_cgroup_count_swap_user(swp_entry_t ent, struct page **pagep)
{
	return 0;
}
#endif

#endif /* CONFIG_SWAP */
#endif /* __KERNEL__*/
#endif /* _LINUX_SWAP_H */<|MERGE_RESOLUTION|>--- conflicted
+++ resolved
@@ -197,12 +197,10 @@
 	struct block_device *bdev;	/* swap device or bdev of swap file */
 	struct file *swap_file;		/* seldom referenced */
 	unsigned int old_block_size;	/* seldom referenced */
-<<<<<<< HEAD
 #ifdef CONFIG_FRONTSWAP
 	unsigned long *frontswap_map;	/* frontswap in-use, one bit per page */
 	atomic_t frontswap_pages;	/* frontswap pages in-use counter */
 #endif
-=======
 	spinlock_t lock;		/*
 					 * protect map scan related fields like
 					 * swap_map, lowest_bit, highest_bit,
@@ -215,7 +213,6 @@
 					 * swap_lock. If both locks need hold,
 					 * hold swap_lock first.
 					 */
->>>>>>> 0015ec6c
 };
 
 struct swap_list_t {
