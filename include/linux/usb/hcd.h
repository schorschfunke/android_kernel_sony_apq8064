--- conflicted
+++ resolved
@@ -343,14 +343,11 @@
 		 * address is set
 		 */
 	int	(*update_device)(struct usb_hcd *, struct usb_device *);
-<<<<<<< HEAD
 	int	(*set_usb2_hw_lpm)(struct usb_hcd *, struct usb_device *, int);
-=======
 
 	/* to log completion events*/
 	void	(*log_urb_complete)(struct urb *urb, char * event,
 			unsigned extra);
->>>>>>> 46b442cc
 };
 
 extern int usb_hcd_link_urb_to_ep(struct usb_hcd *hcd, struct urb *urb);
