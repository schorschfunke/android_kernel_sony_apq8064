#ifndef _LINUX_ELEVATOR_H
#define _LINUX_ELEVATOR_H

#include <linux/percpu.h>

#ifdef CONFIG_BLOCK

struct io_cq;

typedef int (elevator_merge_fn) (struct request_queue *, struct request **,
				 struct bio *);

typedef void (elevator_merge_req_fn) (struct request_queue *, struct request *, struct request *);

typedef void (elevator_merged_fn) (struct request_queue *, struct request *, int);

typedef int (elevator_allow_merge_fn) (struct request_queue *, struct request *, struct bio *);

typedef void (elevator_bio_merged_fn) (struct request_queue *,
						struct request *, struct bio *);

typedef int (elevator_dispatch_fn) (struct request_queue *, int);

typedef void (elevator_add_req_fn) (struct request_queue *, struct request *);
typedef int (elevator_reinsert_req_fn) (struct request_queue *,
<<<<<<< HEAD
						struct request *);
typedef bool (elevator_is_urgent_fn) (struct request_queue *); 
=======
					struct request *);
typedef bool (elevator_is_urgent_fn) (struct request_queue *);
>>>>>>> 1bac3095
typedef struct request *(elevator_request_list_fn) (struct request_queue *, struct request *);
typedef void (elevator_completed_req_fn) (struct request_queue *, struct request *);
typedef int (elevator_may_queue_fn) (struct request_queue *, int);

typedef void (elevator_init_icq_fn) (struct io_cq *);
typedef void (elevator_exit_icq_fn) (struct io_cq *);
typedef int (elevator_set_req_fn) (struct request_queue *, struct request *, gfp_t);
typedef void (elevator_put_req_fn) (struct request *);
typedef void (elevator_activate_req_fn) (struct request_queue *, struct request *);
typedef void (elevator_deactivate_req_fn) (struct request_queue *, struct request *);

typedef void *(elevator_init_fn) (struct request_queue *);
typedef void (elevator_exit_fn) (struct elevator_queue *);

struct elevator_ops
{
	elevator_merge_fn *elevator_merge_fn;
	elevator_merged_fn *elevator_merged_fn;
	elevator_merge_req_fn *elevator_merge_req_fn;
	elevator_allow_merge_fn *elevator_allow_merge_fn;
	elevator_bio_merged_fn *elevator_bio_merged_fn;

	elevator_dispatch_fn *elevator_dispatch_fn;
	elevator_add_req_fn *elevator_add_req_fn;
	elevator_reinsert_req_fn *elevator_reinsert_req_fn;
<<<<<<< HEAD
	elevator_is_urgent_fn *elevator_is_urgent_fn; 
=======
	elevator_is_urgent_fn *elevator_is_urgent_fn;
>>>>>>> 1bac3095

	elevator_activate_req_fn *elevator_activate_req_fn;
	elevator_deactivate_req_fn *elevator_deactivate_req_fn;

	elevator_completed_req_fn *elevator_completed_req_fn;

	elevator_request_list_fn *elevator_former_req_fn;
	elevator_request_list_fn *elevator_latter_req_fn;

	elevator_init_icq_fn *elevator_init_icq_fn;	/* see iocontext.h */
	elevator_exit_icq_fn *elevator_exit_icq_fn;	/* ditto */

	elevator_set_req_fn *elevator_set_req_fn;
	elevator_put_req_fn *elevator_put_req_fn;

	elevator_may_queue_fn *elevator_may_queue_fn;

	elevator_init_fn *elevator_init_fn;
	elevator_exit_fn *elevator_exit_fn;
};

#define ELV_NAME_MAX	(16)

struct elv_fs_entry {
	struct attribute attr;
	ssize_t (*show)(struct elevator_queue *, char *);
	ssize_t (*store)(struct elevator_queue *, const char *, size_t);
};

/*
 * identifies an elevator type, such as AS or deadline
 */
struct elevator_type
{
	/* managed by elevator core */
	struct kmem_cache *icq_cache;

	/* fields provided by elevator implementation */
	struct elevator_ops ops;
	size_t icq_size;	/* see iocontext.h */
	size_t icq_align;	/* ditto */
	struct elv_fs_entry *elevator_attrs;
	char elevator_name[ELV_NAME_MAX];
	struct module *elevator_owner;

	/* managed by elevator core */
	char icq_cache_name[ELV_NAME_MAX + 5];	/* elvname + "_io_cq" */
	struct list_head list;
};

/*
 * each queue has an elevator_queue associated with it
 */
struct elevator_queue
{
	struct elevator_type *type;
	void *elevator_data;
	struct kobject kobj;
	struct mutex sysfs_lock;
	struct hlist_head *hash;
	unsigned int registered:1;
};

/*
 * block elevator interface
 */
extern void elv_dispatch_sort(struct request_queue *, struct request *);
extern void elv_dispatch_add_tail(struct request_queue *, struct request *);
extern void elv_add_request(struct request_queue *, struct request *, int);
extern void __elv_add_request(struct request_queue *, struct request *, int);
extern int elv_merge(struct request_queue *, struct request **, struct bio *);
extern void elv_merge_requests(struct request_queue *, struct request *,
			       struct request *);
extern void elv_merged_request(struct request_queue *, struct request *, int);
extern void elv_bio_merged(struct request_queue *q, struct request *,
				struct bio *);
extern void elv_requeue_request(struct request_queue *, struct request *);
<<<<<<< HEAD
extern int elv_reinsert_request(struct request_queue *, struct request *); 
=======
extern int elv_reinsert_request(struct request_queue *, struct request *);
>>>>>>> 1bac3095
extern struct request *elv_former_request(struct request_queue *, struct request *);
extern struct request *elv_latter_request(struct request_queue *, struct request *);
extern int elv_register_queue(struct request_queue *q);
extern void elv_unregister_queue(struct request_queue *q);
extern int elv_may_queue(struct request_queue *, int);
extern void elv_abort_queue(struct request_queue *);
extern void elv_completed_request(struct request_queue *, struct request *);
extern int elv_set_request(struct request_queue *, struct request *, gfp_t);
extern void elv_put_request(struct request_queue *, struct request *);
extern void elv_drain_elevator(struct request_queue *);

/*
 * io scheduler registration
 */
extern int elv_register(struct elevator_type *);
extern void elv_unregister(struct elevator_type *);

/*
 * io scheduler sysfs switching
 */
extern ssize_t elv_iosched_show(struct request_queue *, char *);
extern ssize_t elv_iosched_store(struct request_queue *, const char *, size_t);

extern int elevator_init(struct request_queue *, char *);
extern void elevator_exit(struct elevator_queue *);
extern int elevator_change(struct request_queue *, const char *);
extern bool elv_rq_merge_ok(struct request *, struct bio *);

/*
 * Helper functions.
 */
extern struct request *elv_rb_former_request(struct request_queue *, struct request *);
extern struct request *elv_rb_latter_request(struct request_queue *, struct request *);

/*
 * rb support functions.
 */
extern void elv_rb_add(struct rb_root *, struct request *);
extern void elv_rb_del(struct rb_root *, struct request *);
extern struct request *elv_rb_find(struct rb_root *, sector_t);

/*
 * Return values from elevator merger
 */
#define ELEVATOR_NO_MERGE	0
#define ELEVATOR_FRONT_MERGE	1
#define ELEVATOR_BACK_MERGE	2

/*
 * Insertion selection
 */
#define ELEVATOR_INSERT_FRONT	1
#define ELEVATOR_INSERT_BACK	2
#define ELEVATOR_INSERT_SORT	3
#define ELEVATOR_INSERT_REQUEUE	4
#define ELEVATOR_INSERT_FLUSH	5
#define ELEVATOR_INSERT_SORT_MERGE	6

/*
 * return values from elevator_may_queue_fn
 */
enum {
	ELV_MQUEUE_MAY,
	ELV_MQUEUE_NO,
	ELV_MQUEUE_MUST,
};

#define rq_end_sector(rq)	(blk_rq_pos(rq) + blk_rq_sectors(rq))
#define rb_entry_rq(node)	rb_entry((node), struct request, rb_node)

/*
 * Hack to reuse the csd.list list_head as the fifo time holder while
 * the request is in the io scheduler. Saves an unsigned long in rq.
 */
#define rq_fifo_time(rq)	((unsigned long) (rq)->csd.list.next)
#define rq_set_fifo_time(rq,exp)	((rq)->csd.list.next = (void *) (exp))
#define rq_entry_fifo(ptr)	list_entry((ptr), struct request, queuelist)
#define rq_fifo_clear(rq)	do {		\
	list_del_init(&(rq)->queuelist);	\
	INIT_LIST_HEAD(&(rq)->csd.list);	\
	} while (0)

#endif /* CONFIG_BLOCK */
#endif<|MERGE_RESOLUTION|>--- conflicted
+++ resolved
@@ -23,13 +23,8 @@
 
 typedef void (elevator_add_req_fn) (struct request_queue *, struct request *);
 typedef int (elevator_reinsert_req_fn) (struct request_queue *,
-<<<<<<< HEAD
-						struct request *);
-typedef bool (elevator_is_urgent_fn) (struct request_queue *); 
-=======
 					struct request *);
 typedef bool (elevator_is_urgent_fn) (struct request_queue *);
->>>>>>> 1bac3095
 typedef struct request *(elevator_request_list_fn) (struct request_queue *, struct request *);
 typedef void (elevator_completed_req_fn) (struct request_queue *, struct request *);
 typedef int (elevator_may_queue_fn) (struct request_queue *, int);
@@ -55,11 +50,7 @@
 	elevator_dispatch_fn *elevator_dispatch_fn;
 	elevator_add_req_fn *elevator_add_req_fn;
 	elevator_reinsert_req_fn *elevator_reinsert_req_fn;
-<<<<<<< HEAD
-	elevator_is_urgent_fn *elevator_is_urgent_fn; 
-=======
 	elevator_is_urgent_fn *elevator_is_urgent_fn;
->>>>>>> 1bac3095
 
 	elevator_activate_req_fn *elevator_activate_req_fn;
 	elevator_deactivate_req_fn *elevator_deactivate_req_fn;
@@ -137,11 +128,7 @@
 extern void elv_bio_merged(struct request_queue *q, struct request *,
 				struct bio *);
 extern void elv_requeue_request(struct request_queue *, struct request *);
-<<<<<<< HEAD
-extern int elv_reinsert_request(struct request_queue *, struct request *); 
-=======
 extern int elv_reinsert_request(struct request_queue *, struct request *);
->>>>>>> 1bac3095
 extern struct request *elv_former_request(struct request_queue *, struct request *);
 extern struct request *elv_latter_request(struct request_queue *, struct request *);
 extern int elv_register_queue(struct request_queue *q);
