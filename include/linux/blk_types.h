/*
 * Block data types and constants.  Directly include this file only to
 * break include dependency loop.
 */
#ifndef __LINUX_BLK_TYPES_H
#define __LINUX_BLK_TYPES_H

#ifdef CONFIG_BLOCK

#include <linux/types.h>

struct bio_set;
struct bio;
struct bio_integrity_payload;
struct page;
struct block_device;
typedef void (bio_end_io_t) (struct bio *, int);
typedef void (bio_destructor_t) (struct bio *);

/*
 * was unsigned short, but we might as well be ready for > 64kB I/O pages
 */
struct bio_vec {
	struct page	*bv_page;
	unsigned int	bv_len;
	unsigned int	bv_offset;
};

/*
 * main unit of I/O for the block layer and lower layers (ie drivers and
 * stacking drivers)
 */
struct bio {
	sector_t		bi_sector;	/* device address in 512 byte
						   sectors */
	struct bio		*bi_next;	/* request queue link */
	struct block_device	*bi_bdev;
	unsigned long		bi_flags;	/* status, command, etc */
	unsigned long		bi_rw;		/* bottom bits READ/WRITE,
						 * top bits priority
						 */

	unsigned short		bi_vcnt;	/* how many bio_vec's */
	unsigned short		bi_idx;		/* current index into bvl_vec */

	/* Number of segments in this BIO after
	 * physical address coalescing is performed.
	 */
	unsigned int		bi_phys_segments;

	unsigned int		bi_size;	/* residual I/O count */

	/*
	 * To keep track of the max segment size, we account for the
	 * sizes of the first and last mergeable segments in this bio.
	 */
	unsigned int		bi_seg_front_size;
	unsigned int		bi_seg_back_size;

	unsigned int		bi_max_vecs;	/* max bvl_vecs we can hold */

	atomic_t		bi_cnt;		/* pin count */

	struct bio_vec		*bi_io_vec;	/* the actual vec list */

	bio_end_io_t		*bi_end_io;

	void			*bi_private;
#if defined(CONFIG_BLK_DEV_INTEGRITY)
	struct bio_integrity_payload *bi_integrity;  /* data integrity */
#endif

	bio_destructor_t	*bi_destructor;	/* destructor */

	/*
	 * We can inline a number of vecs at the end of the bio, to avoid
	 * double allocations for a small number of bio_vecs. This member
	 * MUST obviously be kept at the very end of the bio.
	 */
	struct bio_vec		bi_inline_vecs[0];
};

/*
 * bio flags
 */
#define BIO_UPTODATE	0	/* ok after I/O completion */
#define BIO_RW_BLOCK	1	/* RW_AHEAD set, and read/write would block */
#define BIO_EOF		2	/* out-out-bounds error */
#define BIO_SEG_VALID	3	/* bi_phys_segments valid */
#define BIO_CLONED	4	/* doesn't own data */
#define BIO_BOUNCED	5	/* bio is a bounce bio */
#define BIO_USER_MAPPED 6	/* contains user pages */
#define BIO_EOPNOTSUPP	7	/* not supported */
#define BIO_NULL_MAPPED 8	/* contains invalid user pages */
#define BIO_FS_INTEGRITY 9	/* fs owns integrity data, not block layer */
#define BIO_QUIET	10	/* Make BIO Quiet */
#define BIO_MAPPED_INTEGRITY 11/* integrity metadata has been remapped */
#define bio_flagged(bio, flag)	((bio)->bi_flags & (1 << (flag)))

/*
 * top 4 bits of bio flags indicate the pool this bio came from
 */
#define BIO_POOL_BITS		(4)
#define BIO_POOL_NONE		((1UL << BIO_POOL_BITS) - 1)
#define BIO_POOL_OFFSET		(BITS_PER_LONG - BIO_POOL_BITS)
#define BIO_POOL_MASK		(1UL << BIO_POOL_OFFSET)
#define BIO_POOL_IDX(bio)	((bio)->bi_flags >> BIO_POOL_OFFSET)

#endif /* CONFIG_BLOCK */

/*
 * Request flags.  For use in the cmd_flags field of struct request, and in
 * bi_rw of struct bio.  Note that some flags are only valid in either one.
 */
enum rq_flag_bits {
	/* common flags */
	__REQ_WRITE,		/* not set, read. set, write */
	__REQ_FAILFAST_DEV,	/* no driver retries of device errors */
	__REQ_FAILFAST_TRANSPORT, /* no driver retries of transport errors */
	__REQ_FAILFAST_DRIVER,	/* no driver retries of driver errors */

	__REQ_SYNC,		/* request is sync (sync write or read) */
	__REQ_META,		/* metadata io request */
	__REQ_PRIO,		/* boost priority in cfq */
	__REQ_DISCARD,		/* request to discard sectors */
	__REQ_SECURE,		/* secure discard (used with __REQ_DISCARD) */

	__REQ_NOIDLE,		/* don't anticipate more IO after this one */
	__REQ_FUA,		/* forced unit access */
	__REQ_FLUSH,		/* request for cache flush */

	/* bio only flags */
	__REQ_RAHEAD,		/* read ahead, can fail anytime */
	__REQ_THROTTLED,	/* This bio has already been subjected to
				 * throttling rules. Don't do it again. */

	/* request only flags */
<<<<<<< HEAD
	__REQ_SORTED = __REQ_RAHEAD, /* elevator knows about this request */ 
=======
	__REQ_SORTED = __REQ_RAHEAD, /* elevator knows about this request */
>>>>>>> 1bac3095
	__REQ_SOFTBARRIER,	/* may not be passed by ioscheduler */
	__REQ_NOMERGE,		/* don't touch this for merging */
	__REQ_STARTED,		/* drive already may have started this one */
	__REQ_DONTPREP,		/* don't call prep for this one */
	__REQ_QUEUED,		/* uses queueing */
	__REQ_ELVPRIV,		/* elevator private data attached */
	__REQ_FAILED,		/* set if the request failed */
	__REQ_QUIET,		/* don't worry about errors */
	__REQ_PREEMPT,		/* set for "ide_preempt" requests */
	__REQ_ALLOCED,		/* request came from our alloc pool */
	__REQ_COPY_USER,	/* contains copies of user pages */
	__REQ_FLUSH_SEQ,	/* request for flush sequence */
	__REQ_IO_STAT,		/* account I/O stat */
	__REQ_MIXED_MERGE,	/* merge of different types, fail separately */
	__REQ_SANITIZE,		/* sanitize */
<<<<<<< HEAD
	__REQ_URGENT,    /* urgent request */ 
=======
	__REQ_URGENT,		/* urgent request */
>>>>>>> 1bac3095
	__REQ_NR_BITS,		/* stops here */
};

#define REQ_WRITE		(1 << __REQ_WRITE)
#define REQ_FAILFAST_DEV	(1 << __REQ_FAILFAST_DEV)
#define REQ_FAILFAST_TRANSPORT	(1 << __REQ_FAILFAST_TRANSPORT)
#define REQ_FAILFAST_DRIVER	(1 << __REQ_FAILFAST_DRIVER)
#define REQ_SYNC		(1 << __REQ_SYNC)
#define REQ_META		(1 << __REQ_META)
#define REQ_PRIO		(1 << __REQ_PRIO)
#define REQ_DISCARD		(1 << __REQ_DISCARD)
#define REQ_SANITIZE		(1 << __REQ_SANITIZE)
<<<<<<< HEAD
#define REQ_URGENT    	(1 << __REQ_URGENT) 
=======
#define REQ_URGENT		(1 << __REQ_URGENT)
>>>>>>> 1bac3095
#define REQ_NOIDLE		(1 << __REQ_NOIDLE)

#define REQ_FAILFAST_MASK \
	(REQ_FAILFAST_DEV | REQ_FAILFAST_TRANSPORT | REQ_FAILFAST_DRIVER)
#define REQ_COMMON_MASK \
	(REQ_WRITE | REQ_FAILFAST_MASK | REQ_SYNC | REQ_META | REQ_PRIO | \
	 REQ_DISCARD | REQ_NOIDLE | REQ_FLUSH | REQ_FUA | REQ_SECURE | \
	 REQ_SANITIZE)
#define REQ_CLONE_MASK		REQ_COMMON_MASK

#define REQ_RAHEAD		(1 << __REQ_RAHEAD)
#define REQ_THROTTLED		(1 << __REQ_THROTTLED)

#define REQ_SORTED		(1 << __REQ_SORTED)
#define REQ_SOFTBARRIER		(1 << __REQ_SOFTBARRIER)
#define REQ_FUA			(1 << __REQ_FUA)
#define REQ_NOMERGE		(1 << __REQ_NOMERGE)
#define REQ_STARTED		(1 << __REQ_STARTED)
#define REQ_DONTPREP		(1 << __REQ_DONTPREP)
#define REQ_QUEUED		(1 << __REQ_QUEUED)
#define REQ_ELVPRIV		(1 << __REQ_ELVPRIV)
#define REQ_FAILED		(1 << __REQ_FAILED)
#define REQ_QUIET		(1 << __REQ_QUIET)
#define REQ_PREEMPT		(1 << __REQ_PREEMPT)
#define REQ_ALLOCED		(1 << __REQ_ALLOCED)
#define REQ_COPY_USER		(1 << __REQ_COPY_USER)
#define REQ_FLUSH		(1 << __REQ_FLUSH)
#define REQ_FLUSH_SEQ		(1 << __REQ_FLUSH_SEQ)
#define REQ_IO_STAT		(1 << __REQ_IO_STAT)
#define REQ_MIXED_MERGE		(1 << __REQ_MIXED_MERGE)
#define REQ_SECURE		(1 << __REQ_SECURE)

#endif /* __LINUX_BLK_TYPES_H */<|MERGE_RESOLUTION|>--- conflicted
+++ resolved
@@ -135,11 +135,7 @@
 				 * throttling rules. Don't do it again. */
 
 	/* request only flags */
-<<<<<<< HEAD
-	__REQ_SORTED = __REQ_RAHEAD, /* elevator knows about this request */ 
-=======
 	__REQ_SORTED = __REQ_RAHEAD, /* elevator knows about this request */
->>>>>>> 1bac3095
 	__REQ_SOFTBARRIER,	/* may not be passed by ioscheduler */
 	__REQ_NOMERGE,		/* don't touch this for merging */
 	__REQ_STARTED,		/* drive already may have started this one */
@@ -155,11 +151,7 @@
 	__REQ_IO_STAT,		/* account I/O stat */
 	__REQ_MIXED_MERGE,	/* merge of different types, fail separately */
 	__REQ_SANITIZE,		/* sanitize */
-<<<<<<< HEAD
-	__REQ_URGENT,    /* urgent request */ 
-=======
 	__REQ_URGENT,		/* urgent request */
->>>>>>> 1bac3095
 	__REQ_NR_BITS,		/* stops here */
 };
 
@@ -172,11 +164,7 @@
 #define REQ_PRIO		(1 << __REQ_PRIO)
 #define REQ_DISCARD		(1 << __REQ_DISCARD)
 #define REQ_SANITIZE		(1 << __REQ_SANITIZE)
-<<<<<<< HEAD
-#define REQ_URGENT    	(1 << __REQ_URGENT) 
-=======
 #define REQ_URGENT		(1 << __REQ_URGENT)
->>>>>>> 1bac3095
 #define REQ_NOIDLE		(1 << __REQ_NOIDLE)
 
 #define REQ_FAILFAST_MASK \
