/*
 *  kernel/sched/core.c
 *
 *  Kernel scheduler and related syscalls
 *
 *  Copyright (C) 1991-2002  Linus Torvalds
 *
 *  1996-12-23  Modified by Dave Grothe to fix bugs in semaphores and
 *		make semaphores SMP safe
 *  1998-11-19	Implemented schedule_timeout() and related stuff
 *		by Andrea Arcangeli
 *  2002-01-04	New ultra-scalable O(1) scheduler by Ingo Molnar:
 *		hybrid priority-list and round-robin design with
 *		an array-switch method of distributing timeslices
 *		and per-CPU runqueues.  Cleanups and useful suggestions
 *		by Davide Libenzi, preemptible kernel bits by Robert Love.
 *  2003-09-03	Interactivity tuning by Con Kolivas.
 *  2004-04-02	Scheduler domains code by Nick Piggin
 *  2007-04-15  Work begun on replacing all interactivity tuning with a
 *              fair scheduling design by Con Kolivas.
 *  2007-05-05  Load balancing (smp-nice) and other improvements
 *              by Peter Williams
 *  2007-05-06  Interactivity improvements to CFS by Mike Galbraith
 *  2007-07-01  Group scheduling enhancements by Srivatsa Vaddagiri
 *  2007-11-29  RT balancing improvements by Steven Rostedt, Gregory Haskins,
 *              Thomas Gleixner, Mike Kravetz
 */

#include <linux/mm.h>
#include <linux/module.h>
#include <linux/nmi.h>
#include <linux/init.h>
#include <linux/uaccess.h>
#include <linux/highmem.h>
#include <asm/mmu_context.h>
#include <linux/interrupt.h>
#include <linux/capability.h>
#include <linux/completion.h>
#include <linux/kernel_stat.h>
#include <linux/debug_locks.h>
#include <linux/perf_event.h>
#include <linux/security.h>
#include <linux/notifier.h>
#include <linux/profile.h>
#include <linux/freezer.h>
#include <linux/vmalloc.h>
#include <linux/blkdev.h>
#include <linux/delay.h>
#include <linux/pid_namespace.h>
#include <linux/smp.h>
#include <linux/threads.h>
#include <linux/timer.h>
#include <linux/rcupdate.h>
#include <linux/cpu.h>
#include <linux/cpuset.h>
#include <linux/percpu.h>
#include <linux/proc_fs.h>
#include <linux/seq_file.h>
#include <linux/sysctl.h>
#include <linux/syscalls.h>
#include <linux/times.h>
#include <linux/tsacct_kern.h>
#include <linux/kprobes.h>
#include <linux/delayacct.h>
#include <linux/unistd.h>
#include <linux/pagemap.h>
#include <linux/hrtimer.h>
#include <linux/tick.h>
#include <linux/debugfs.h>
#include <linux/ctype.h>
#include <linux/ftrace.h>
#include <linux/slab.h>
#include <linux/init_task.h>
#include <linux/binfmts.h>

#include <asm/switch_to.h>
#include <asm/tlb.h>
#include <asm/irq_regs.h>
#include <asm/mutex.h>
#ifdef CONFIG_PARAVIRT
#include <asm/paravirt.h>
#endif

#include "sched.h"
#include "../workqueue_sched.h"
#include "../smpboot.h"

#define CREATE_TRACE_POINTS
#include <trace/events/sched.h>

ATOMIC_NOTIFIER_HEAD(migration_notifier_head);

void start_bandwidth_timer(struct hrtimer *period_timer, ktime_t period)
{
	unsigned long delta;
	ktime_t soft, hard, now;

	for (;;) {
		if (hrtimer_active(period_timer))
			break;

		now = hrtimer_cb_get_time(period_timer);
		hrtimer_forward(period_timer, now, period);

		soft = hrtimer_get_softexpires(period_timer);
		hard = hrtimer_get_expires(period_timer);
		delta = ktime_to_ns(ktime_sub(hard, soft));
		__hrtimer_start_range_ns(period_timer, soft, delta,
					 HRTIMER_MODE_ABS_PINNED, 0);
	}
}

DEFINE_MUTEX(sched_domains_mutex);
DEFINE_PER_CPU_SHARED_ALIGNED(struct rq, runqueues);

static void update_rq_clock_task(struct rq *rq, s64 delta);

void update_rq_clock(struct rq *rq)
{
	s64 delta;

	if (rq->skip_clock_update > 0)
		return;

	delta = sched_clock_cpu(cpu_of(rq)) - rq->clock;
	rq->clock += delta;
	update_rq_clock_task(rq, delta);
}

/*
 * Debugging: various feature bits
 */

#define SCHED_FEAT(name, enabled)	\
	(1UL << __SCHED_FEAT_##name) * enabled |

const_debug unsigned int sysctl_sched_features =
#include "features.h"
	0;

#undef SCHED_FEAT

#ifdef CONFIG_SCHED_DEBUG
#define SCHED_FEAT(name, enabled)	\
	#name ,

static __read_mostly char *sched_feat_names[] = {
#include "features.h"
	NULL
};

#undef SCHED_FEAT

static int sched_feat_show(struct seq_file *m, void *v)
{
	int i;

	for (i = 0; i < __SCHED_FEAT_NR; i++) {
		if (!(sysctl_sched_features & (1UL << i)))
			seq_puts(m, "NO_");
		seq_printf(m, "%s ", sched_feat_names[i]);
	}
	seq_puts(m, "\n");

	return 0;
}

#ifdef HAVE_JUMP_LABEL

#define jump_label_key__true  STATIC_KEY_INIT_TRUE
#define jump_label_key__false STATIC_KEY_INIT_FALSE

#define SCHED_FEAT(name, enabled)	\
	jump_label_key__##enabled ,

struct static_key sched_feat_keys[__SCHED_FEAT_NR] = {
#include "features.h"
};

#undef SCHED_FEAT

static void sched_feat_disable(int i)
{
	if (static_key_enabled(&sched_feat_keys[i]))
		static_key_slow_dec(&sched_feat_keys[i]);
}

static void sched_feat_enable(int i)
{
	if (!static_key_enabled(&sched_feat_keys[i]))
		static_key_slow_inc(&sched_feat_keys[i]);
}
#else
static void sched_feat_disable(int i) { };
static void sched_feat_enable(int i) { };
#endif /* HAVE_JUMP_LABEL */

static ssize_t
sched_feat_write(struct file *filp, const char __user *ubuf,
		size_t cnt, loff_t *ppos)
{
	char buf[64];
	char *cmp;
	int neg = 0;
	int i;

	if (cnt > 63)
		cnt = 63;

	if (copy_from_user(&buf, ubuf, cnt))
		return -EFAULT;

	buf[cnt] = 0;
	cmp = strstrip(buf);

	if (strncmp(cmp, "NO_", 3) == 0) {
		neg = 1;
		cmp += 3;
	}

	for (i = 0; i < __SCHED_FEAT_NR; i++) {
		if (strcmp(cmp, sched_feat_names[i]) == 0) {
			if (neg) {
				sysctl_sched_features &= ~(1UL << i);
				sched_feat_disable(i);
			} else {
				sysctl_sched_features |= (1UL << i);
				sched_feat_enable(i);
			}
			break;
		}
	}

	if (i == __SCHED_FEAT_NR)
		return -EINVAL;

	*ppos += cnt;

	return cnt;
}

static int sched_feat_open(struct inode *inode, struct file *filp)
{
	return single_open(filp, sched_feat_show, NULL);
}

static const struct file_operations sched_feat_fops = {
	.open		= sched_feat_open,
	.write		= sched_feat_write,
	.read		= seq_read,
	.llseek		= seq_lseek,
	.release	= single_release,
};

static __init int sched_init_debug(void)
{
	debugfs_create_file("sched_features", 0644, NULL, NULL,
			&sched_feat_fops);

	return 0;
}
late_initcall(sched_init_debug);
#endif /* CONFIG_SCHED_DEBUG */

/*
 * Number of tasks to iterate in a single balance run.
 * Limited because this is done with IRQs disabled.
 */
const_debug unsigned int sysctl_sched_nr_migrate = 32;

/*
 * period over which we average the RT time consumption, measured
 * in ms.
 *
 * default: 1s
 */
const_debug unsigned int sysctl_sched_time_avg = MSEC_PER_SEC;

/*
 * period over which we measure -rt task cpu usage in us.
 * default: 1s
 */
unsigned int sysctl_sched_rt_period = 1000000;

__read_mostly int scheduler_running;

/*
 * part of the period that we allow rt tasks to run in us.
 * default: 0.95s
 */
int sysctl_sched_rt_runtime = 950000;



/*
 * __task_rq_lock - lock the rq @p resides on.
 */
static inline struct rq *__task_rq_lock(struct task_struct *p)
	__acquires(rq->lock)
{
	struct rq *rq;

	lockdep_assert_held(&p->pi_lock);

	for (;;) {
		rq = task_rq(p);
		raw_spin_lock(&rq->lock);
		if (likely(rq == task_rq(p)))
			return rq;
		raw_spin_unlock(&rq->lock);
	}
}

/*
 * task_rq_lock - lock p->pi_lock and lock the rq @p resides on.
 */
static struct rq *task_rq_lock(struct task_struct *p, unsigned long *flags)
	__acquires(p->pi_lock)
	__acquires(rq->lock)
{
	struct rq *rq;

	for (;;) {
		raw_spin_lock_irqsave(&p->pi_lock, *flags);
		rq = task_rq(p);
		raw_spin_lock(&rq->lock);
		if (likely(rq == task_rq(p)))
			return rq;
		raw_spin_unlock(&rq->lock);
		raw_spin_unlock_irqrestore(&p->pi_lock, *flags);
	}
}

static void __task_rq_unlock(struct rq *rq)
	__releases(rq->lock)
{
	raw_spin_unlock(&rq->lock);
}

static inline void
task_rq_unlock(struct rq *rq, struct task_struct *p, unsigned long *flags)
	__releases(rq->lock)
	__releases(p->pi_lock)
{
	raw_spin_unlock(&rq->lock);
	raw_spin_unlock_irqrestore(&p->pi_lock, *flags);
}

/*
 * this_rq_lock - lock this runqueue and disable interrupts.
 */
static struct rq *this_rq_lock(void)
	__acquires(rq->lock)
{
	struct rq *rq;

	local_irq_disable();
	rq = this_rq();
	raw_spin_lock(&rq->lock);

	return rq;
}

#ifdef CONFIG_SCHED_HRTICK
/*
 * Use HR-timers to deliver accurate preemption points.
 *
 * Its all a bit involved since we cannot program an hrt while holding the
 * rq->lock. So what we do is store a state in in rq->hrtick_* and ask for a
 * reschedule event.
 *
 * When we get rescheduled we reprogram the hrtick_timer outside of the
 * rq->lock.
 */

static void hrtick_clear(struct rq *rq)
{
	if (hrtimer_active(&rq->hrtick_timer))
		hrtimer_cancel(&rq->hrtick_timer);
}

/*
 * High-resolution timer tick.
 * Runs from hardirq context with interrupts disabled.
 */
static enum hrtimer_restart hrtick(struct hrtimer *timer)
{
	struct rq *rq = container_of(timer, struct rq, hrtick_timer);

	WARN_ON_ONCE(cpu_of(rq) != smp_processor_id());

	raw_spin_lock(&rq->lock);
	update_rq_clock(rq);
	rq->curr->sched_class->task_tick(rq, rq->curr, 1);
	raw_spin_unlock(&rq->lock);

	return HRTIMER_NORESTART;
}

#ifdef CONFIG_SMP
/*
 * called from hardirq (IPI) context
 */
static void __hrtick_start(void *arg)
{
	struct rq *rq = arg;
	struct hrtimer *timer = &rq->hrtick_timer;
	ktime_t soft, hard;
	unsigned long delta;

	soft = hrtimer_get_softexpires(timer);
	hard = hrtimer_get_expires(timer);
	delta = ktime_to_ns(ktime_sub(hard, soft));

	raw_spin_lock(&rq->lock);
	__hrtimer_start_range_ns(timer, soft, delta, HRTIMER_MODE_ABS, 0);
	rq->hrtick_csd_pending = 0;
	raw_spin_unlock(&rq->lock);
}

/*
 * Called to set the hrtick timer state.
 *
 * called with rq->lock held and irqs disabled
 */
void hrtick_start(struct rq *rq, u64 delay)
{
	struct hrtimer *timer = &rq->hrtick_timer;
	ktime_t time = ktime_add_ns(timer->base->get_time(), delay);

	hrtimer_set_expires(timer, time);

	if (rq == this_rq()) {
		__hrtimer_start_range_ns(timer, ns_to_ktime(delay), 0,
						 HRTIMER_MODE_REL_PINNED, 0);
	} else if (!rq->hrtick_csd_pending) {
		__smp_call_function_single(cpu_of(rq), &rq->hrtick_csd, 0);
		rq->hrtick_csd_pending = 1;
	}
}

static int
hotplug_hrtick(struct notifier_block *nfb, unsigned long action, void *hcpu)
{
	int cpu = (int)(long)hcpu;

	switch (action) {
	case CPU_UP_CANCELED:
	case CPU_UP_CANCELED_FROZEN:
	case CPU_DOWN_PREPARE:
	case CPU_DOWN_PREPARE_FROZEN:
	case CPU_DEAD:
	case CPU_DEAD_FROZEN:
		hrtick_clear(cpu_rq(cpu));
		return NOTIFY_OK;
	}

	return NOTIFY_DONE;
}

static __init void init_hrtick(void)
{
	hotcpu_notifier(hotplug_hrtick, 0);
}
#else
/*
 * Called to set the hrtick timer state.
 *
 * called with rq->lock held and irqs disabled
 */
void hrtick_start(struct rq *rq, u64 delay)
{
	__hrtimer_start_range_ns(&rq->hrtick_timer, ns_to_ktime(delay), 0,
			HRTIMER_MODE_REL_PINNED, 0);
}

static inline void init_hrtick(void)
{
}
#endif /* CONFIG_SMP */

static void init_rq_hrtick(struct rq *rq)
{
#ifdef CONFIG_SMP
	rq->hrtick_csd_pending = 0;

	rq->hrtick_csd.flags = 0;
	rq->hrtick_csd.func = __hrtick_start;
	rq->hrtick_csd.info = rq;
#endif

	hrtimer_init(&rq->hrtick_timer, CLOCK_MONOTONIC, HRTIMER_MODE_REL);
	rq->hrtick_timer.function = hrtick;
}
#else	/* CONFIG_SCHED_HRTICK */
static inline void hrtick_clear(struct rq *rq)
{
}

static inline void init_rq_hrtick(struct rq *rq)
{
}

static inline void init_hrtick(void)
{
}
#endif	/* CONFIG_SCHED_HRTICK */

/*
 * resched_task - mark a task 'to be rescheduled now'.
 *
 * On UP this means the setting of the need_resched flag, on SMP it
 * might also involve a cross-CPU call to trigger the scheduler on
 * the target CPU.
 */
#ifdef CONFIG_SMP

#ifndef tsk_is_polling
#define tsk_is_polling(t) test_tsk_thread_flag(t, TIF_POLLING_NRFLAG)
#endif

void resched_task(struct task_struct *p)
{
	int cpu;

	assert_raw_spin_locked(&task_rq(p)->lock);

	if (test_tsk_need_resched(p))
		return;

	set_tsk_need_resched(p);

	cpu = task_cpu(p);
	if (cpu == smp_processor_id())
		return;

	/* NEED_RESCHED must be visible before we test polling */
	smp_mb();
	if (!tsk_is_polling(p))
		smp_send_reschedule(cpu);
}

void resched_cpu(int cpu)
{
	struct rq *rq = cpu_rq(cpu);
	unsigned long flags;

	if (!raw_spin_trylock_irqsave(&rq->lock, flags))
		return;
	resched_task(cpu_curr(cpu));
	raw_spin_unlock_irqrestore(&rq->lock, flags);
}

#ifdef CONFIG_NO_HZ
/*
 * In the semi idle case, use the nearest busy cpu for migrating timers
 * from an idle cpu.  This is good for power-savings.
 *
 * We don't do similar optimization for completely idle system, as
 * selecting an idle cpu will add more delays to the timers than intended
 * (as that cpu's timer base may not be uptodate wrt jiffies etc).
 */
int get_nohz_timer_target(void)
{
	int cpu = smp_processor_id();
	int i;
	struct sched_domain *sd;

	rcu_read_lock();
	for_each_domain(cpu, sd) {
		for_each_cpu(i, sched_domain_span(sd)) {
			if (!idle_cpu(i)) {
				cpu = i;
				goto unlock;
			}
		}
	}
unlock:
	rcu_read_unlock();
	return cpu;
}
/*
 * When add_timer_on() enqueues a timer into the timer wheel of an
 * idle CPU then this timer might expire before the next timer event
 * which is scheduled to wake up that CPU. In case of a completely
 * idle system the next event might even be infinite time into the
 * future. wake_up_idle_cpu() ensures that the CPU is woken up and
 * leaves the inner idle loop so the newly added timer is taken into
 * account when the CPU goes back to idle and evaluates the timer
 * wheel for the next timer event.
 */
void wake_up_idle_cpu(int cpu)
{
	struct rq *rq = cpu_rq(cpu);

	if (cpu == smp_processor_id())
		return;

	/*
	 * This is safe, as this function is called with the timer
	 * wheel base lock of (cpu) held. When the CPU is on the way
	 * to idle and has not yet set rq->curr to idle then it will
	 * be serialized on the timer wheel base lock and take the new
	 * timer into account automatically.
	 */
	if (rq->curr != rq->idle)
		return;

	/*
	 * We can set TIF_RESCHED on the idle task of the other CPU
	 * lockless. The worst case is that the other CPU runs the
	 * idle task through an additional NOOP schedule()
	 */
	set_tsk_need_resched(rq->idle);

	/* NEED_RESCHED must be visible before we test polling */
	smp_mb();
	if (!tsk_is_polling(rq->idle))
		smp_send_reschedule(cpu);
}

static inline bool got_nohz_idle_kick(void)
{
	int cpu = smp_processor_id();
	return idle_cpu(cpu) && test_bit(NOHZ_BALANCE_KICK, nohz_flags(cpu));
}

#else /* CONFIG_NO_HZ */

static inline bool got_nohz_idle_kick(void)
{
	return false;
}

#endif /* CONFIG_NO_HZ */

void sched_avg_update(struct rq *rq)
{
	s64 period = sched_avg_period();

	while ((s64)(rq->clock - rq->age_stamp) > period) {
		/*
		 * Inline assembly required to prevent the compiler
		 * optimising this loop into a divmod call.
		 * See __iter_div_u64_rem() for another example of this.
		 */
		asm("" : "+rm" (rq->age_stamp));
		rq->age_stamp += period;
		rq->rt_avg /= 2;
	}
}

#else /* !CONFIG_SMP */
void resched_task(struct task_struct *p)
{
	assert_raw_spin_locked(&task_rq(p)->lock);
	set_tsk_need_resched(p);
}
#endif /* CONFIG_SMP */

#if defined(CONFIG_RT_GROUP_SCHED) || (defined(CONFIG_FAIR_GROUP_SCHED) && \
			(defined(CONFIG_SMP) || defined(CONFIG_CFS_BANDWIDTH)))
/*
 * Iterate task_group tree rooted at *from, calling @down when first entering a
 * node and @up when leaving it for the final time.
 *
 * Caller must hold rcu_lock or sufficient equivalent.
 */
int walk_tg_tree_from(struct task_group *from,
			     tg_visitor down, tg_visitor up, void *data)
{
	struct task_group *parent, *child;
	int ret;

	parent = from;

down:
	ret = (*down)(parent, data);
	if (ret)
		goto out;
	list_for_each_entry_rcu(child, &parent->children, siblings) {
		parent = child;
		goto down;

up:
		continue;
	}
	ret = (*up)(parent, data);
	if (ret || parent == from)
		goto out;

	child = parent;
	parent = parent->parent;
	if (parent)
		goto up;
out:
	return ret;
}

int tg_nop(struct task_group *tg, void *data)
{
	return 0;
}
#endif

void update_cpu_load(struct rq *this_rq);

static void set_load_weight(struct task_struct *p)
{
	int prio = p->static_prio - MAX_RT_PRIO;
	struct load_weight *load = &p->se.load;

	/*
	 * SCHED_IDLE tasks get minimal weight:
	 */
	if (p->policy == SCHED_IDLE) {
		load->weight = scale_load(WEIGHT_IDLEPRIO);
		load->inv_weight = WMULT_IDLEPRIO;
		return;
	}

	load->weight = scale_load(prio_to_weight[prio]);
	load->inv_weight = prio_to_wmult[prio];
}

static void enqueue_task(struct rq *rq, struct task_struct *p, int flags)
{
	update_rq_clock(rq);
	sched_info_queued(p);
	p->sched_class->enqueue_task(rq, p, flags);
}

static void dequeue_task(struct rq *rq, struct task_struct *p, int flags)
{
	update_rq_clock(rq);
	sched_info_dequeued(p);
	p->sched_class->dequeue_task(rq, p, flags);
}

void activate_task(struct rq *rq, struct task_struct *p, int flags)
{
	if (task_contributes_to_load(p))
		rq->nr_uninterruptible--;

	enqueue_task(rq, p, flags);
}

void deactivate_task(struct rq *rq, struct task_struct *p, int flags)
{
	if (task_contributes_to_load(p))
		rq->nr_uninterruptible++;

	dequeue_task(rq, p, flags);
}

#ifdef CONFIG_IRQ_TIME_ACCOUNTING

/*
 * There are no locks covering percpu hardirq/softirq time.
 * They are only modified in account_system_vtime, on corresponding CPU
 * with interrupts disabled. So, writes are safe.
 * They are read and saved off onto struct rq in update_rq_clock().
 * This may result in other CPU reading this CPU's irq time and can
 * race with irq/account_system_vtime on this CPU. We would either get old
 * or new value with a side effect of accounting a slice of irq time to wrong
 * task when irq is in progress while we read rq->clock. That is a worthy
 * compromise in place of having locks on each irq in account_system_time.
 */
static DEFINE_PER_CPU(u64, cpu_hardirq_time);
static DEFINE_PER_CPU(u64, cpu_softirq_time);

static DEFINE_PER_CPU(u64, irq_start_time);
static int sched_clock_irqtime;

void enable_sched_clock_irqtime(void)
{
	sched_clock_irqtime = 1;
}

void disable_sched_clock_irqtime(void)
{
	sched_clock_irqtime = 0;
}

#ifndef CONFIG_64BIT
static DEFINE_PER_CPU(seqcount_t, irq_time_seq);

static inline void irq_time_write_begin(void)
{
	__this_cpu_inc(irq_time_seq.sequence);
	smp_wmb();
}

static inline void irq_time_write_end(void)
{
	smp_wmb();
	__this_cpu_inc(irq_time_seq.sequence);
}

static inline u64 irq_time_read(int cpu)
{
	u64 irq_time;
	unsigned seq;

	do {
		seq = read_seqcount_begin(&per_cpu(irq_time_seq, cpu));
		irq_time = per_cpu(cpu_softirq_time, cpu) +
			   per_cpu(cpu_hardirq_time, cpu);
	} while (read_seqcount_retry(&per_cpu(irq_time_seq, cpu), seq));

	return irq_time;
}
#else /* CONFIG_64BIT */
static inline void irq_time_write_begin(void)
{
}

static inline void irq_time_write_end(void)
{
}

static inline u64 irq_time_read(int cpu)
{
	return per_cpu(cpu_softirq_time, cpu) + per_cpu(cpu_hardirq_time, cpu);
}
#endif /* CONFIG_64BIT */

/*
 * Called before incrementing preempt_count on {soft,}irq_enter
 * and before decrementing preempt_count on {soft,}irq_exit.
 */
void account_system_vtime(struct task_struct *curr)
{
	unsigned long flags;
	s64 delta;
	int cpu;

	if (!sched_clock_irqtime)
		return;

	local_irq_save(flags);

	cpu = smp_processor_id();
	delta = sched_clock_cpu(cpu) - __this_cpu_read(irq_start_time);
	__this_cpu_add(irq_start_time, delta);

	irq_time_write_begin();
	/*
	 * We do not account for softirq time from ksoftirqd here.
	 * We want to continue accounting softirq time to ksoftirqd thread
	 * in that case, so as not to confuse scheduler with a special task
	 * that do not consume any time, but still wants to run.
	 */
	if (hardirq_count())
		__this_cpu_add(cpu_hardirq_time, delta);
	else if (in_serving_softirq() && curr != this_cpu_ksoftirqd())
		__this_cpu_add(cpu_softirq_time, delta);

	irq_time_write_end();
	local_irq_restore(flags);
}
EXPORT_SYMBOL_GPL(account_system_vtime);

#endif /* CONFIG_IRQ_TIME_ACCOUNTING */

#ifdef CONFIG_PARAVIRT
static inline u64 steal_ticks(u64 steal)
{
	if (unlikely(steal > NSEC_PER_SEC))
		return div_u64(steal, TICK_NSEC);

	return __iter_div_u64_rem(steal, TICK_NSEC, &steal);
}
#endif

static void update_rq_clock_task(struct rq *rq, s64 delta)
{
/*
 * In theory, the compile should just see 0 here, and optimize out the call
 * to sched_rt_avg_update. But I don't trust it...
 */
#if defined(CONFIG_IRQ_TIME_ACCOUNTING) || defined(CONFIG_PARAVIRT_TIME_ACCOUNTING)
	s64 steal = 0, irq_delta = 0;
#endif
#ifdef CONFIG_IRQ_TIME_ACCOUNTING
	irq_delta = irq_time_read(cpu_of(rq)) - rq->prev_irq_time;

	/*
	 * Since irq_time is only updated on {soft,}irq_exit, we might run into
	 * this case when a previous update_rq_clock() happened inside a
	 * {soft,}irq region.
	 *
	 * When this happens, we stop ->clock_task and only update the
	 * prev_irq_time stamp to account for the part that fit, so that a next
	 * update will consume the rest. This ensures ->clock_task is
	 * monotonic.
	 *
	 * It does however cause some slight miss-attribution of {soft,}irq
	 * time, a more accurate solution would be to update the irq_time using
	 * the current rq->clock timestamp, except that would require using
	 * atomic ops.
	 */
	if (irq_delta > delta)
		irq_delta = delta;

	rq->prev_irq_time += irq_delta;
	delta -= irq_delta;
#endif
#ifdef CONFIG_PARAVIRT_TIME_ACCOUNTING
	if (static_key_false((&paravirt_steal_rq_enabled))) {
		u64 st;

		steal = paravirt_steal_clock(cpu_of(rq));
		steal -= rq->prev_steal_time_rq;

		if (unlikely(steal > delta))
			steal = delta;

		st = steal_ticks(steal);
		steal = st * TICK_NSEC;

		rq->prev_steal_time_rq += steal;

		delta -= steal;
	}
#endif

	rq->clock_task += delta;

#if defined(CONFIG_IRQ_TIME_ACCOUNTING) || defined(CONFIG_PARAVIRT_TIME_ACCOUNTING)
	if ((irq_delta + steal) && sched_feat(NONTASK_POWER))
		sched_rt_avg_update(rq, irq_delta + steal);
#endif
}

#ifdef CONFIG_IRQ_TIME_ACCOUNTING
static int irqtime_account_hi_update(void)
{
	u64 *cpustat = kcpustat_this_cpu->cpustat;
	unsigned long flags;
	u64 latest_ns;
	int ret = 0;

	local_irq_save(flags);
	latest_ns = this_cpu_read(cpu_hardirq_time);
	if (nsecs_to_cputime64(latest_ns) > cpustat[CPUTIME_IRQ])
		ret = 1;
	local_irq_restore(flags);
	return ret;
}

static int irqtime_account_si_update(void)
{
	u64 *cpustat = kcpustat_this_cpu->cpustat;
	unsigned long flags;
	u64 latest_ns;
	int ret = 0;

	local_irq_save(flags);
	latest_ns = this_cpu_read(cpu_softirq_time);
	if (nsecs_to_cputime64(latest_ns) > cpustat[CPUTIME_SOFTIRQ])
		ret = 1;
	local_irq_restore(flags);
	return ret;
}

#else /* CONFIG_IRQ_TIME_ACCOUNTING */

#define sched_clock_irqtime	(0)

#endif

void sched_set_stop_task(int cpu, struct task_struct *stop)
{
	struct sched_param param = { .sched_priority = MAX_RT_PRIO - 1 };
	struct task_struct *old_stop = cpu_rq(cpu)->stop;

	if (stop) {
		/*
		 * Make it appear like a SCHED_FIFO task, its something
		 * userspace knows about and won't get confused about.
		 *
		 * Also, it will make PI more or less work without too
		 * much confusion -- but then, stop work should not
		 * rely on PI working anyway.
		 */
		sched_setscheduler_nocheck(stop, SCHED_FIFO, &param);

		stop->sched_class = &stop_sched_class;
	}

	cpu_rq(cpu)->stop = stop;

	if (old_stop) {
		/*
		 * Reset it back to a normal scheduling class so that
		 * it can die in pieces.
		 */
		old_stop->sched_class = &rt_sched_class;
	}
}

/*
 * __normal_prio - return the priority that is based on the static prio
 */
static inline int __normal_prio(struct task_struct *p)
{
	return p->static_prio;
}

/*
 * Calculate the expected normal priority: i.e. priority
 * without taking RT-inheritance into account. Might be
 * boosted by interactivity modifiers. Changes upon fork,
 * setprio syscalls, and whenever the interactivity
 * estimator recalculates.
 */
static inline int normal_prio(struct task_struct *p)
{
	int prio;

	if (task_has_rt_policy(p))
		prio = MAX_RT_PRIO-1 - p->rt_priority;
	else
		prio = __normal_prio(p);
	return prio;
}

/*
 * Calculate the current priority, i.e. the priority
 * taken into account by the scheduler. This value might
 * be boosted by RT tasks, or might be boosted by
 * interactivity modifiers. Will be RT if the task got
 * RT-boosted. If not then it returns p->normal_prio.
 */
static int effective_prio(struct task_struct *p)
{
	p->normal_prio = normal_prio(p);
	/*
	 * If we are RT tasks or we were boosted to RT priority,
	 * keep the priority unchanged. Otherwise, update priority
	 * to the normal priority:
	 */
	if (!rt_prio(p->prio))
		return p->normal_prio;
	return p->prio;
}

/**
 * task_curr - is this task currently executing on a CPU?
 * @p: the task in question.
 */
inline int task_curr(const struct task_struct *p)
{
	return cpu_curr(task_cpu(p)) == p;
}

static inline void check_class_changed(struct rq *rq, struct task_struct *p,
				       const struct sched_class *prev_class,
				       int oldprio)
{
	if (prev_class != p->sched_class) {
		if (prev_class->switched_from)
			prev_class->switched_from(rq, p);
		p->sched_class->switched_to(rq, p);
	} else if (oldprio != p->prio)
		p->sched_class->prio_changed(rq, p, oldprio);
}

void check_preempt_curr(struct rq *rq, struct task_struct *p, int flags)
{
	const struct sched_class *class;

	if (p->sched_class == rq->curr->sched_class) {
		rq->curr->sched_class->check_preempt_curr(rq, p, flags);
	} else {
		for_each_class(class) {
			if (class == rq->curr->sched_class)
				break;
			if (class == p->sched_class) {
				resched_task(rq->curr);
				break;
			}
		}
	}

	/*
	 * A queue event has occurred, and we're going to schedule.  In
	 * this case, we can save a useless back to back clock update.
	 */
	if (rq->curr->on_rq && test_tsk_need_resched(rq->curr))
		rq->skip_clock_update = 1;
}

#ifdef CONFIG_SMP
void set_task_cpu(struct task_struct *p, unsigned int new_cpu)
{
#ifdef CONFIG_SCHED_DEBUG
	/*
	 * We should never call set_task_cpu() on a blocked task,
	 * ttwu() will sort out the placement.
	 */
	WARN_ON_ONCE(p->state != TASK_RUNNING && p->state != TASK_WAKING &&
			!(task_thread_info(p)->preempt_count & PREEMPT_ACTIVE));

#ifdef CONFIG_LOCKDEP
	/*
	 * The caller should hold either p->pi_lock or rq->lock, when changing
	 * a task's CPU. ->pi_lock for waking tasks, rq->lock for runnable tasks.
	 *
	 * sched_move_task() holds both and thus holding either pins the cgroup,
	 * see task_group().
	 *
	 * Furthermore, all task_rq users should acquire both locks, see
	 * task_rq_lock().
	 */
	WARN_ON_ONCE(debug_locks && !(lockdep_is_held(&p->pi_lock) ||
				      lockdep_is_held(&task_rq(p)->lock)));
#endif
#endif

	trace_sched_migrate_task(p, new_cpu);

	if (task_cpu(p) != new_cpu) {
		p->se.nr_migrations++;
		perf_sw_event(PERF_COUNT_SW_CPU_MIGRATIONS, 1, NULL, 0);
	}

	__set_task_cpu(p, new_cpu);
}

struct migration_arg {
	struct task_struct *task;
	int dest_cpu;
};

static int migration_cpu_stop(void *data);

/*
 * wait_task_inactive - wait for a thread to unschedule.
 *
 * If @match_state is nonzero, it's the @p->state value just checked and
 * not expected to change.  If it changes, i.e. @p might have woken up,
 * then return zero.  When we succeed in waiting for @p to be off its CPU,
 * we return a positive number (its total switch count).  If a second call
 * a short while later returns the same number, the caller can be sure that
 * @p has remained unscheduled the whole time.
 *
 * The caller must ensure that the task *will* unschedule sometime soon,
 * else this function might spin for a *long* time. This function can't
 * be called with interrupts off, or it may introduce deadlock with
 * smp_call_function() if an IPI is sent by the same process we are
 * waiting to become inactive.
 */
unsigned long wait_task_inactive(struct task_struct *p, long match_state)
{
	unsigned long flags;
	int running, on_rq;
	unsigned long ncsw;
	struct rq *rq;

	for (;;) {
		/*
		 * We do the initial early heuristics without holding
		 * any task-queue locks at all. We'll only try to get
		 * the runqueue lock when things look like they will
		 * work out!
		 */
		rq = task_rq(p);

		/*
		 * If the task is actively running on another CPU
		 * still, just relax and busy-wait without holding
		 * any locks.
		 *
		 * NOTE! Since we don't hold any locks, it's not
		 * even sure that "rq" stays as the right runqueue!
		 * But we don't care, since "task_running()" will
		 * return false if the runqueue has changed and p
		 * is actually now running somewhere else!
		 */
		while (task_running(rq, p)) {
			if (match_state && unlikely(p->state != match_state))
				return 0;
			cpu_relax();
		}

		/*
		 * Ok, time to look more closely! We need the rq
		 * lock now, to be *sure*. If we're wrong, we'll
		 * just go back and repeat.
		 */
		rq = task_rq_lock(p, &flags);
		trace_sched_wait_task(p);
		running = task_running(rq, p);
		on_rq = p->on_rq;
		ncsw = 0;
		if (!match_state || p->state == match_state)
			ncsw = p->nvcsw | LONG_MIN; /* sets MSB */
		task_rq_unlock(rq, p, &flags);

		/*
		 * If it changed from the expected state, bail out now.
		 */
		if (unlikely(!ncsw))
			break;

		/*
		 * Was it really running after all now that we
		 * checked with the proper locks actually held?
		 *
		 * Oops. Go back and try again..
		 */
		if (unlikely(running)) {
			cpu_relax();
			continue;
		}

		/*
		 * It's not enough that it's not actively running,
		 * it must be off the runqueue _entirely_, and not
		 * preempted!
		 *
		 * So if it was still runnable (but just not actively
		 * running right now), it's preempted, and we should
		 * yield - it could be a while.
		 */
		if (unlikely(on_rq)) {
			ktime_t to = ktime_set(0, NSEC_PER_MSEC);

			set_current_state(TASK_UNINTERRUPTIBLE);
			schedule_hrtimeout(&to, HRTIMER_MODE_REL);
			continue;
		}

		/*
		 * Ahh, all good. It wasn't running, and it wasn't
		 * runnable, which means that it will never become
		 * running in the future either. We're all done!
		 */
		break;
	}

	return ncsw;
}

/***
 * kick_process - kick a running thread to enter/exit the kernel
 * @p: the to-be-kicked thread
 *
 * Cause a process which is running on another CPU to enter
 * kernel-mode, without any delay. (to get signals handled.)
 *
 * NOTE: this function doesn't have to take the runqueue lock,
 * because all it wants to ensure is that the remote task enters
 * the kernel. If the IPI races and the task has been migrated
 * to another CPU then no harm is done and the purpose has been
 * achieved as well.
 */
void kick_process(struct task_struct *p)
{
	int cpu;

	preempt_disable();
	cpu = task_cpu(p);
	if ((cpu != smp_processor_id()) && task_curr(p))
		smp_send_reschedule(cpu);
	preempt_enable();
}
EXPORT_SYMBOL_GPL(kick_process);
#endif /* CONFIG_SMP */

#ifdef CONFIG_SMP
/*
 * ->cpus_allowed is protected by both rq->lock and p->pi_lock
 */
static int select_fallback_rq(int cpu, struct task_struct *p)
{
	const struct cpumask *nodemask = cpumask_of_node(cpu_to_node(cpu));
	enum { cpuset, possible, fail } state = cpuset;
	int dest_cpu;

	/* Look for allowed, online CPU in same node. */
	for_each_cpu(dest_cpu, nodemask) {
		if (!cpu_online(dest_cpu))
			continue;
		if (!cpu_active(dest_cpu))
			continue;
		if (cpumask_test_cpu(dest_cpu, tsk_cpus_allowed(p)))
			return dest_cpu;
	}

	for (;;) {
		/* Any allowed, online CPU? */
		for_each_cpu(dest_cpu, tsk_cpus_allowed(p)) {
			if (!cpu_online(dest_cpu))
				continue;
			if (!cpu_active(dest_cpu))
				continue;
			goto out;
		}

		switch (state) {
		case cpuset:
			/* No more Mr. Nice Guy. */
			cpuset_cpus_allowed_fallback(p);
			state = possible;
			break;

		case possible:
			do_set_cpus_allowed(p, cpu_possible_mask);
			state = fail;
			break;

		case fail:
			BUG();
			break;
		}
	}

out:
	if (state != cpuset) {
		/*
		 * Don't tell them about moving exiting tasks or
		 * kernel threads (both mm NULL), since they never
		 * leave kernel.
		 */
		if (p->mm && printk_ratelimit()) {
			printk_sched("process %d (%s) no longer affine to cpu%d\n",
					task_pid_nr(p), p->comm, cpu);
		}
	}

	return dest_cpu;
}

/*
 * The caller (fork, wakeup) owns p->pi_lock, ->cpus_allowed is stable.
 */
static inline
int select_task_rq(struct task_struct *p, int sd_flags, int wake_flags)
{
	int cpu = p->sched_class->select_task_rq(p, sd_flags, wake_flags);

	/*
	 * In order not to call set_task_cpu() on a blocking task we need
	 * to rely on ttwu() to place the task on a valid ->cpus_allowed
	 * cpu.
	 *
	 * Since this is common to all placement strategies, this lives here.
	 *
	 * [ this allows ->select_task() to simply return task_cpu(p) and
	 *   not worry about this generic constraint ]
	 */
	if (unlikely(!cpumask_test_cpu(cpu, tsk_cpus_allowed(p)) ||
		     !cpu_online(cpu)))
		cpu = select_fallback_rq(task_cpu(p), p);

	return cpu;
}

static void update_avg(u64 *avg, u64 sample)
{
	s64 diff = sample - *avg;
	*avg += diff >> 3;
}
#endif

static void
ttwu_stat(struct task_struct *p, int cpu, int wake_flags)
{
#ifdef CONFIG_SCHEDSTATS
	struct rq *rq = this_rq();

#ifdef CONFIG_SMP
	int this_cpu = smp_processor_id();

	if (cpu == this_cpu) {
		schedstat_inc(rq, ttwu_local);
		schedstat_inc(p, se.statistics.nr_wakeups_local);
	} else {
		struct sched_domain *sd;

		schedstat_inc(p, se.statistics.nr_wakeups_remote);
		rcu_read_lock();
		for_each_domain(this_cpu, sd) {
			if (cpumask_test_cpu(cpu, sched_domain_span(sd))) {
				schedstat_inc(sd, ttwu_wake_remote);
				break;
			}
		}
		rcu_read_unlock();
	}

	if (wake_flags & WF_MIGRATED)
		schedstat_inc(p, se.statistics.nr_wakeups_migrate);

#endif /* CONFIG_SMP */

	schedstat_inc(rq, ttwu_count);
	schedstat_inc(p, se.statistics.nr_wakeups);

	if (wake_flags & WF_SYNC)
		schedstat_inc(p, se.statistics.nr_wakeups_sync);

#endif /* CONFIG_SCHEDSTATS */
}

static void ttwu_activate(struct rq *rq, struct task_struct *p, int en_flags)
{
	activate_task(rq, p, en_flags);
	p->on_rq = 1;

	/* if a worker is waking up, notify workqueue */
	if (p->flags & PF_WQ_WORKER)
		wq_worker_waking_up(p, cpu_of(rq));
}

/*
 * Mark the task runnable and perform wakeup-preemption.
 */
static void
ttwu_do_wakeup(struct rq *rq, struct task_struct *p, int wake_flags)
{
	trace_sched_wakeup(p, true);
	check_preempt_curr(rq, p, wake_flags);

	p->state = TASK_RUNNING;
#ifdef CONFIG_SMP
	if (p->sched_class->task_woken)
		p->sched_class->task_woken(rq, p);

	if (rq->idle_stamp) {
		u64 delta = rq->clock - rq->idle_stamp;
		u64 max = 2*sysctl_sched_migration_cost;

		if (delta > max)
			rq->avg_idle = max;
		else
			update_avg(&rq->avg_idle, delta);
		rq->idle_stamp = 0;
	}
#endif
}

static void
ttwu_do_activate(struct rq *rq, struct task_struct *p, int wake_flags)
{
#ifdef CONFIG_SMP
	if (p->sched_contributes_to_load)
		rq->nr_uninterruptible--;
#endif

	ttwu_activate(rq, p, ENQUEUE_WAKEUP | ENQUEUE_WAKING);
	ttwu_do_wakeup(rq, p, wake_flags);
}

/*
 * Called in case the task @p isn't fully descheduled from its runqueue,
 * in this case we must do a remote wakeup. Its a 'light' wakeup though,
 * since all we need to do is flip p->state to TASK_RUNNING, since
 * the task is still ->on_rq.
 */
static int ttwu_remote(struct task_struct *p, int wake_flags)
{
	struct rq *rq;
	int ret = 0;

	rq = __task_rq_lock(p);
	if (p->on_rq) {
		ttwu_do_wakeup(rq, p, wake_flags);
		ret = 1;
	}
	__task_rq_unlock(rq);

	return ret;
}

#ifdef CONFIG_SMP
static void sched_ttwu_pending(void)
{
	struct rq *rq = this_rq();
	struct llist_node *llist = llist_del_all(&rq->wake_list);
	struct task_struct *p;

	raw_spin_lock(&rq->lock);

	while (llist) {
		p = llist_entry(llist, struct task_struct, wake_entry);
		llist = llist_next(llist);
		ttwu_do_activate(rq, p, 0);
	}

	raw_spin_unlock(&rq->lock);
}

void scheduler_ipi(void)
{
	if (llist_empty(&this_rq()->wake_list) && !got_nohz_idle_kick())
		return;

	/*
	 * Not all reschedule IPI handlers call irq_enter/irq_exit, since
	 * traditionally all their work was done from the interrupt return
	 * path. Now that we actually do some work, we need to make sure
	 * we do call them.
	 *
	 * Some archs already do call them, luckily irq_enter/exit nest
	 * properly.
	 *
	 * Arguably we should visit all archs and update all handlers,
	 * however a fair share of IPIs are still resched only so this would
	 * somewhat pessimize the simple resched case.
	 */
	irq_enter();
	sched_ttwu_pending();

	/*
	 * Check if someone kicked us for doing the nohz idle load balance.
	 */
	if (unlikely(got_nohz_idle_kick() && !need_resched())) {
		this_rq()->idle_balance = 1;
		raise_softirq_irqoff(SCHED_SOFTIRQ);
	}
	irq_exit();
}

static void ttwu_queue_remote(struct task_struct *p, int cpu)
{
	if (llist_add(&p->wake_entry, &cpu_rq(cpu)->wake_list))
		smp_send_reschedule(cpu);
}

#ifdef __ARCH_WANT_INTERRUPTS_ON_CTXSW
static int ttwu_activate_remote(struct task_struct *p, int wake_flags)
{
	struct rq *rq;
	int ret = 0;

	rq = __task_rq_lock(p);
	if (p->on_cpu) {
		ttwu_activate(rq, p, ENQUEUE_WAKEUP);
		ttwu_do_wakeup(rq, p, wake_flags);
		ret = 1;
	}
	__task_rq_unlock(rq);

	return ret;

}
#endif /* __ARCH_WANT_INTERRUPTS_ON_CTXSW */

bool cpus_share_cache(int this_cpu, int that_cpu)
{
	return per_cpu(sd_llc_id, this_cpu) == per_cpu(sd_llc_id, that_cpu);
}
#endif /* CONFIG_SMP */

static void ttwu_queue(struct task_struct *p, int cpu)
{
	struct rq *rq = cpu_rq(cpu);

#if defined(CONFIG_SMP)
	if (sched_feat(TTWU_QUEUE) && !cpus_share_cache(smp_processor_id(), cpu)) {
		sched_clock_cpu(cpu); /* sync clocks x-cpu */
		ttwu_queue_remote(p, cpu);
		return;
	}
#endif

	raw_spin_lock(&rq->lock);
	ttwu_do_activate(rq, p, 0);
	raw_spin_unlock(&rq->lock);
}

/**
 * try_to_wake_up - wake up a thread
 * @p: the thread to be awakened
 * @state: the mask of task states that can be woken
 * @wake_flags: wake modifier flags (WF_*)
 *
 * Put it on the run-queue if it's not already there. The "current"
 * thread is always on the run-queue (except when the actual
 * re-schedule is in progress), and as such you're allowed to do
 * the simpler "current->state = TASK_RUNNING" to mark yourself
 * runnable without the overhead of this.
 *
 * Returns %true if @p was woken up, %false if it was already running
 * or @state didn't match @p's state.
 */
static int
try_to_wake_up(struct task_struct *p, unsigned int state, int wake_flags)
{
	unsigned long flags;
	int cpu, src_cpu, success = 0;

	smp_wmb();
	raw_spin_lock_irqsave(&p->pi_lock, flags);
	src_cpu = task_cpu(p);
	cpu = src_cpu;

	if (!(p->state & state))
		goto out;

	success = 1; /* we're going to change ->state */

	if (p->on_rq && ttwu_remote(p, wake_flags))
		goto stat;

#ifdef CONFIG_SMP
	/*
	 * If the owning (remote) cpu is still in the middle of schedule() with
	 * this task as prev, wait until its done referencing the task.
	 */
	while (p->on_cpu) {
#ifdef __ARCH_WANT_INTERRUPTS_ON_CTXSW
		/*
		 * In case the architecture enables interrupts in
		 * context_switch(), we cannot busy wait, since that
		 * would lead to deadlocks when an interrupt hits and
		 * tries to wake up @prev. So bail and do a complete
		 * remote wakeup.
		 */
		if (ttwu_activate_remote(p, wake_flags))
			goto stat;
#else
		cpu_relax();
#endif
	}
	/*
	 * Pairs with the smp_wmb() in finish_lock_switch().
	 */
	smp_rmb();

	p->sched_contributes_to_load = !!task_contributes_to_load(p);
	p->state = TASK_WAKING;

	if (p->sched_class->task_waking)
		p->sched_class->task_waking(p);

	cpu = select_task_rq(p, SD_BALANCE_WAKE, wake_flags);
	if (src_cpu != cpu) {
		wake_flags |= WF_MIGRATED;
		set_task_cpu(p, cpu);
	}
#endif /* CONFIG_SMP */

	ttwu_queue(p, cpu);
stat:
	ttwu_stat(p, cpu, wake_flags);
out:
	raw_spin_unlock_irqrestore(&p->pi_lock, flags);

	if (src_cpu != cpu && task_notify_on_migrate(p))
		atomic_notifier_call_chain(&migration_notifier_head,
					   cpu, (void *)src_cpu);
	return success;
}

/**
 * try_to_wake_up_local - try to wake up a local task with rq lock held
 * @p: the thread to be awakened
 *
 * Put @p on the run-queue if it's not already there. The caller must
 * ensure that this_rq() is locked, @p is bound to this_rq() and not
 * the current task.
 */
static void try_to_wake_up_local(struct task_struct *p)
{
	struct rq *rq = task_rq(p);

<<<<<<< HEAD
	if (WARN_ON_ONCE(rq != this_rq()) ||
	    WARN_ON_ONCE(p == current))
=======
	if (WARN_ON(rq != this_rq()) ||
	    WARN_ON(p == current))
>>>>>>> ccee7d88
		return;

	lockdep_assert_held(&rq->lock);

	if (!raw_spin_trylock(&p->pi_lock)) {
		raw_spin_unlock(&rq->lock);
		raw_spin_lock(&p->pi_lock);
		raw_spin_lock(&rq->lock);
	}

	if (!(p->state & TASK_NORMAL))
		goto out;

	if (!p->on_rq)
		ttwu_activate(rq, p, ENQUEUE_WAKEUP);

	ttwu_do_wakeup(rq, p, 0);
	ttwu_stat(p, smp_processor_id(), 0);
out:
	raw_spin_unlock(&p->pi_lock);
}

/**
 * wake_up_process - Wake up a specific process
 * @p: The process to be woken up.
 *
 * Attempt to wake up the nominated process and move it to the set of runnable
 * processes.  Returns 1 if the process was woken up, 0 if it was already
 * running.
 *
 * It may be assumed that this function implies a write memory barrier before
 * changing the task state if and only if any tasks are woken up.
 */
int wake_up_process(struct task_struct *p)
{
	WARN_ON(task_is_stopped_or_traced(p));
	return try_to_wake_up(p, TASK_NORMAL, 0);
}
EXPORT_SYMBOL(wake_up_process);

int wake_up_state(struct task_struct *p, unsigned int state)
{
	return try_to_wake_up(p, state, 0);
}

/*
 * Perform scheduler related setup for a newly forked process p.
 * p is forked by current.
 *
 * __sched_fork() is basic setup used by init_idle() too:
 */
static void __sched_fork(struct task_struct *p)
{
	p->on_rq			= 0;

	p->se.on_rq			= 0;
	p->se.exec_start		= 0;
	p->se.sum_exec_runtime		= 0;
	p->se.prev_sum_exec_runtime	= 0;
	p->se.nr_migrations		= 0;
	p->se.vruntime			= 0;
	INIT_LIST_HEAD(&p->se.group_node);

#ifdef CONFIG_SCHEDSTATS
	memset(&p->se.statistics, 0, sizeof(p->se.statistics));
#endif

	INIT_LIST_HEAD(&p->rt.run_list);

#ifdef CONFIG_PREEMPT_NOTIFIERS
	INIT_HLIST_HEAD(&p->preempt_notifiers);
#endif
}

/*
 * fork()/clone()-time setup:
 */
void sched_fork(struct task_struct *p)
{
	unsigned long flags;
	int cpu = get_cpu();

	__sched_fork(p);
	/*
	 * We mark the process as running here. This guarantees that
	 * nobody will actually run it, and a signal or other external
	 * event cannot wake it up and insert it on the runqueue either.
	 */
	p->state = TASK_RUNNING;

	/*
	 * Make sure we do not leak PI boosting priority to the child.
	 */
	p->prio = current->normal_prio;

	/*
	 * Revert to default priority/policy on fork if requested.
	 */
	if (unlikely(p->sched_reset_on_fork)) {
		if (task_has_rt_policy(p)) {
			p->policy = SCHED_NORMAL;
			p->static_prio = NICE_TO_PRIO(0);
			p->rt_priority = 0;
		} else if (PRIO_TO_NICE(p->static_prio) < 0)
			p->static_prio = NICE_TO_PRIO(0);

		p->prio = p->normal_prio = __normal_prio(p);
		set_load_weight(p);

		/*
		 * We don't need the reset flag anymore after the fork. It has
		 * fulfilled its duty:
		 */
		p->sched_reset_on_fork = 0;
	}

	if (!rt_prio(p->prio))
		p->sched_class = &fair_sched_class;

	if (p->sched_class->task_fork)
		p->sched_class->task_fork(p);

	/*
	 * The child is not yet in the pid-hash so no cgroup attach races,
	 * and the cgroup is pinned to this child due to cgroup_fork()
	 * is ran before sched_fork().
	 *
	 * Silence PROVE_RCU.
	 */
	raw_spin_lock_irqsave(&p->pi_lock, flags);
	set_task_cpu(p, cpu);
	raw_spin_unlock_irqrestore(&p->pi_lock, flags);

#if defined(CONFIG_SCHEDSTATS) || defined(CONFIG_TASK_DELAY_ACCT)
	if (likely(sched_info_on()))
		memset(&p->sched_info, 0, sizeof(p->sched_info));
#endif
#if defined(CONFIG_SMP)
	p->on_cpu = 0;
#endif
#ifdef CONFIG_PREEMPT_COUNT
	/* Want to start with kernel preemption disabled. */
	task_thread_info(p)->preempt_count = 1;
#endif
#ifdef CONFIG_SMP
	plist_node_init(&p->pushable_tasks, MAX_PRIO);
#endif

	put_cpu();
}

/*
 * wake_up_new_task - wake up a newly created task for the first time.
 *
 * This function will do some initial scheduler statistics housekeeping
 * that must be done for every newly created context, then puts the task
 * on the runqueue and wakes it.
 */
void wake_up_new_task(struct task_struct *p)
{
	unsigned long flags;
	struct rq *rq;

	raw_spin_lock_irqsave(&p->pi_lock, flags);
#ifdef CONFIG_SMP
	/*
	 * Fork balancing, do it here and not earlier because:
	 *  - cpus_allowed can change in the fork path
	 *  - any previously selected cpu might disappear through hotplug
	 */
	set_task_cpu(p, select_task_rq(p, SD_BALANCE_FORK, 0));
#endif

	rq = __task_rq_lock(p);
	activate_task(rq, p, 0);
	p->on_rq = 1;
	trace_sched_wakeup_new(p, true);
	check_preempt_curr(rq, p, WF_FORK);
#ifdef CONFIG_SMP
	if (p->sched_class->task_woken)
		p->sched_class->task_woken(rq, p);
#endif
	task_rq_unlock(rq, p, &flags);
}

#ifdef CONFIG_PREEMPT_NOTIFIERS

/**
 * preempt_notifier_register - tell me when current is being preempted & rescheduled
 * @notifier: notifier struct to register
 */
void preempt_notifier_register(struct preempt_notifier *notifier)
{
	hlist_add_head(&notifier->link, &current->preempt_notifiers);
}
EXPORT_SYMBOL_GPL(preempt_notifier_register);

/**
 * preempt_notifier_unregister - no longer interested in preemption notifications
 * @notifier: notifier struct to unregister
 *
 * This is safe to call from within a preemption notifier.
 */
void preempt_notifier_unregister(struct preempt_notifier *notifier)
{
	hlist_del(&notifier->link);
}
EXPORT_SYMBOL_GPL(preempt_notifier_unregister);

static void fire_sched_in_preempt_notifiers(struct task_struct *curr)
{
	struct preempt_notifier *notifier;
	struct hlist_node *node;

	hlist_for_each_entry(notifier, node, &curr->preempt_notifiers, link)
		notifier->ops->sched_in(notifier, raw_smp_processor_id());
}

static void
fire_sched_out_preempt_notifiers(struct task_struct *curr,
				 struct task_struct *next)
{
	struct preempt_notifier *notifier;
	struct hlist_node *node;

	hlist_for_each_entry(notifier, node, &curr->preempt_notifiers, link)
		notifier->ops->sched_out(notifier, next);
}

#else /* !CONFIG_PREEMPT_NOTIFIERS */

static void fire_sched_in_preempt_notifiers(struct task_struct *curr)
{
}

static void
fire_sched_out_preempt_notifiers(struct task_struct *curr,
				 struct task_struct *next)
{
}

#endif /* CONFIG_PREEMPT_NOTIFIERS */

/**
 * prepare_task_switch - prepare to switch tasks
 * @rq: the runqueue preparing to switch
 * @prev: the current task that is being switched out
 * @next: the task we are going to switch to.
 *
 * This is called with the rq lock held and interrupts off. It must
 * be paired with a subsequent finish_task_switch after the context
 * switch.
 *
 * prepare_task_switch sets up locking and calls architecture specific
 * hooks.
 */
static inline void
prepare_task_switch(struct rq *rq, struct task_struct *prev,
		    struct task_struct *next)
{
	sched_info_switch(prev, next);
	perf_event_task_sched_out(prev, next);
	fire_sched_out_preempt_notifiers(prev, next);
	prepare_lock_switch(rq, next);
	prepare_arch_switch(next);
	trace_sched_switch(prev, next);
}

/**
 * finish_task_switch - clean up after a task-switch
 * @rq: runqueue associated with task-switch
 * @prev: the thread we just switched away from.
 *
 * finish_task_switch must be called after the context switch, paired
 * with a prepare_task_switch call before the context switch.
 * finish_task_switch will reconcile locking set up by prepare_task_switch,
 * and do any other architecture-specific cleanup actions.
 *
 * Note that we may have delayed dropping an mm in context_switch(). If
 * so, we finish that here outside of the runqueue lock. (Doing it
 * with the lock held can cause deadlocks; see schedule() for
 * details.)
 */
static void finish_task_switch(struct rq *rq, struct task_struct *prev)
	__releases(rq->lock)
{
	struct mm_struct *mm = rq->prev_mm;
	long prev_state;

	rq->prev_mm = NULL;

	/*
	 * A task struct has one reference for the use as "current".
	 * If a task dies, then it sets TASK_DEAD in tsk->state and calls
	 * schedule one last time. The schedule call will never return, and
	 * the scheduled task must drop that reference.
	 * The test for TASK_DEAD must occur while the runqueue locks are
	 * still held, otherwise prev could be scheduled on another cpu, die
	 * there before we look at prev->state, and then the reference would
	 * be dropped twice.
	 *		Manfred Spraul <manfred@colorfullife.com>
	 */
	prev_state = prev->state;
	finish_arch_switch(prev);
#ifdef __ARCH_WANT_INTERRUPTS_ON_CTXSW
	local_irq_disable();
#endif /* __ARCH_WANT_INTERRUPTS_ON_CTXSW */
	perf_event_task_sched_in(prev, current);
#ifdef __ARCH_WANT_INTERRUPTS_ON_CTXSW
	local_irq_enable();
#endif /* __ARCH_WANT_INTERRUPTS_ON_CTXSW */
	finish_lock_switch(rq, prev);
	finish_arch_post_lock_switch();

	fire_sched_in_preempt_notifiers(current);
	if (mm)
		mmdrop(mm);
	if (unlikely(prev_state == TASK_DEAD)) {
		/*
		 * Remove function-return probe instances associated with this
		 * task and put them back on the free list.
		 */
		kprobe_flush_task(prev);
		put_task_struct(prev);
	}
}

#ifdef CONFIG_SMP

/* assumes rq->lock is held */
static inline void pre_schedule(struct rq *rq, struct task_struct *prev)
{
	if (prev->sched_class->pre_schedule)
		prev->sched_class->pre_schedule(rq, prev);
}

/* rq->lock is NOT held, but preemption is disabled */
static inline void post_schedule(struct rq *rq)
{
	if (rq->post_schedule) {
		unsigned long flags;

		raw_spin_lock_irqsave(&rq->lock, flags);
		if (rq->curr->sched_class->post_schedule)
			rq->curr->sched_class->post_schedule(rq);
		raw_spin_unlock_irqrestore(&rq->lock, flags);

		rq->post_schedule = 0;
	}
}

#else

static inline void pre_schedule(struct rq *rq, struct task_struct *p)
{
}

static inline void post_schedule(struct rq *rq)
{
}

#endif

/**
 * schedule_tail - first thing a freshly forked thread must call.
 * @prev: the thread we just switched away from.
 */
asmlinkage void schedule_tail(struct task_struct *prev)
	__releases(rq->lock)
{
	struct rq *rq = this_rq();

	finish_task_switch(rq, prev);

	/*
	 * FIXME: do we need to worry about rq being invalidated by the
	 * task_switch?
	 */
	post_schedule(rq);

#ifdef __ARCH_WANT_UNLOCKED_CTXSW
	/* In this case, finish_task_switch does not reenable preemption */
	preempt_enable();
#endif
	if (current->set_child_tid)
		put_user(task_pid_vnr(current), current->set_child_tid);
}

/*
 * context_switch - switch to the new MM and the new
 * thread's register state.
 */
static inline void
context_switch(struct rq *rq, struct task_struct *prev,
	       struct task_struct *next)
{
	struct mm_struct *mm, *oldmm;

	prepare_task_switch(rq, prev, next);

	mm = next->mm;
	oldmm = prev->active_mm;
	/*
	 * For paravirt, this is coupled with an exit in switch_to to
	 * combine the page table reload and the switch backend into
	 * one hypercall.
	 */
	arch_start_context_switch(prev);

	if (!mm) {
		next->active_mm = oldmm;
		atomic_inc(&oldmm->mm_count);
		enter_lazy_tlb(oldmm, next);
	} else
		switch_mm(oldmm, mm, next);

	if (!prev->mm) {
		prev->active_mm = NULL;
		rq->prev_mm = oldmm;
	}
	/*
	 * Since the runqueue lock will be released by the next
	 * task (which is an invalid locking op but in the case
	 * of the scheduler it's an obvious special-case), so we
	 * do an early lockdep release here:
	 */
#ifndef __ARCH_WANT_UNLOCKED_CTXSW
	spin_release(&rq->lock.dep_map, 1, _THIS_IP_);
#endif

	/* Here we just switch the register state and the stack. */
	switch_to(prev, next, prev);

	barrier();
	/*
	 * this_rq must be evaluated again because prev may have moved
	 * CPUs since it called schedule(), thus the 'rq' on its stack
	 * frame will be invalid.
	 */
	finish_task_switch(this_rq(), prev);
}

/*
 * nr_running, nr_uninterruptible and nr_context_switches:
 *
 * externally visible scheduler statistics: current number of runnable
 * threads, current number of uninterruptible-sleeping threads, total
 * number of context switches performed since bootup.
 */
unsigned long nr_running(void)
{
	unsigned long i, sum = 0;

	for_each_online_cpu(i)
		sum += cpu_rq(i)->nr_running;

	return sum;
}

unsigned long nr_uninterruptible(void)
{
	unsigned long i, sum = 0;

	for_each_possible_cpu(i)
		sum += cpu_rq(i)->nr_uninterruptible;

	/*
	 * Since we read the counters lockless, it might be slightly
	 * inaccurate. Do not allow it to go below zero though:
	 */
	if (unlikely((long)sum < 0))
		sum = 0;

	return sum;
}

unsigned long long nr_context_switches(void)
{
	int i;
	unsigned long long sum = 0;

	for_each_possible_cpu(i)
		sum += cpu_rq(i)->nr_switches;

	return sum;
}

unsigned long nr_iowait(void)
{
	unsigned long i, sum = 0;

	for_each_possible_cpu(i)
		sum += atomic_read(&cpu_rq(i)->nr_iowait);

	return sum;
}

unsigned long avg_nr_running(void)
{
	unsigned long i, sum = 0;

	for_each_online_cpu(i)
		sum += cpu_rq(i)->ave_nr_running;

	return sum;
}

unsigned long nr_iowait_cpu(int cpu)
{
	struct rq *this = cpu_rq(cpu);
	return atomic_read(&this->nr_iowait);
}

unsigned long this_cpu_load(void)
{
	struct rq *this = this_rq();
	return this->cpu_load[0];
}


/*
 * Global load-average calculations
 *
 * We take a distributed and async approach to calculating the global load-avg
 * in order to minimize overhead.
 *
 * The global load average is an exponentially decaying average of nr_running +
 * nr_uninterruptible.
 *
 * Once every LOAD_FREQ:
 *
 *   nr_active = 0;
 *   for_each_possible_cpu(cpu)
 *   	nr_active += cpu_of(cpu)->nr_running + cpu_of(cpu)->nr_uninterruptible;
 *
 *   avenrun[n] = avenrun[0] * exp_n + nr_active * (1 - exp_n)
 *
 * Due to a number of reasons the above turns in the mess below:
 *
 *  - for_each_possible_cpu() is prohibitively expensive on machines with
 *    serious number of cpus, therefore we need to take a distributed approach
 *    to calculating nr_active.
 *
 *        \Sum_i x_i(t) = \Sum_i x_i(t) - x_i(t_0) | x_i(t_0) := 0
 *                      = \Sum_i { \Sum_j=1 x_i(t_j) - x_i(t_j-1) }
 *
 *    So assuming nr_active := 0 when we start out -- true per definition, we
 *    can simply take per-cpu deltas and fold those into a global accumulate
 *    to obtain the same result. See calc_load_fold_active().
 *
 *    Furthermore, in order to avoid synchronizing all per-cpu delta folding
 *    across the machine, we assume 10 ticks is sufficient time for every
 *    cpu to have completed this task.
 *
 *    This places an upper-bound on the IRQ-off latency of the machine. Then
 *    again, being late doesn't loose the delta, just wrecks the sample.
 *
 *  - cpu_rq()->nr_uninterruptible isn't accurately tracked per-cpu because
 *    this would add another cross-cpu cacheline miss and atomic operation
 *    to the wakeup path. Instead we increment on whatever cpu the task ran
 *    when it went into uninterruptible state and decrement on whatever cpu
 *    did the wakeup. This means that only the sum of nr_uninterruptible over
 *    all cpus yields the correct result.
 *
 *  This covers the NO_HZ=n code, for extra head-aches, see the comment below.
 */

/* Variables and functions for calc_load */
static atomic_long_t calc_load_tasks;
static unsigned long calc_load_update;
unsigned long avenrun[3];
EXPORT_SYMBOL(avenrun); /* should be removed */

/**
 * get_avenrun - get the load average array
 * @loads:	pointer to dest load array
 * @offset:	offset to add
 * @shift:	shift count to shift the result left
 *
 * These values are estimates at best, so no need for locking.
 */
void get_avenrun(unsigned long *loads, unsigned long offset, int shift)
{
	loads[0] = (avenrun[0] + offset) << shift;
	loads[1] = (avenrun[1] + offset) << shift;
	loads[2] = (avenrun[2] + offset) << shift;
}

static long calc_load_fold_active(struct rq *this_rq)
{
	long nr_active, delta = 0;

	nr_active = this_rq->nr_running;
	nr_active += (long) this_rq->nr_uninterruptible;

	if (nr_active != this_rq->calc_load_active) {
		delta = nr_active - this_rq->calc_load_active;
		this_rq->calc_load_active = nr_active;
	}

	return delta;
}

/*
 * a1 = a0 * e + a * (1 - e)
 */
static unsigned long
calc_load(unsigned long load, unsigned long exp, unsigned long active)
{
	load *= exp;
	load += active * (FIXED_1 - exp);
	load += 1UL << (FSHIFT - 1);
	return load >> FSHIFT;
}

#ifdef CONFIG_NO_HZ
/*
 * Handle NO_HZ for the global load-average.
 *
 * Since the above described distributed algorithm to compute the global
 * load-average relies on per-cpu sampling from the tick, it is affected by
 * NO_HZ.
 *
 * The basic idea is to fold the nr_active delta into a global idle-delta upon
 * entering NO_HZ state such that we can include this as an 'extra' cpu delta
 * when we read the global state.
 *
 * Obviously reality has to ruin such a delightfully simple scheme:
 *
 *  - When we go NO_HZ idle during the window, we can negate our sample
 *    contribution, causing under-accounting.
 *
 *    We avoid this by keeping two idle-delta counters and flipping them
 *    when the window starts, thus separating old and new NO_HZ load.
 *
 *    The only trick is the slight shift in index flip for read vs write.
 *
 *        0s            5s            10s           15s
 *          +10           +10           +10           +10
 *        |-|-----------|-|-----------|-|-----------|-|
 *    r:0 0 1           1 0           0 1           1 0
 *    w:0 1 1           0 0           1 1           0 0
 *
 *    This ensures we'll fold the old idle contribution in this window while
 *    accumlating the new one.
 *
 *  - When we wake up from NO_HZ idle during the window, we push up our
 *    contribution, since we effectively move our sample point to a known
 *    busy state.
 *
 *    This is solved by pushing the window forward, and thus skipping the
 *    sample, for this cpu (effectively using the idle-delta for this cpu which
 *    was in effect at the time the window opened). This also solves the issue
 *    of having to deal with a cpu having been in NOHZ idle for multiple
 *    LOAD_FREQ intervals.
 *
 * When making the ILB scale, we should try to pull this in as well.
 */
static atomic_long_t calc_load_idle[2];
static int calc_load_idx;

static inline int calc_load_write_idx(void)
{
	int idx = calc_load_idx;

	/*
	 * See calc_global_nohz(), if we observe the new index, we also
	 * need to observe the new update time.
	 */
	smp_rmb();

	/*
	 * If the folding window started, make sure we start writing in the
	 * next idle-delta.
	 */
	if (!time_before(jiffies, calc_load_update))
		idx++;

	return idx & 1;
}

static inline int calc_load_read_idx(void)
{
	return calc_load_idx & 1;
}

void calc_load_enter_idle(void)
{
	struct rq *this_rq = this_rq();
	long delta;

	/*
	 * We're going into NOHZ mode, if there's any pending delta, fold it
	 * into the pending idle delta.
	 */
	delta = calc_load_fold_active(this_rq);
	if (delta) {
		int idx = calc_load_write_idx();
		atomic_long_add(delta, &calc_load_idle[idx]);
	}
}

void calc_load_exit_idle(void)
{
	struct rq *this_rq = this_rq();

	/*
	 * If we're still before the sample window, we're done.
	 */
	if (time_before(jiffies, this_rq->calc_load_update))
		return;

	/*
	 * We woke inside or after the sample window, this means we're already
	 * accounted through the nohz accounting, so skip the entire deal and
	 * sync up for the next window.
	 */
	this_rq->calc_load_update = calc_load_update;
	if (time_before(jiffies, this_rq->calc_load_update + 10))
		this_rq->calc_load_update += LOAD_FREQ;
}

static long calc_load_fold_idle(void)
{
	int idx = calc_load_read_idx();
	long delta = 0;

	if (atomic_long_read(&calc_load_idle[idx]))
		delta = atomic_long_xchg(&calc_load_idle[idx], 0);

	return delta;
}

/**
 * fixed_power_int - compute: x^n, in O(log n) time
 *
 * @x:         base of the power
 * @frac_bits: fractional bits of @x
 * @n:         power to raise @x to.
 *
 * By exploiting the relation between the definition of the natural power
 * function: x^n := x*x*...*x (x multiplied by itself for n times), and
 * the binary encoding of numbers used by computers: n := \Sum n_i * 2^i,
 * (where: n_i \elem {0, 1}, the binary vector representing n),
 * we find: x^n := x^(\Sum n_i * 2^i) := \Prod x^(n_i * 2^i), which is
 * of course trivially computable in O(log_2 n), the length of our binary
 * vector.
 */
static unsigned long
fixed_power_int(unsigned long x, unsigned int frac_bits, unsigned int n)
{
	unsigned long result = 1UL << frac_bits;

	if (n) for (;;) {
		if (n & 1) {
			result *= x;
			result += 1UL << (frac_bits - 1);
			result >>= frac_bits;
		}
		n >>= 1;
		if (!n)
			break;
		x *= x;
		x += 1UL << (frac_bits - 1);
		x >>= frac_bits;
	}

	return result;
}

/*
 * a1 = a0 * e + a * (1 - e)
 *
 * a2 = a1 * e + a * (1 - e)
 *    = (a0 * e + a * (1 - e)) * e + a * (1 - e)
 *    = a0 * e^2 + a * (1 - e) * (1 + e)
 *
 * a3 = a2 * e + a * (1 - e)
 *    = (a0 * e^2 + a * (1 - e) * (1 + e)) * e + a * (1 - e)
 *    = a0 * e^3 + a * (1 - e) * (1 + e + e^2)
 *
 *  ...
 *
 * an = a0 * e^n + a * (1 - e) * (1 + e + ... + e^n-1) [1]
 *    = a0 * e^n + a * (1 - e) * (1 - e^n)/(1 - e)
 *    = a0 * e^n + a * (1 - e^n)
 *
 * [1] application of the geometric series:
 *
 *              n         1 - x^(n+1)
 *     S_n := \Sum x^i = -------------
 *             i=0          1 - x
 */
static unsigned long
calc_load_n(unsigned long load, unsigned long exp,
	    unsigned long active, unsigned int n)
{

	return calc_load(load, fixed_power_int(exp, FSHIFT, n), active);
}

/*
 * NO_HZ can leave us missing all per-cpu ticks calling
 * calc_load_account_active(), but since an idle CPU folds its delta into
 * calc_load_tasks_idle per calc_load_account_idle(), all we need to do is fold
 * in the pending idle delta if our idle period crossed a load cycle boundary.
 *
 * Once we've updated the global active value, we need to apply the exponential
 * weights adjusted to the number of cycles missed.
 */
static void calc_global_nohz(void)
{
	long delta, active, n;

	if (!time_before(jiffies, calc_load_update + 10)) {
		/*
		 * Catch-up, fold however many we are behind still
		 */
		delta = jiffies - calc_load_update - 10;
		n = 1 + (delta / LOAD_FREQ);

		active = atomic_long_read(&calc_load_tasks);
		active = active > 0 ? active * FIXED_1 : 0;

		avenrun[0] = calc_load_n(avenrun[0], EXP_1, active, n);
		avenrun[1] = calc_load_n(avenrun[1], EXP_5, active, n);
		avenrun[2] = calc_load_n(avenrun[2], EXP_15, active, n);

		calc_load_update += n * LOAD_FREQ;
	}

	/*
	 * Flip the idle index...
	 *
	 * Make sure we first write the new time then flip the index, so that
	 * calc_load_write_idx() will see the new time when it reads the new
	 * index, this avoids a double flip messing things up.
	 */
	smp_wmb();
	calc_load_idx++;
}
#else /* !CONFIG_NO_HZ */

static inline long calc_load_fold_idle(void) { return 0; }
static inline void calc_global_nohz(void) { }

#endif /* CONFIG_NO_HZ */

/*
 * calc_load - update the avenrun load estimates 10 ticks after the
 * CPUs have updated calc_load_tasks.
 */
void calc_global_load(unsigned long ticks)
{
	long active, delta;

	if (time_before(jiffies, calc_load_update + 10))
		return;

	/*
	 * Fold the 'old' idle-delta to include all NO_HZ cpus.
	 */
	delta = calc_load_fold_idle();
	if (delta)
		atomic_long_add(delta, &calc_load_tasks);

	active = atomic_long_read(&calc_load_tasks);
	active = active > 0 ? active * FIXED_1 : 0;

	avenrun[0] = calc_load(avenrun[0], EXP_1, active);
	avenrun[1] = calc_load(avenrun[1], EXP_5, active);
	avenrun[2] = calc_load(avenrun[2], EXP_15, active);

	calc_load_update += LOAD_FREQ;

	/*
	 * In case we idled for multiple LOAD_FREQ intervals, catch up in bulk.
	 */
	calc_global_nohz();
}

/*
 * Called from update_cpu_load() to periodically update this CPU's
 * active count.
 */
static void calc_load_account_active(struct rq *this_rq)
{
	long delta;

	if (time_before(jiffies, this_rq->calc_load_update))
		return;

	delta  = calc_load_fold_active(this_rq);
	if (delta)
		atomic_long_add(delta, &calc_load_tasks);

	this_rq->calc_load_update += LOAD_FREQ;
}

/*
 * End of global load-average stuff
 */

/*
 * The exact cpuload at various idx values, calculated at every tick would be
 * load = (2^idx - 1) / 2^idx * load + 1 / 2^idx * cur_load
 *
 * If a cpu misses updates for n-1 ticks (as it was idle) and update gets called
 * on nth tick when cpu may be busy, then we have:
 * load = ((2^idx - 1) / 2^idx)^(n-1) * load
 * load = (2^idx - 1) / 2^idx) * load + 1 / 2^idx * cur_load
 *
 * decay_load_missed() below does efficient calculation of
 * load = ((2^idx - 1) / 2^idx)^(n-1) * load
 * avoiding 0..n-1 loop doing load = ((2^idx - 1) / 2^idx) * load
 *
 * The calculation is approximated on a 128 point scale.
 * degrade_zero_ticks is the number of ticks after which load at any
 * particular idx is approximated to be zero.
 * degrade_factor is a precomputed table, a row for each load idx.
 * Each column corresponds to degradation factor for a power of two ticks,
 * based on 128 point scale.
 * Example:
 * row 2, col 3 (=12) says that the degradation at load idx 2 after
 * 8 ticks is 12/128 (which is an approximation of exact factor 3^8/4^8).
 *
 * With this power of 2 load factors, we can degrade the load n times
 * by looking at 1 bits in n and doing as many mult/shift instead of
 * n mult/shifts needed by the exact degradation.
 */
#define DEGRADE_SHIFT		7
static const unsigned char
		degrade_zero_ticks[CPU_LOAD_IDX_MAX] = {0, 8, 32, 64, 128};
static const unsigned char
		degrade_factor[CPU_LOAD_IDX_MAX][DEGRADE_SHIFT + 1] = {
					{0, 0, 0, 0, 0, 0, 0, 0},
					{64, 32, 8, 0, 0, 0, 0, 0},
					{96, 72, 40, 12, 1, 0, 0},
					{112, 98, 75, 43, 15, 1, 0},
					{120, 112, 98, 76, 45, 16, 2} };

/*
 * Update cpu_load for any missed ticks, due to tickless idle. The backlog
 * would be when CPU is idle and so we just decay the old load without
 * adding any new load.
 */
static unsigned long
decay_load_missed(unsigned long load, unsigned long missed_updates, int idx)
{
	int j = 0;

	if (!missed_updates)
		return load;

	if (missed_updates >= degrade_zero_ticks[idx])
		return 0;

	if (idx == 1)
		return load >> missed_updates;

	while (missed_updates) {
		if (missed_updates % 2)
			load = (load * degrade_factor[idx][j]) >> DEGRADE_SHIFT;

		missed_updates >>= 1;
		j++;
	}
	return load;
}

/*
 * Update rq->cpu_load[] statistics. This function is usually called every
 * scheduler tick (TICK_NSEC). With tickless idle this will not be called
 * every tick. We fix it up based on jiffies.
 */
void update_cpu_load(struct rq *this_rq)
{
	unsigned long this_load = this_rq->load.weight;
	unsigned long curr_jiffies = jiffies;
	unsigned long pending_updates;
	int i, scale;

	this_rq->nr_load_updates++;

	/* Avoid repeated calls on same jiffy, when moving in and out of idle */
	if (curr_jiffies == this_rq->last_load_update_tick)
		return;

	pending_updates = curr_jiffies - this_rq->last_load_update_tick;
	this_rq->last_load_update_tick = curr_jiffies;

	/* Update our load: */
	this_rq->cpu_load[0] = this_load; /* Fasttrack for idx 0 */
	for (i = 1, scale = 2; i < CPU_LOAD_IDX_MAX; i++, scale += scale) {
		unsigned long old_load, new_load;

		/* scale is effectively 1 << i now, and >> i divides by scale */

		old_load = this_rq->cpu_load[i];
		old_load = decay_load_missed(old_load, pending_updates - 1, i);
		new_load = this_load;
		/*
		 * Round up the averaging division if load is increasing. This
		 * prevents us from getting stuck on 9 if the load is 10, for
		 * example.
		 */
		if (new_load > old_load)
			new_load += scale - 1;

		this_rq->cpu_load[i] = (old_load * (scale - 1) + new_load) >> i;
	}

	sched_avg_update(this_rq);
}

static void update_cpu_load_active(struct rq *this_rq)
{
	update_cpu_load(this_rq);

	calc_load_account_active(this_rq);
}

#ifdef CONFIG_SMP

/*
 * sched_exec - execve() is a valuable balancing opportunity, because at
 * this point the task has the smallest effective memory and cache footprint.
 */
void sched_exec(void)
{
	struct task_struct *p = current;
	unsigned long flags;
	int dest_cpu;

	raw_spin_lock_irqsave(&p->pi_lock, flags);
	dest_cpu = p->sched_class->select_task_rq(p, SD_BALANCE_EXEC, 0);
	if (dest_cpu == smp_processor_id())
		goto unlock;

	if (likely(cpu_active(dest_cpu))) {
		struct migration_arg arg = { p, dest_cpu };

		raw_spin_unlock_irqrestore(&p->pi_lock, flags);
		stop_one_cpu(task_cpu(p), migration_cpu_stop, &arg);
		return;
	}
unlock:
	raw_spin_unlock_irqrestore(&p->pi_lock, flags);
}

#endif

DEFINE_PER_CPU(struct kernel_stat, kstat);
DEFINE_PER_CPU(struct kernel_cpustat, kernel_cpustat);

EXPORT_PER_CPU_SYMBOL(kstat);
EXPORT_PER_CPU_SYMBOL(kernel_cpustat);

/*
 * Return any ns on the sched_clock that have not yet been accounted in
 * @p in case that task is currently running.
 *
 * Called with task_rq_lock() held on @rq.
 */
static u64 do_task_delta_exec(struct task_struct *p, struct rq *rq)
{
	u64 ns = 0;

	if (task_current(rq, p)) {
		update_rq_clock(rq);
		ns = rq->clock_task - p->se.exec_start;
		if ((s64)ns < 0)
			ns = 0;
	}

	return ns;
}

unsigned long long task_delta_exec(struct task_struct *p)
{
	unsigned long flags;
	struct rq *rq;
	u64 ns = 0;

	rq = task_rq_lock(p, &flags);
	ns = do_task_delta_exec(p, rq);
	task_rq_unlock(rq, p, &flags);

	return ns;
}

/*
 * Return accounted runtime for the task.
 * In case the task is currently running, return the runtime plus current's
 * pending runtime that have not been accounted yet.
 */
unsigned long long task_sched_runtime(struct task_struct *p)
{
	unsigned long flags;
	struct rq *rq;
	u64 ns = 0;

	rq = task_rq_lock(p, &flags);
	ns = p->se.sum_exec_runtime + do_task_delta_exec(p, rq);
	task_rq_unlock(rq, p, &flags);

	return ns;
}

#ifdef CONFIG_CGROUP_CPUACCT
struct cgroup_subsys cpuacct_subsys;
struct cpuacct root_cpuacct;
#endif

static inline void task_group_account_field(struct task_struct *p, int index,
					    u64 tmp)
{
#ifdef CONFIG_CGROUP_CPUACCT
	struct kernel_cpustat *kcpustat;
	struct cpuacct *ca;
#endif
	/*
	 * Since all updates are sure to touch the root cgroup, we
	 * get ourselves ahead and touch it first. If the root cgroup
	 * is the only cgroup, then nothing else should be necessary.
	 *
	 */
	__get_cpu_var(kernel_cpustat).cpustat[index] += tmp;

#ifdef CONFIG_CGROUP_CPUACCT
	if (unlikely(!cpuacct_subsys.active))
		return;

	rcu_read_lock();
	ca = task_ca(p);
	while (ca && (ca != &root_cpuacct)) {
		kcpustat = this_cpu_ptr(ca->cpustat);
		kcpustat->cpustat[index] += tmp;
		ca = parent_ca(ca);
	}
	rcu_read_unlock();
#endif
}


/*
 * Account user cpu time to a process.
 * @p: the process that the cpu time gets accounted to
 * @cputime: the cpu time spent in user space since the last update
 * @cputime_scaled: cputime scaled by cpu frequency
 */
void account_user_time(struct task_struct *p, cputime_t cputime,
		       cputime_t cputime_scaled)
{
	int index;

	/* Add user time to process. */
	p->utime += cputime;
	p->utimescaled += cputime_scaled;
	account_group_user_time(p, cputime);

	index = (TASK_NICE(p) > 0) ? CPUTIME_NICE : CPUTIME_USER;

	/* Add user time to cpustat. */
	task_group_account_field(p, index, (__force u64) cputime);

	/* Account for user time used */
	acct_update_integrals(p);
}

/*
 * Account guest cpu time to a process.
 * @p: the process that the cpu time gets accounted to
 * @cputime: the cpu time spent in virtual machine since the last update
 * @cputime_scaled: cputime scaled by cpu frequency
 */
static void account_guest_time(struct task_struct *p, cputime_t cputime,
			       cputime_t cputime_scaled)
{
	u64 *cpustat = kcpustat_this_cpu->cpustat;

	/* Add guest time to process. */
	p->utime += cputime;
	p->utimescaled += cputime_scaled;
	account_group_user_time(p, cputime);
	p->gtime += cputime;

	/* Add guest time to cpustat. */
	if (TASK_NICE(p) > 0) {
		cpustat[CPUTIME_NICE] += (__force u64) cputime;
		cpustat[CPUTIME_GUEST_NICE] += (__force u64) cputime;
	} else {
		cpustat[CPUTIME_USER] += (__force u64) cputime;
		cpustat[CPUTIME_GUEST] += (__force u64) cputime;
	}
}

/*
 * Account system cpu time to a process and desired cpustat field
 * @p: the process that the cpu time gets accounted to
 * @cputime: the cpu time spent in kernel space since the last update
 * @cputime_scaled: cputime scaled by cpu frequency
 * @target_cputime64: pointer to cpustat field that has to be updated
 */
static inline
void __account_system_time(struct task_struct *p, cputime_t cputime,
			cputime_t cputime_scaled, int index)
{
	/* Add system time to process. */
	p->stime += cputime;
	p->stimescaled += cputime_scaled;
	account_group_system_time(p, cputime);

	/* Add system time to cpustat. */
	task_group_account_field(p, index, (__force u64) cputime);

	/* Account for system time used */
	acct_update_integrals(p);
}

/*
 * Account system cpu time to a process.
 * @p: the process that the cpu time gets accounted to
 * @hardirq_offset: the offset to subtract from hardirq_count()
 * @cputime: the cpu time spent in kernel space since the last update
 * @cputime_scaled: cputime scaled by cpu frequency
 */
void account_system_time(struct task_struct *p, int hardirq_offset,
			 cputime_t cputime, cputime_t cputime_scaled)
{
	int index;

	if ((p->flags & PF_VCPU) && (irq_count() - hardirq_offset == 0)) {
		account_guest_time(p, cputime, cputime_scaled);
		return;
	}

	if (hardirq_count() - hardirq_offset)
		index = CPUTIME_IRQ;
	else if (in_serving_softirq())
		index = CPUTIME_SOFTIRQ;
	else
		index = CPUTIME_SYSTEM;

	__account_system_time(p, cputime, cputime_scaled, index);
}

/*
 * Account for involuntary wait time.
 * @cputime: the cpu time spent in involuntary wait
 */
void account_steal_time(cputime_t cputime)
{
	u64 *cpustat = kcpustat_this_cpu->cpustat;

	cpustat[CPUTIME_STEAL] += (__force u64) cputime;
}

/*
 * Account for idle time.
 * @cputime: the cpu time spent in idle wait
 */
void account_idle_time(cputime_t cputime)
{
	u64 *cpustat = kcpustat_this_cpu->cpustat;
	struct rq *rq = this_rq();

	if (atomic_read(&rq->nr_iowait) > 0)
		cpustat[CPUTIME_IOWAIT] += (__force u64) cputime;
	else
		cpustat[CPUTIME_IDLE] += (__force u64) cputime;
}

static __always_inline bool steal_account_process_tick(void)
{
#ifdef CONFIG_PARAVIRT
	if (static_key_false(&paravirt_steal_enabled)) {
		u64 steal, st = 0;

		steal = paravirt_steal_clock(smp_processor_id());
		steal -= this_rq()->prev_steal_time;

		st = steal_ticks(steal);
		this_rq()->prev_steal_time += st * TICK_NSEC;

		account_steal_time(st);
		return st;
	}
#endif
	return false;
}

#ifndef CONFIG_VIRT_CPU_ACCOUNTING

#ifdef CONFIG_IRQ_TIME_ACCOUNTING
/*
 * Account a tick to a process and cpustat
 * @p: the process that the cpu time gets accounted to
 * @user_tick: is the tick from userspace
 * @rq: the pointer to rq
 *
 * Tick demultiplexing follows the order
 * - pending hardirq update
 * - pending softirq update
 * - user_time
 * - idle_time
 * - system time
 *   - check for guest_time
 *   - else account as system_time
 *
 * Check for hardirq is done both for system and user time as there is
 * no timer going off while we are on hardirq and hence we may never get an
 * opportunity to update it solely in system time.
 * p->stime and friends are only updated on system time and not on irq
 * softirq as those do not count in task exec_runtime any more.
 */
static void irqtime_account_process_tick(struct task_struct *p, int user_tick,
						struct rq *rq)
{
	cputime_t one_jiffy_scaled = cputime_to_scaled(cputime_one_jiffy);
	u64 *cpustat = kcpustat_this_cpu->cpustat;

	if (steal_account_process_tick())
		return;

	if (irqtime_account_hi_update()) {
		cpustat[CPUTIME_IRQ] += (__force u64) cputime_one_jiffy;
	} else if (irqtime_account_si_update()) {
		cpustat[CPUTIME_SOFTIRQ] += (__force u64) cputime_one_jiffy;
	} else if (this_cpu_ksoftirqd() == p) {
		/*
		 * ksoftirqd time do not get accounted in cpu_softirq_time.
		 * So, we have to handle it separately here.
		 * Also, p->stime needs to be updated for ksoftirqd.
		 */
		__account_system_time(p, cputime_one_jiffy, one_jiffy_scaled,
					CPUTIME_SOFTIRQ);
	} else if (user_tick) {
		account_user_time(p, cputime_one_jiffy, one_jiffy_scaled);
	} else if (p == rq->idle) {
		account_idle_time(cputime_one_jiffy);
	} else if (p->flags & PF_VCPU) { /* System time or guest time */
		account_guest_time(p, cputime_one_jiffy, one_jiffy_scaled);
	} else {
		__account_system_time(p, cputime_one_jiffy, one_jiffy_scaled,
					CPUTIME_SYSTEM);
	}
}

static void irqtime_account_idle_ticks(int ticks)
{
	int i;
	struct rq *rq = this_rq();

	for (i = 0; i < ticks; i++)
		irqtime_account_process_tick(current, 0, rq);
}
#else /* CONFIG_IRQ_TIME_ACCOUNTING */
static void irqtime_account_idle_ticks(int ticks) {}
static void irqtime_account_process_tick(struct task_struct *p, int user_tick,
						struct rq *rq) {}
#endif /* CONFIG_IRQ_TIME_ACCOUNTING */

/*
 * Account a single tick of cpu time.
 * @p: the process that the cpu time gets accounted to
 * @user_tick: indicates if the tick is a user or a system tick
 */
void account_process_tick(struct task_struct *p, int user_tick)
{
	cputime_t one_jiffy_scaled = cputime_to_scaled(cputime_one_jiffy);
	struct rq *rq = this_rq();

	if (sched_clock_irqtime) {
		irqtime_account_process_tick(p, user_tick, rq);
		return;
	}

	if (steal_account_process_tick())
		return;

	if (user_tick)
		account_user_time(p, cputime_one_jiffy, one_jiffy_scaled);
	else if ((p != rq->idle) || (irq_count() != HARDIRQ_OFFSET))
		account_system_time(p, HARDIRQ_OFFSET, cputime_one_jiffy,
				    one_jiffy_scaled);
	else
		account_idle_time(cputime_one_jiffy);
}

/*
 * Account multiple ticks of steal time.
 * @p: the process from which the cpu time has been stolen
 * @ticks: number of stolen ticks
 */
void account_steal_ticks(unsigned long ticks)
{
	account_steal_time(jiffies_to_cputime(ticks));
}

/*
 * Account multiple ticks of idle time.
 * @ticks: number of stolen ticks
 */
void account_idle_ticks(unsigned long ticks)
{

	if (sched_clock_irqtime) {
		irqtime_account_idle_ticks(ticks);
		return;
	}

	account_idle_time(jiffies_to_cputime(ticks));
}

#endif

/*
 * Use precise platform statistics if available:
 */
#ifdef CONFIG_VIRT_CPU_ACCOUNTING
void task_times(struct task_struct *p, cputime_t *ut, cputime_t *st)
{
	*ut = p->utime;
	*st = p->stime;
}

void thread_group_times(struct task_struct *p, cputime_t *ut, cputime_t *st)
{
	struct task_cputime cputime;

	thread_group_cputime(p, &cputime);

	*ut = cputime.utime;
	*st = cputime.stime;
}
#else

#ifndef nsecs_to_cputime
# define nsecs_to_cputime(__nsecs)	nsecs_to_jiffies(__nsecs)
#endif

static cputime_t scale_utime(cputime_t utime, cputime_t rtime, cputime_t total)
{
	u64 temp = (__force u64) rtime;

	temp *= (__force u64) utime;

	if (sizeof(cputime_t) == 4)
		temp = div_u64(temp, (__force u32) total);
	else
		temp = div64_u64(temp, (__force u64) total);

	return (__force cputime_t) temp;
}

void task_times(struct task_struct *p, cputime_t *ut, cputime_t *st)
{
	cputime_t rtime, utime = p->utime, total = utime + p->stime;

	/*
	 * Use CFS's precise accounting:
	 */
	rtime = nsecs_to_cputime(p->se.sum_exec_runtime);

	if (total)
		utime = scale_utime(utime, rtime, total);
	else
		utime = rtime;

	/*
	 * Compare with previous values, to keep monotonicity:
	 */
	p->prev_utime = max(p->prev_utime, utime);
	p->prev_stime = max(p->prev_stime, rtime - p->prev_utime);

	*ut = p->prev_utime;
	*st = p->prev_stime;
}

/*
 * Must be called with siglock held.
 */
void thread_group_times(struct task_struct *p, cputime_t *ut, cputime_t *st)
{
	struct signal_struct *sig = p->signal;
	struct task_cputime cputime;
	cputime_t rtime, utime, total;

	thread_group_cputime(p, &cputime);

	total = cputime.utime + cputime.stime;
	rtime = nsecs_to_cputime(cputime.sum_exec_runtime);

	if (total)
		utime = scale_utime(cputime.utime, rtime, total);
	else
		utime = rtime;

	sig->prev_utime = max(sig->prev_utime, utime);
	sig->prev_stime = max(sig->prev_stime, rtime - sig->prev_utime);

	*ut = sig->prev_utime;
	*st = sig->prev_stime;
}
#endif

/*
 * This function gets called by the timer code, with HZ frequency.
 * We call it with interrupts disabled.
 */
void scheduler_tick(void)
{
	int cpu = smp_processor_id();
	struct rq *rq = cpu_rq(cpu);
	struct task_struct *curr = rq->curr;

	sched_clock_tick();

	raw_spin_lock(&rq->lock);
	update_rq_clock(rq);
	update_cpu_load_active(rq);
	curr->sched_class->task_tick(rq, curr, 0);
	raw_spin_unlock(&rq->lock);

	perf_event_task_tick();

#ifdef CONFIG_SMP
	rq->idle_balance = idle_cpu(cpu);
	trigger_load_balance(rq, cpu);
#endif
}

notrace unsigned long get_parent_ip(unsigned long addr)
{
	if (in_lock_functions(addr)) {
		addr = CALLER_ADDR2;
		if (in_lock_functions(addr))
			addr = CALLER_ADDR3;
	}
	return addr;
}

#if defined(CONFIG_PREEMPT) && (defined(CONFIG_DEBUG_PREEMPT) || \
				defined(CONFIG_PREEMPT_TRACER))

void __kprobes add_preempt_count(int val)
{
#ifdef CONFIG_DEBUG_PREEMPT
	/*
	 * Underflow?
	 */
	if (DEBUG_LOCKS_WARN_ON((preempt_count() < 0)))
		return;
#endif
	preempt_count() += val;
#ifdef CONFIG_DEBUG_PREEMPT
	/*
	 * Spinlock count overflowing soon?
	 */
	DEBUG_LOCKS_WARN_ON((preempt_count() & PREEMPT_MASK) >=
				PREEMPT_MASK - 10);
#endif
	if (preempt_count() == val)
		trace_preempt_off(CALLER_ADDR0, get_parent_ip(CALLER_ADDR1));
}
EXPORT_SYMBOL(add_preempt_count);

void __kprobes sub_preempt_count(int val)
{
#ifdef CONFIG_DEBUG_PREEMPT
	/*
	 * Underflow?
	 */
	if (DEBUG_LOCKS_WARN_ON(val > preempt_count()))
		return;
	/*
	 * Is the spinlock portion underflowing?
	 */
	if (DEBUG_LOCKS_WARN_ON((val < PREEMPT_MASK) &&
			!(preempt_count() & PREEMPT_MASK)))
		return;
#endif

	if (preempt_count() == val)
		trace_preempt_on(CALLER_ADDR0, get_parent_ip(CALLER_ADDR1));
	preempt_count() -= val;
}
EXPORT_SYMBOL(sub_preempt_count);

#endif

/*
 * Print scheduling while atomic bug:
 */
static noinline void __schedule_bug(struct task_struct *prev)
{
	if (oops_in_progress)
		return;

	printk(KERN_ERR "BUG: scheduling while atomic: %s/%d/0x%08x\n",
		prev->comm, prev->pid, preempt_count());

	debug_show_held_locks(prev);
	print_modules();
	if (irqs_disabled())
		print_irqtrace_events(prev);
	dump_stack();
}

/*
 * Various schedule()-time debugging checks and statistics:
 */
static inline void schedule_debug(struct task_struct *prev)
{
	/*
	 * Test if we are atomic. Since do_exit() needs to call into
	 * schedule() atomically, we ignore that path for now.
	 * Otherwise, whine if we are scheduling when we should not be.
	 */
	if (unlikely(in_atomic_preempt_off() && !prev->exit_state))
		__schedule_bug(prev);
	rcu_sleep_check();

	profile_hit(SCHED_PROFILING, __builtin_return_address(0));

	schedstat_inc(this_rq(), sched_count);
}

static void put_prev_task(struct rq *rq, struct task_struct *prev)
{
	if (prev->on_rq || rq->skip_clock_update < 0)
		update_rq_clock(rq);
	prev->sched_class->put_prev_task(rq, prev);
}

/*
 * Pick up the highest-prio task:
 */
static inline struct task_struct *
pick_next_task(struct rq *rq)
{
	const struct sched_class *class;
	struct task_struct *p;

	/*
	 * Optimization: we know that if all tasks are in
	 * the fair class we can call that function directly:
	 */
	if (likely(rq->nr_running == rq->cfs.h_nr_running)) {
		p = fair_sched_class.pick_next_task(rq);
		if (likely(p))
			return p;
	}

	for_each_class(class) {
		p = class->pick_next_task(rq);
		if (p)
			return p;
	}

	BUG(); /* the idle class will always have a runnable task */
}

/*
 * __schedule() is the main scheduler function.
 */
static void __sched __schedule(void)
{
	struct task_struct *prev, *next;
	unsigned long *switch_count;
	struct rq *rq;
	int cpu;

need_resched:
	preempt_disable();
	cpu = smp_processor_id();
	rq = cpu_rq(cpu);
	rcu_note_context_switch(cpu);
	prev = rq->curr;

	schedule_debug(prev);

	if (sched_feat(HRTICK))
		hrtick_clear(rq);

	raw_spin_lock_irq(&rq->lock);

	switch_count = &prev->nivcsw;
	if (prev->state && !(preempt_count() & PREEMPT_ACTIVE)) {
		if (unlikely(signal_pending_state(prev->state, prev))) {
			prev->state = TASK_RUNNING;
		} else {
			deactivate_task(rq, prev, DEQUEUE_SLEEP);
			prev->on_rq = 0;

			/*
			 * If a worker went to sleep, notify and ask workqueue
			 * whether it wants to wake up a task to maintain
			 * concurrency.
			 */
			if (prev->flags & PF_WQ_WORKER) {
				struct task_struct *to_wakeup;

				to_wakeup = wq_worker_sleeping(prev, cpu);
				if (to_wakeup)
					try_to_wake_up_local(to_wakeup);
			}
		}
		switch_count = &prev->nvcsw;
	}

	pre_schedule(rq, prev);

	if (unlikely(!rq->nr_running))
		idle_balance(cpu, rq);

	put_prev_task(rq, prev);
	next = pick_next_task(rq);
	clear_tsk_need_resched(prev);
	rq->skip_clock_update = 0;

	if (likely(prev != next)) {
		rq->nr_switches++;
		rq->curr = next;
		++*switch_count;

		context_switch(rq, prev, next); /* unlocks the rq */
		/*
		 * The context switch have flipped the stack from under us
		 * and restored the local variables which were saved when
		 * this task called schedule() in the past. prev == current
		 * is still correct, but it can be moved to another cpu/rq.
		 */
		cpu = smp_processor_id();
		rq = cpu_rq(cpu);
	} else
		raw_spin_unlock_irq(&rq->lock);

	post_schedule(rq);

	sched_preempt_enable_no_resched();
	if (need_resched())
		goto need_resched;
}

static inline void sched_submit_work(struct task_struct *tsk)
{
	if (!tsk->state || tsk_is_pi_blocked(tsk))
		return;
	/*
	 * If we are going to sleep and we have plugged IO queued,
	 * make sure to submit it to avoid deadlocks.
	 */
	if (blk_needs_flush_plug(tsk))
		blk_schedule_flush_plug(tsk);
}

asmlinkage void __sched schedule(void)
{
	struct task_struct *tsk = current;

	sched_submit_work(tsk);
	__schedule();
}
EXPORT_SYMBOL(schedule);

/**
 * schedule_preempt_disabled - called with preemption disabled
 *
 * Returns with preemption disabled. Note: preempt_count must be 1
 */
void __sched schedule_preempt_disabled(void)
{
	sched_preempt_enable_no_resched();
	schedule();
	preempt_disable();
}

#ifdef CONFIG_MUTEX_SPIN_ON_OWNER

static inline bool owner_running(struct mutex *lock, struct task_struct *owner)
{
	if (lock->owner != owner)
		return false;

	/*
	 * Ensure we emit the owner->on_cpu, dereference _after_ checking
	 * lock->owner still matches owner, if that fails, owner might
	 * point to free()d memory, if it still matches, the rcu_read_lock()
	 * ensures the memory stays valid.
	 */
	barrier();

	return owner->on_cpu;
}

/*
 * Look out! "owner" is an entirely speculative pointer
 * access and not reliable.
 */
int mutex_spin_on_owner(struct mutex *lock, struct task_struct *owner)
{
	if (!sched_feat(OWNER_SPIN))
		return 0;

	rcu_read_lock();
	while (owner_running(lock, owner)) {
		if (need_resched())
			break;

		arch_mutex_cpu_relax();
	}
	rcu_read_unlock();

	/*
	 * We break out the loop above on need_resched() and when the
	 * owner changed, which is a sign for heavy contention. Return
	 * success only when lock->owner is NULL.
	 */
	return lock->owner == NULL;
}
#endif

#ifdef CONFIG_PREEMPT
/*
 * this is the entry point to schedule() from in-kernel preemption
 * off of preempt_enable. Kernel preemptions off return from interrupt
 * occur there and call schedule directly.
 */
asmlinkage void __sched notrace preempt_schedule(void)
{
	struct thread_info *ti = current_thread_info();

	/*
	 * If there is a non-zero preempt_count or interrupts are disabled,
	 * we do not want to preempt the current task. Just return..
	 */
	if (likely(ti->preempt_count || irqs_disabled()))
		return;

	do {
		add_preempt_count_notrace(PREEMPT_ACTIVE);
		__schedule();
		sub_preempt_count_notrace(PREEMPT_ACTIVE);

		/*
		 * Check again in case we missed a preemption opportunity
		 * between schedule and now.
		 */
		barrier();
	} while (need_resched());
}
EXPORT_SYMBOL(preempt_schedule);

/*
 * this is the entry point to schedule() from kernel preemption
 * off of irq context.
 * Note, that this is called and return with irqs disabled. This will
 * protect us against recursive calling from irq.
 */
asmlinkage void __sched preempt_schedule_irq(void)
{
	struct thread_info *ti = current_thread_info();

	/* Catch callers which need to be fixed */
	BUG_ON(ti->preempt_count || !irqs_disabled());

	do {
		add_preempt_count(PREEMPT_ACTIVE);
		local_irq_enable();
		__schedule();
		local_irq_disable();
		sub_preempt_count(PREEMPT_ACTIVE);

		/*
		 * Check again in case we missed a preemption opportunity
		 * between schedule and now.
		 */
		barrier();
	} while (need_resched());
}

#endif /* CONFIG_PREEMPT */

int default_wake_function(wait_queue_t *curr, unsigned mode, int wake_flags,
			  void *key)
{
	return try_to_wake_up(curr->private, mode, wake_flags);
}
EXPORT_SYMBOL(default_wake_function);

/*
 * The core wakeup function. Non-exclusive wakeups (nr_exclusive == 0) just
 * wake everything up. If it's an exclusive wakeup (nr_exclusive == small +ve
 * number) then we wake all the non-exclusive tasks and one exclusive task.
 *
 * There are circumstances in which we can try to wake a task which has already
 * started to run but is not in state TASK_RUNNING. try_to_wake_up() returns
 * zero in this (rare) case, and we handle it by continuing to scan the queue.
 */
static void __wake_up_common(wait_queue_head_t *q, unsigned int mode,
			int nr_exclusive, int wake_flags, void *key)
{
	wait_queue_t *curr, *next;

	list_for_each_entry_safe(curr, next, &q->task_list, task_list) {
		unsigned flags = curr->flags;

		if (curr->func(curr, mode, wake_flags, key) &&
				(flags & WQ_FLAG_EXCLUSIVE) && !--nr_exclusive)
			break;
	}
}

/**
 * __wake_up - wake up threads blocked on a waitqueue.
 * @q: the waitqueue
 * @mode: which threads
 * @nr_exclusive: how many wake-one or wake-many threads to wake up
 * @key: is directly passed to the wakeup function
 *
 * It may be assumed that this function implies a write memory barrier before
 * changing the task state if and only if any tasks are woken up.
 */
void __wake_up(wait_queue_head_t *q, unsigned int mode,
			int nr_exclusive, void *key)
{
	unsigned long flags;

	spin_lock_irqsave(&q->lock, flags);
	__wake_up_common(q, mode, nr_exclusive, 0, key);
	spin_unlock_irqrestore(&q->lock, flags);
}
EXPORT_SYMBOL(__wake_up);

/*
 * Same as __wake_up but called with the spinlock in wait_queue_head_t held.
 */
void __wake_up_locked(wait_queue_head_t *q, unsigned int mode, int nr)
{
	__wake_up_common(q, mode, nr, 0, NULL);
}
EXPORT_SYMBOL_GPL(__wake_up_locked);

void __wake_up_locked_key(wait_queue_head_t *q, unsigned int mode, void *key)
{
	__wake_up_common(q, mode, 1, 0, key);
}
EXPORT_SYMBOL_GPL(__wake_up_locked_key);

/**
 * __wake_up_sync_key - wake up threads blocked on a waitqueue.
 * @q: the waitqueue
 * @mode: which threads
 * @nr_exclusive: how many wake-one or wake-many threads to wake up
 * @key: opaque value to be passed to wakeup targets
 *
 * The sync wakeup differs that the waker knows that it will schedule
 * away soon, so while the target thread will be woken up, it will not
 * be migrated to another CPU - ie. the two threads are 'synchronized'
 * with each other. This can prevent needless bouncing between CPUs.
 *
 * On UP it can prevent extra preemption.
 *
 * It may be assumed that this function implies a write memory barrier before
 * changing the task state if and only if any tasks are woken up.
 */
void __wake_up_sync_key(wait_queue_head_t *q, unsigned int mode,
			int nr_exclusive, void *key)
{
	unsigned long flags;
	int wake_flags = WF_SYNC;

	if (unlikely(!q))
		return;

	if (unlikely(!nr_exclusive))
		wake_flags = 0;

	spin_lock_irqsave(&q->lock, flags);
	__wake_up_common(q, mode, nr_exclusive, wake_flags, key);
	spin_unlock_irqrestore(&q->lock, flags);
}
EXPORT_SYMBOL_GPL(__wake_up_sync_key);

/*
 * __wake_up_sync - see __wake_up_sync_key()
 */
void __wake_up_sync(wait_queue_head_t *q, unsigned int mode, int nr_exclusive)
{
	__wake_up_sync_key(q, mode, nr_exclusive, NULL);
}
EXPORT_SYMBOL_GPL(__wake_up_sync);	/* For internal use only */

/**
 * complete: - signals a single thread waiting on this completion
 * @x:  holds the state of this particular completion
 *
 * This will wake up a single thread waiting on this completion. Threads will be
 * awakened in the same order in which they were queued.
 *
 * See also complete_all(), wait_for_completion() and related routines.
 *
 * It may be assumed that this function implies a write memory barrier before
 * changing the task state if and only if any tasks are woken up.
 */
void complete(struct completion *x)
{
	unsigned long flags;

	spin_lock_irqsave(&x->wait.lock, flags);
	x->done++;
	__wake_up_common(&x->wait, TASK_NORMAL, 1, 0, NULL);
	spin_unlock_irqrestore(&x->wait.lock, flags);
}
EXPORT_SYMBOL(complete);

/**
 * complete_all: - signals all threads waiting on this completion
 * @x:  holds the state of this particular completion
 *
 * This will wake up all threads waiting on this particular completion event.
 *
 * It may be assumed that this function implies a write memory barrier before
 * changing the task state if and only if any tasks are woken up.
 */
void complete_all(struct completion *x)
{
	unsigned long flags;

	spin_lock_irqsave(&x->wait.lock, flags);
	x->done += UINT_MAX/2;
	__wake_up_common(&x->wait, TASK_NORMAL, 0, 0, NULL);
	spin_unlock_irqrestore(&x->wait.lock, flags);
}
EXPORT_SYMBOL(complete_all);

static inline long __sched
do_wait_for_common(struct completion *x, long timeout, int state, int iowait)
{
	if (!x->done) {
		DECLARE_WAITQUEUE(wait, current);

		__add_wait_queue_tail_exclusive(&x->wait, &wait);
		do {
			if (signal_pending_state(state, current)) {
				timeout = -ERESTARTSYS;
				break;
			}
			__set_current_state(state);
			spin_unlock_irq(&x->wait.lock);
			if (iowait)
				timeout = io_schedule_timeout(timeout);
			else
				timeout = schedule_timeout(timeout);
			spin_lock_irq(&x->wait.lock);
		} while (!x->done && timeout);
		__remove_wait_queue(&x->wait, &wait);
		if (!x->done)
			return timeout;
	}
	x->done--;
	return timeout ?: 1;
}

static long __sched
wait_for_common(struct completion *x, long timeout, int state, int iowait)
{
	might_sleep();

	spin_lock_irq(&x->wait.lock);
	timeout = do_wait_for_common(x, timeout, state, iowait);
	spin_unlock_irq(&x->wait.lock);
	return timeout;
}

/**
 * wait_for_completion: - waits for completion of a task
 * @x:  holds the state of this particular completion
 *
 * This waits to be signaled for completion of a specific task. It is NOT
 * interruptible and there is no timeout.
 *
 * See also similar routines (i.e. wait_for_completion_timeout()) with timeout
 * and interrupt capability. Also see complete().
 */
void __sched wait_for_completion(struct completion *x)
{
	wait_for_common(x, MAX_SCHEDULE_TIMEOUT, TASK_UNINTERRUPTIBLE, 0);
}
EXPORT_SYMBOL(wait_for_completion);

/**
 * wait_for_completion_io: - waits for completion of a task
 * @x:  holds the state of this particular completion
 *
 * This waits for completion of a specific task to be signaled. Treats any
 * sleeping as waiting for IO for the purposes of process accounting.
 */
void __sched wait_for_completion_io(struct completion *x)
{
	wait_for_common(x, MAX_SCHEDULE_TIMEOUT, TASK_UNINTERRUPTIBLE, 1);
}
EXPORT_SYMBOL(wait_for_completion_io);


/**
 * wait_for_completion_timeout: - waits for completion of a task (w/timeout)
 * @x:  holds the state of this particular completion
 * @timeout:  timeout value in jiffies
 *
 * This waits for either a completion of a specific task to be signaled or for a
 * specified timeout to expire. The timeout is in jiffies. It is not
 * interruptible.
 *
 * The return value is 0 if timed out, and positive (at least 1, or number of
 * jiffies left till timeout) if completed.
 */
unsigned long __sched
wait_for_completion_timeout(struct completion *x, unsigned long timeout)
{
	return wait_for_common(x, timeout, TASK_UNINTERRUPTIBLE, 0);
}
EXPORT_SYMBOL(wait_for_completion_timeout);

/**
 * wait_for_completion_interruptible: - waits for completion of a task (w/intr)
 * @x:  holds the state of this particular completion
 *
 * This waits for completion of a specific task to be signaled. It is
 * interruptible.
 *
 * The return value is -ERESTARTSYS if interrupted, 0 if completed.
 */
int __sched wait_for_completion_interruptible(struct completion *x)
{
	long t = wait_for_common(x, MAX_SCHEDULE_TIMEOUT,
				 TASK_INTERRUPTIBLE, 0);
	if (t == -ERESTARTSYS)
		return t;
	return 0;
}
EXPORT_SYMBOL(wait_for_completion_interruptible);

/**
 * wait_for_completion_interruptible_timeout: - waits for completion (w/(to,intr))
 * @x:  holds the state of this particular completion
 * @timeout:  timeout value in jiffies
 *
 * This waits for either a completion of a specific task to be signaled or for a
 * specified timeout to expire. It is interruptible. The timeout is in jiffies.
 *
 * The return value is -ERESTARTSYS if interrupted, 0 if timed out,
 * positive (at least 1, or number of jiffies left till timeout) if completed.
 */
long __sched
wait_for_completion_interruptible_timeout(struct completion *x,
					  unsigned long timeout)
{
	return wait_for_common(x, timeout, TASK_INTERRUPTIBLE, 0);
}
EXPORT_SYMBOL(wait_for_completion_interruptible_timeout);

/**
 * wait_for_completion_killable: - waits for completion of a task (killable)
 * @x:  holds the state of this particular completion
 *
 * This waits to be signaled for completion of a specific task. It can be
 * interrupted by a kill signal.
 *
 * The return value is -ERESTARTSYS if interrupted, 0 if completed.
 */
int __sched wait_for_completion_killable(struct completion *x)
{
	long t = wait_for_common(x, MAX_SCHEDULE_TIMEOUT, TASK_KILLABLE, 0);
	if (t == -ERESTARTSYS)
		return t;
	return 0;
}
EXPORT_SYMBOL(wait_for_completion_killable);

/**
 * wait_for_completion_killable_timeout: - waits for completion of a task (w/(to,killable))
 * @x:  holds the state of this particular completion
 * @timeout:  timeout value in jiffies
 *
 * This waits for either a completion of a specific task to be
 * signaled or for a specified timeout to expire. It can be
 * interrupted by a kill signal. The timeout is in jiffies.
 *
 * The return value is -ERESTARTSYS if interrupted, 0 if timed out,
 * positive (at least 1, or number of jiffies left till timeout) if completed.
 */
long __sched
wait_for_completion_killable_timeout(struct completion *x,
				     unsigned long timeout)
{
	return wait_for_common(x, timeout, TASK_KILLABLE, 0);
}
EXPORT_SYMBOL(wait_for_completion_killable_timeout);

/**
 *	try_wait_for_completion - try to decrement a completion without blocking
 *	@x:	completion structure
 *
 *	Returns: 0 if a decrement cannot be done without blocking
 *		 1 if a decrement succeeded.
 *
 *	If a completion is being used as a counting completion,
 *	attempt to decrement the counter without blocking. This
 *	enables us to avoid waiting if the resource the completion
 *	is protecting is not available.
 */
bool try_wait_for_completion(struct completion *x)
{
	unsigned long flags;
	int ret = 1;

	spin_lock_irqsave(&x->wait.lock, flags);
	if (!x->done)
		ret = 0;
	else
		x->done--;
	spin_unlock_irqrestore(&x->wait.lock, flags);
	return ret;
}
EXPORT_SYMBOL(try_wait_for_completion);

/**
 *	completion_done - Test to see if a completion has any waiters
 *	@x:	completion structure
 *
 *	Returns: 0 if there are waiters (wait_for_completion() in progress)
 *		 1 if there are no waiters.
 *
 */
bool completion_done(struct completion *x)
{
	unsigned long flags;
	int ret = 1;

	spin_lock_irqsave(&x->wait.lock, flags);
	if (!x->done)
		ret = 0;
	spin_unlock_irqrestore(&x->wait.lock, flags);
	return ret;
}
EXPORT_SYMBOL(completion_done);

static long __sched
sleep_on_common(wait_queue_head_t *q, int state, long timeout)
{
	unsigned long flags;
	wait_queue_t wait;

	init_waitqueue_entry(&wait, current);

	__set_current_state(state);

	spin_lock_irqsave(&q->lock, flags);
	__add_wait_queue(q, &wait);
	spin_unlock(&q->lock);
	timeout = schedule_timeout(timeout);
	spin_lock_irq(&q->lock);
	__remove_wait_queue(q, &wait);
	spin_unlock_irqrestore(&q->lock, flags);

	return timeout;
}

void __sched interruptible_sleep_on(wait_queue_head_t *q)
{
	sleep_on_common(q, TASK_INTERRUPTIBLE, MAX_SCHEDULE_TIMEOUT);
}
EXPORT_SYMBOL(interruptible_sleep_on);

long __sched
interruptible_sleep_on_timeout(wait_queue_head_t *q, long timeout)
{
	return sleep_on_common(q, TASK_INTERRUPTIBLE, timeout);
}
EXPORT_SYMBOL(interruptible_sleep_on_timeout);

void __sched sleep_on(wait_queue_head_t *q)
{
	sleep_on_common(q, TASK_UNINTERRUPTIBLE, MAX_SCHEDULE_TIMEOUT);
}
EXPORT_SYMBOL(sleep_on);

long __sched sleep_on_timeout(wait_queue_head_t *q, long timeout)
{
	return sleep_on_common(q, TASK_UNINTERRUPTIBLE, timeout);
}
EXPORT_SYMBOL(sleep_on_timeout);

#ifdef CONFIG_RT_MUTEXES

/*
 * rt_mutex_setprio - set the current priority of a task
 * @p: task
 * @prio: prio value (kernel-internal form)
 *
 * This function changes the 'effective' priority of a task. It does
 * not touch ->normal_prio like __setscheduler().
 *
 * Used by the rt_mutex code to implement priority inheritance logic.
 */
void rt_mutex_setprio(struct task_struct *p, int prio)
{
	int oldprio, on_rq, running;
	struct rq *rq;
	const struct sched_class *prev_class;

	BUG_ON(prio < 0 || prio > MAX_PRIO);

	rq = __task_rq_lock(p);

	/*
	 * Idle task boosting is a nono in general. There is one
	 * exception, when PREEMPT_RT and NOHZ is active:
	 *
	 * The idle task calls get_next_timer_interrupt() and holds
	 * the timer wheel base->lock on the CPU and another CPU wants
	 * to access the timer (probably to cancel it). We can safely
	 * ignore the boosting request, as the idle CPU runs this code
	 * with interrupts disabled and will complete the lock
	 * protected section without being interrupted. So there is no
	 * real need to boost.
	 */
	if (unlikely(p == rq->idle)) {
		WARN_ON(p != rq->curr);
		WARN_ON(p->pi_blocked_on);
		goto out_unlock;
	}

	trace_sched_pi_setprio(p, prio);
	oldprio = p->prio;
	prev_class = p->sched_class;
	on_rq = p->on_rq;
	running = task_current(rq, p);
	if (on_rq)
		dequeue_task(rq, p, 0);
	if (running)
		p->sched_class->put_prev_task(rq, p);

	if (rt_prio(prio))
		p->sched_class = &rt_sched_class;
	else
		p->sched_class = &fair_sched_class;

	p->prio = prio;

	if (running)
		p->sched_class->set_curr_task(rq);
	if (on_rq)
		enqueue_task(rq, p, oldprio < prio ? ENQUEUE_HEAD : 0);

	check_class_changed(rq, p, prev_class, oldprio);
out_unlock:
	__task_rq_unlock(rq);
}
#endif
void set_user_nice(struct task_struct *p, long nice)
{
	int old_prio, delta, on_rq;
	unsigned long flags;
	struct rq *rq;

	if (TASK_NICE(p) == nice || nice < -20 || nice > 19)
		return;
	/*
	 * We have to be careful, if called from sys_setpriority(),
	 * the task might be in the middle of scheduling on another CPU.
	 */
	rq = task_rq_lock(p, &flags);
	/*
	 * The RT priorities are set via sched_setscheduler(), but we still
	 * allow the 'normal' nice value to be set - but as expected
	 * it wont have any effect on scheduling until the task is
	 * SCHED_FIFO/SCHED_RR:
	 */
	if (task_has_rt_policy(p)) {
		p->static_prio = NICE_TO_PRIO(nice);
		goto out_unlock;
	}
	on_rq = p->on_rq;
	if (on_rq)
		dequeue_task(rq, p, 0);

	p->static_prio = NICE_TO_PRIO(nice);
	set_load_weight(p);
	old_prio = p->prio;
	p->prio = effective_prio(p);
	delta = p->prio - old_prio;

	if (on_rq) {
		enqueue_task(rq, p, 0);
		/*
		 * If the task increased its priority or is running and
		 * lowered its priority, then reschedule its CPU:
		 */
		if (delta < 0 || (delta > 0 && task_running(rq, p)))
			resched_task(rq->curr);
	}
out_unlock:
	task_rq_unlock(rq, p, &flags);
}
EXPORT_SYMBOL(set_user_nice);

/*
 * can_nice - check if a task can reduce its nice value
 * @p: task
 * @nice: nice value
 */
int can_nice(const struct task_struct *p, const int nice)
{
	/* convert nice value [19,-20] to rlimit style value [1,40] */
	int nice_rlim = 20 - nice;

	return (nice_rlim <= task_rlimit(p, RLIMIT_NICE) ||
		capable(CAP_SYS_NICE));
}

#ifdef __ARCH_WANT_SYS_NICE

/*
 * sys_nice - change the priority of the current process.
 * @increment: priority increment
 *
 * sys_setpriority is a more generic, but much slower function that
 * does similar things.
 */
SYSCALL_DEFINE1(nice, int, increment)
{
	long nice, retval;

	/*
	 * Setpriority might change our priority at the same moment.
	 * We don't have to worry. Conceptually one call occurs first
	 * and we have a single winner.
	 */
	if (increment < -40)
		increment = -40;
	if (increment > 40)
		increment = 40;

	nice = TASK_NICE(current) + increment;
	if (nice < -20)
		nice = -20;
	if (nice > 19)
		nice = 19;

	if (increment < 0 && !can_nice(current, nice))
		return -EPERM;

	retval = security_task_setnice(current, nice);
	if (retval)
		return retval;

	set_user_nice(current, nice);
	return 0;
}

#endif

/**
 * task_prio - return the priority value of a given task.
 * @p: the task in question.
 *
 * This is the priority value as seen by users in /proc.
 * RT tasks are offset by -200. Normal tasks are centered
 * around 0, value goes from -16 to +15.
 */
int task_prio(const struct task_struct *p)
{
	return p->prio - MAX_RT_PRIO;
}

/**
 * task_nice - return the nice value of a given task.
 * @p: the task in question.
 */
int task_nice(const struct task_struct *p)
{
	return TASK_NICE(p);
}
EXPORT_SYMBOL(task_nice);

/**
 * idle_cpu - is a given cpu idle currently?
 * @cpu: the processor in question.
 */
int idle_cpu(int cpu)
{
	struct rq *rq = cpu_rq(cpu);

	if (rq->curr != rq->idle)
		return 0;

	if (rq->nr_running)
		return 0;

#ifdef CONFIG_SMP
	if (!llist_empty(&rq->wake_list))
		return 0;
#endif

	return 1;
}

/**
 * idle_task - return the idle task for a given cpu.
 * @cpu: the processor in question.
 */
struct task_struct *idle_task(int cpu)
{
	return cpu_rq(cpu)->idle;
}

/**
 * find_process_by_pid - find a process with a matching PID value.
 * @pid: the pid in question.
 */
static struct task_struct *find_process_by_pid(pid_t pid)
{
	return pid ? find_task_by_vpid(pid) : current;
}

/* Actually do priority change: must hold rq lock. */
static void
__setscheduler(struct rq *rq, struct task_struct *p, int policy, int prio)
{
	p->policy = policy;
	p->rt_priority = prio;
	p->normal_prio = normal_prio(p);
	/* we are holding p->pi_lock already */
	p->prio = rt_mutex_getprio(p);
	if (rt_prio(p->prio))
		p->sched_class = &rt_sched_class;
	else
		p->sched_class = &fair_sched_class;
	set_load_weight(p);
}

/*
 * check the target process has a UID that matches the current process's
 */
static bool check_same_owner(struct task_struct *p)
{
	const struct cred *cred = current_cred(), *pcred;
	bool match;

	rcu_read_lock();
	pcred = __task_cred(p);
	if (cred->user->user_ns == pcred->user->user_ns)
		match = (cred->euid == pcred->euid ||
			 cred->euid == pcred->uid);
	else
		match = false;
	rcu_read_unlock();
	return match;
}

static int __sched_setscheduler(struct task_struct *p, int policy,
				const struct sched_param *param, bool user)
{
	int retval, oldprio, oldpolicy = -1, on_rq, running;
	unsigned long flags;
	const struct sched_class *prev_class;
	struct rq *rq;
	int reset_on_fork;

	/* may grab non-irq protected spin_locks */
	BUG_ON(in_interrupt());
recheck:
	/* double check policy once rq lock held */
	if (policy < 0) {
		reset_on_fork = p->sched_reset_on_fork;
		policy = oldpolicy = p->policy;
	} else {
		reset_on_fork = !!(policy & SCHED_RESET_ON_FORK);
		policy &= ~SCHED_RESET_ON_FORK;

		if (policy != SCHED_FIFO && policy != SCHED_RR &&
				policy != SCHED_NORMAL && policy != SCHED_BATCH &&
				policy != SCHED_IDLE)
			return -EINVAL;
	}

	/*
	 * Valid priorities for SCHED_FIFO and SCHED_RR are
	 * 1..MAX_USER_RT_PRIO-1, valid priority for SCHED_NORMAL,
	 * SCHED_BATCH and SCHED_IDLE is 0.
	 */
	if (param->sched_priority < 0 ||
	    (p->mm && param->sched_priority > MAX_USER_RT_PRIO-1) ||
	    (!p->mm && param->sched_priority > MAX_RT_PRIO-1))
		return -EINVAL;
	if (rt_policy(policy) != (param->sched_priority != 0))
		return -EINVAL;

	/*
	 * Allow unprivileged RT tasks to decrease priority:
	 */
	if (user && !capable(CAP_SYS_NICE)) {
		if (rt_policy(policy)) {
			unsigned long rlim_rtprio =
					task_rlimit(p, RLIMIT_RTPRIO);

			/* can't set/change the rt policy */
			if (policy != p->policy && !rlim_rtprio)
				return -EPERM;

			/* can't increase priority */
			if (param->sched_priority > p->rt_priority &&
			    param->sched_priority > rlim_rtprio)
				return -EPERM;
		}

		/*
		 * Treat SCHED_IDLE as nice 20. Only allow a switch to
		 * SCHED_NORMAL if the RLIMIT_NICE would normally permit it.
		 */
		if (p->policy == SCHED_IDLE && policy != SCHED_IDLE) {
			if (!can_nice(p, TASK_NICE(p)))
				return -EPERM;
		}

		/* can't change other user's priorities */
		if (!check_same_owner(p))
			return -EPERM;

		/* Normal users shall not reset the sched_reset_on_fork flag */
		if (p->sched_reset_on_fork && !reset_on_fork)
			return -EPERM;
	}

	if (user) {
		retval = security_task_setscheduler(p);
		if (retval)
			return retval;
	}

	/*
	 * make sure no PI-waiters arrive (or leave) while we are
	 * changing the priority of the task:
	 *
	 * To be able to change p->policy safely, the appropriate
	 * runqueue lock must be held.
	 */
	rq = task_rq_lock(p, &flags);

	/*
	 * Changing the policy of the stop threads its a very bad idea
	 */
	if (p == rq->stop) {
		task_rq_unlock(rq, p, &flags);
		return -EINVAL;
	}

	/*
	 * If not changing anything there's no need to proceed further:
	 */
	if (unlikely(policy == p->policy && (!rt_policy(policy) ||
			param->sched_priority == p->rt_priority))) {

		__task_rq_unlock(rq);
		raw_spin_unlock_irqrestore(&p->pi_lock, flags);
		return 0;
	}

#ifdef CONFIG_RT_GROUP_SCHED
	if (user) {
		/*
		 * Do not allow realtime tasks into groups that have no runtime
		 * assigned.
		 */
		if (rt_bandwidth_enabled() && rt_policy(policy) &&
				task_group(p)->rt_bandwidth.rt_runtime == 0 &&
				!task_group_is_autogroup(task_group(p))) {
			task_rq_unlock(rq, p, &flags);
			return -EPERM;
		}
	}
#endif

	/* recheck policy now with rq lock held */
	if (unlikely(oldpolicy != -1 && oldpolicy != p->policy)) {
		policy = oldpolicy = -1;
		task_rq_unlock(rq, p, &flags);
		goto recheck;
	}
	on_rq = p->on_rq;
	running = task_current(rq, p);
	if (on_rq)
		dequeue_task(rq, p, 0);
	if (running)
		p->sched_class->put_prev_task(rq, p);

	p->sched_reset_on_fork = reset_on_fork;

	oldprio = p->prio;
	prev_class = p->sched_class;
	__setscheduler(rq, p, policy, param->sched_priority);

	if (running)
		p->sched_class->set_curr_task(rq);
	if (on_rq)
		enqueue_task(rq, p, 0);

	check_class_changed(rq, p, prev_class, oldprio);
	task_rq_unlock(rq, p, &flags);

	rt_mutex_adjust_pi(p);

	return 0;
}

/**
 * sched_setscheduler - change the scheduling policy and/or RT priority of a thread.
 * @p: the task in question.
 * @policy: new policy.
 * @param: structure containing the new RT priority.
 *
 * NOTE that the task may be already dead.
 */
int sched_setscheduler(struct task_struct *p, int policy,
		       const struct sched_param *param)
{
	return __sched_setscheduler(p, policy, param, true);
}
EXPORT_SYMBOL_GPL(sched_setscheduler);

/**
 * sched_setscheduler_nocheck - change the scheduling policy and/or RT priority of a thread from kernelspace.
 * @p: the task in question.
 * @policy: new policy.
 * @param: structure containing the new RT priority.
 *
 * Just like sched_setscheduler, only don't bother checking if the
 * current context has permission.  For example, this is needed in
 * stop_machine(): we create temporary high priority worker threads,
 * but our caller might not have that capability.
 */
int sched_setscheduler_nocheck(struct task_struct *p, int policy,
			       const struct sched_param *param)
{
	return __sched_setscheduler(p, policy, param, false);
}

static int
do_sched_setscheduler(pid_t pid, int policy, struct sched_param __user *param)
{
	struct sched_param lparam;
	struct task_struct *p;
	int retval;

	if (!param || pid < 0)
		return -EINVAL;
	if (copy_from_user(&lparam, param, sizeof(struct sched_param)))
		return -EFAULT;

	rcu_read_lock();
	retval = -ESRCH;
	p = find_process_by_pid(pid);
	if (p != NULL)
		retval = sched_setscheduler(p, policy, &lparam);
	rcu_read_unlock();

	return retval;
}

/**
 * sys_sched_setscheduler - set/change the scheduler policy and RT priority
 * @pid: the pid in question.
 * @policy: new policy.
 * @param: structure containing the new RT priority.
 */
SYSCALL_DEFINE3(sched_setscheduler, pid_t, pid, int, policy,
		struct sched_param __user *, param)
{
	/* negative values for policy are not valid */
	if (policy < 0)
		return -EINVAL;

	return do_sched_setscheduler(pid, policy, param);
}

/**
 * sys_sched_setparam - set/change the RT priority of a thread
 * @pid: the pid in question.
 * @param: structure containing the new RT priority.
 */
SYSCALL_DEFINE2(sched_setparam, pid_t, pid, struct sched_param __user *, param)
{
	return do_sched_setscheduler(pid, -1, param);
}

/**
 * sys_sched_getscheduler - get the policy (scheduling class) of a thread
 * @pid: the pid in question.
 */
SYSCALL_DEFINE1(sched_getscheduler, pid_t, pid)
{
	struct task_struct *p;
	int retval;

	if (pid < 0)
		return -EINVAL;

	retval = -ESRCH;
	rcu_read_lock();
	p = find_process_by_pid(pid);
	if (p) {
		retval = security_task_getscheduler(p);
		if (!retval)
			retval = p->policy
				| (p->sched_reset_on_fork ? SCHED_RESET_ON_FORK : 0);
	}
	rcu_read_unlock();
	return retval;
}

/**
 * sys_sched_getparam - get the RT priority of a thread
 * @pid: the pid in question.
 * @param: structure containing the RT priority.
 */
SYSCALL_DEFINE2(sched_getparam, pid_t, pid, struct sched_param __user *, param)
{
	struct sched_param lp;
	struct task_struct *p;
	int retval;

	if (!param || pid < 0)
		return -EINVAL;

	rcu_read_lock();
	p = find_process_by_pid(pid);
	retval = -ESRCH;
	if (!p)
		goto out_unlock;

	retval = security_task_getscheduler(p);
	if (retval)
		goto out_unlock;

	lp.sched_priority = p->rt_priority;
	rcu_read_unlock();

	/*
	 * This one might sleep, we cannot do it with a spinlock held ...
	 */
	retval = copy_to_user(param, &lp, sizeof(*param)) ? -EFAULT : 0;

	return retval;

out_unlock:
	rcu_read_unlock();
	return retval;
}

long sched_setaffinity(pid_t pid, const struct cpumask *in_mask)
{
	cpumask_var_t cpus_allowed, new_mask;
	struct task_struct *p;
	int retval;

	get_online_cpus();
	rcu_read_lock();

	p = find_process_by_pid(pid);
	if (!p) {
		rcu_read_unlock();
		put_online_cpus();
		return -ESRCH;
	}

	/* Prevent p going away */
	get_task_struct(p);
	rcu_read_unlock();

	if (!alloc_cpumask_var(&cpus_allowed, GFP_KERNEL)) {
		retval = -ENOMEM;
		goto out_put_task;
	}
	if (!alloc_cpumask_var(&new_mask, GFP_KERNEL)) {
		retval = -ENOMEM;
		goto out_free_cpus_allowed;
	}
	retval = -EPERM;
	if (!check_same_owner(p) && !ns_capable(task_user_ns(p), CAP_SYS_NICE))
		goto out_unlock;

	retval = security_task_setscheduler(p);
	if (retval)
		goto out_unlock;

	cpuset_cpus_allowed(p, cpus_allowed);
	cpumask_and(new_mask, in_mask, cpus_allowed);
again:
	retval = set_cpus_allowed_ptr(p, new_mask);

	if (!retval) {
		cpuset_cpus_allowed(p, cpus_allowed);
		if (!cpumask_subset(new_mask, cpus_allowed)) {
			/*
			 * We must have raced with a concurrent cpuset
			 * update. Just reset the cpus_allowed to the
			 * cpuset's cpus_allowed
			 */
			cpumask_copy(new_mask, cpus_allowed);
			goto again;
		}
	}
out_unlock:
	free_cpumask_var(new_mask);
out_free_cpus_allowed:
	free_cpumask_var(cpus_allowed);
out_put_task:
	put_task_struct(p);
	put_online_cpus();
	return retval;
}

static int get_user_cpu_mask(unsigned long __user *user_mask_ptr, unsigned len,
			     struct cpumask *new_mask)
{
	if (len < cpumask_size())
		cpumask_clear(new_mask);
	else if (len > cpumask_size())
		len = cpumask_size();

	return copy_from_user(new_mask, user_mask_ptr, len) ? -EFAULT : 0;
}

/**
 * sys_sched_setaffinity - set the cpu affinity of a process
 * @pid: pid of the process
 * @len: length in bytes of the bitmask pointed to by user_mask_ptr
 * @user_mask_ptr: user-space pointer to the new cpu mask
 */
SYSCALL_DEFINE3(sched_setaffinity, pid_t, pid, unsigned int, len,
		unsigned long __user *, user_mask_ptr)
{
	cpumask_var_t new_mask;
	int retval;

	if (!alloc_cpumask_var(&new_mask, GFP_KERNEL))
		return -ENOMEM;

	retval = get_user_cpu_mask(user_mask_ptr, len, new_mask);
	if (retval == 0)
		retval = sched_setaffinity(pid, new_mask);
	free_cpumask_var(new_mask);
	return retval;
}

long sched_getaffinity(pid_t pid, struct cpumask *mask)
{
	struct task_struct *p;
	unsigned long flags;
	int retval;

	get_online_cpus();
	rcu_read_lock();

	retval = -ESRCH;
	p = find_process_by_pid(pid);
	if (!p)
		goto out_unlock;

	retval = security_task_getscheduler(p);
	if (retval)
		goto out_unlock;

	raw_spin_lock_irqsave(&p->pi_lock, flags);
	cpumask_and(mask, &p->cpus_allowed, cpu_online_mask);
	raw_spin_unlock_irqrestore(&p->pi_lock, flags);

out_unlock:
	rcu_read_unlock();
	put_online_cpus();

	return retval;
}

/**
 * sys_sched_getaffinity - get the cpu affinity of a process
 * @pid: pid of the process
 * @len: length in bytes of the bitmask pointed to by user_mask_ptr
 * @user_mask_ptr: user-space pointer to hold the current cpu mask
 */
SYSCALL_DEFINE3(sched_getaffinity, pid_t, pid, unsigned int, len,
		unsigned long __user *, user_mask_ptr)
{
	int ret;
	cpumask_var_t mask;

	if ((len * BITS_PER_BYTE) < nr_cpu_ids)
		return -EINVAL;
	if (len & (sizeof(unsigned long)-1))
		return -EINVAL;

	if (!alloc_cpumask_var(&mask, GFP_KERNEL))
		return -ENOMEM;

	ret = sched_getaffinity(pid, mask);
	if (ret == 0) {
		size_t retlen = min_t(size_t, len, cpumask_size());

		if (copy_to_user(user_mask_ptr, mask, retlen))
			ret = -EFAULT;
		else
			ret = retlen;
	}
	free_cpumask_var(mask);

	return ret;
}

/**
 * sys_sched_yield - yield the current processor to other threads.
 *
 * This function yields the current CPU to other tasks. If there are no
 * other threads running on this CPU then this function will return.
 */
SYSCALL_DEFINE0(sched_yield)
{
	struct rq *rq = this_rq_lock();

	schedstat_inc(rq, yld_count);
	current->sched_class->yield_task(rq);

	/*
	 * Since we are going to call schedule() anyway, there's
	 * no need to preempt or enable interrupts:
	 */
	__release(rq->lock);
	spin_release(&rq->lock.dep_map, 1, _THIS_IP_);
	do_raw_spin_unlock(&rq->lock);
	sched_preempt_enable_no_resched();

	schedule();

	return 0;
}

static inline int should_resched(void)
{
	return need_resched() && !(preempt_count() & PREEMPT_ACTIVE);
}

static void __cond_resched(void)
{
	add_preempt_count(PREEMPT_ACTIVE);
	__schedule();
	sub_preempt_count(PREEMPT_ACTIVE);
}

int __sched _cond_resched(void)
{
	if (should_resched()) {
		__cond_resched();
		return 1;
	}
	return 0;
}
EXPORT_SYMBOL(_cond_resched);

/*
 * __cond_resched_lock() - if a reschedule is pending, drop the given lock,
 * call schedule, and on return reacquire the lock.
 *
 * This works OK both with and without CONFIG_PREEMPT. We do strange low-level
 * operations here to prevent schedule() from being called twice (once via
 * spin_unlock(), once by hand).
 */
int __cond_resched_lock(spinlock_t *lock)
{
	int resched = should_resched();
	int ret = 0;

	lockdep_assert_held(lock);

	if (spin_needbreak(lock) || resched) {
		spin_unlock(lock);
		if (resched)
			__cond_resched();
		else
			cpu_relax();
		ret = 1;
		spin_lock(lock);
	}
	return ret;
}
EXPORT_SYMBOL(__cond_resched_lock);

int __sched __cond_resched_softirq(void)
{
	BUG_ON(!in_softirq());

	if (should_resched()) {
		local_bh_enable();
		__cond_resched();
		local_bh_disable();
		return 1;
	}
	return 0;
}
EXPORT_SYMBOL(__cond_resched_softirq);

/**
 * yield - yield the current processor to other threads.
 *
 * Do not ever use this function, there's a 99% chance you're doing it wrong.
 *
 * The scheduler is at all times free to pick the calling task as the most
 * eligible task to run, if removing the yield() call from your code breaks
 * it, its already broken.
 *
 * Typical broken usage is:
 *
 * while (!event)
 * 	yield();
 *
 * where one assumes that yield() will let 'the other' process run that will
 * make event true. If the current task is a SCHED_FIFO task that will never
 * happen. Never use yield() as a progress guarantee!!
 *
 * If you want to use yield() to wait for something, use wait_event().
 * If you want to use yield() to be 'nice' for others, use cond_resched().
 * If you still want to use yield(), do not!
 */
void __sched yield(void)
{
	set_current_state(TASK_RUNNING);
	sys_sched_yield();
}
EXPORT_SYMBOL(yield);

/**
 * yield_to - yield the current processor to another thread in
 * your thread group, or accelerate that thread toward the
 * processor it's on.
 * @p: target task
 * @preempt: whether task preemption is allowed or not
 *
 * It's the caller's job to ensure that the target task struct
 * can't go away on us before we can do any checks.
 *
 * Returns true if we indeed boosted the target task.
 */
bool __sched yield_to(struct task_struct *p, bool preempt)
{
	struct task_struct *curr = current;
	struct rq *rq, *p_rq;
	unsigned long flags;
	bool yielded = 0;

	local_irq_save(flags);
	rq = this_rq();

again:
	p_rq = task_rq(p);
	double_rq_lock(rq, p_rq);
	while (task_rq(p) != p_rq) {
		double_rq_unlock(rq, p_rq);
		goto again;
	}

	if (!curr->sched_class->yield_to_task)
		goto out;

	if (curr->sched_class != p->sched_class)
		goto out;

	if (task_running(p_rq, p) || p->state)
		goto out;

	yielded = curr->sched_class->yield_to_task(rq, p, preempt);
	if (yielded) {
		schedstat_inc(rq, yld_count);
		/*
		 * Make p's CPU reschedule; pick_next_entity takes care of
		 * fairness.
		 */
		if (preempt && rq != p_rq)
			resched_task(p_rq->curr);
	} else {
		/*
		 * We might have set it in task_yield_fair(), but are
		 * not going to schedule(), so don't want to skip
		 * the next update.
		 */
		rq->skip_clock_update = 0;
	}

out:
	double_rq_unlock(rq, p_rq);
	local_irq_restore(flags);

	if (yielded)
		schedule();

	return yielded;
}
EXPORT_SYMBOL_GPL(yield_to);

/*
 * This task is about to go to sleep on IO. Increment rq->nr_iowait so
 * that process accounting knows that this is a task in IO wait state.
 */
void __sched io_schedule(void)
{
	struct rq *rq = raw_rq();

	delayacct_blkio_start();
	atomic_inc(&rq->nr_iowait);
	blk_flush_plug(current);
	current->in_iowait = 1;
	schedule();
	current->in_iowait = 0;
	atomic_dec(&rq->nr_iowait);
	delayacct_blkio_end();
}
EXPORT_SYMBOL(io_schedule);

long __sched io_schedule_timeout(long timeout)
{
	struct rq *rq = raw_rq();
	long ret;

	delayacct_blkio_start();
	atomic_inc(&rq->nr_iowait);
	blk_flush_plug(current);
	current->in_iowait = 1;
	ret = schedule_timeout(timeout);
	current->in_iowait = 0;
	atomic_dec(&rq->nr_iowait);
	delayacct_blkio_end();
	return ret;
}

/**
 * sys_sched_get_priority_max - return maximum RT priority.
 * @policy: scheduling class.
 *
 * this syscall returns the maximum rt_priority that can be used
 * by a given scheduling class.
 */
SYSCALL_DEFINE1(sched_get_priority_max, int, policy)
{
	int ret = -EINVAL;

	switch (policy) {
	case SCHED_FIFO:
	case SCHED_RR:
		ret = MAX_USER_RT_PRIO-1;
		break;
	case SCHED_NORMAL:
	case SCHED_BATCH:
	case SCHED_IDLE:
		ret = 0;
		break;
	}
	return ret;
}

/**
 * sys_sched_get_priority_min - return minimum RT priority.
 * @policy: scheduling class.
 *
 * this syscall returns the minimum rt_priority that can be used
 * by a given scheduling class.
 */
SYSCALL_DEFINE1(sched_get_priority_min, int, policy)
{
	int ret = -EINVAL;

	switch (policy) {
	case SCHED_FIFO:
	case SCHED_RR:
		ret = 1;
		break;
	case SCHED_NORMAL:
	case SCHED_BATCH:
	case SCHED_IDLE:
		ret = 0;
	}
	return ret;
}

/**
 * sys_sched_rr_get_interval - return the default timeslice of a process.
 * @pid: pid of the process.
 * @interval: userspace pointer to the timeslice value.
 *
 * this syscall writes the default timeslice value of a given process
 * into the user-space timespec buffer. A value of '0' means infinity.
 */
SYSCALL_DEFINE2(sched_rr_get_interval, pid_t, pid,
		struct timespec __user *, interval)
{
	struct task_struct *p;
	unsigned int time_slice;
	unsigned long flags;
	struct rq *rq;
	int retval;
	struct timespec t;

	if (pid < 0)
		return -EINVAL;

	retval = -ESRCH;
	rcu_read_lock();
	p = find_process_by_pid(pid);
	if (!p)
		goto out_unlock;

	retval = security_task_getscheduler(p);
	if (retval)
		goto out_unlock;

	rq = task_rq_lock(p, &flags);
	time_slice = p->sched_class->get_rr_interval(rq, p);
	task_rq_unlock(rq, p, &flags);

	rcu_read_unlock();
	jiffies_to_timespec(time_slice, &t);
	retval = copy_to_user(interval, &t, sizeof(t)) ? -EFAULT : 0;
	return retval;

out_unlock:
	rcu_read_unlock();
	return retval;
}

static const char stat_nam[] = TASK_STATE_TO_CHAR_STR;

void sched_show_task(struct task_struct *p)
{
	unsigned long free = 0;
	unsigned state;

	state = p->state ? __ffs(p->state) + 1 : 0;
	printk(KERN_INFO "%-15.15s %c", p->comm,
		state < sizeof(stat_nam) - 1 ? stat_nam[state] : '?');
#if BITS_PER_LONG == 32
	if (state == TASK_RUNNING)
		printk(KERN_CONT " running  ");
	else
		printk(KERN_CONT " %08lx ", thread_saved_pc(p));
#else
	if (state == TASK_RUNNING)
		printk(KERN_CONT "  running task    ");
	else
		printk(KERN_CONT " %016lx ", thread_saved_pc(p));
#endif
#ifdef CONFIG_DEBUG_STACK_USAGE
	free = stack_not_used(p);
#endif
	printk(KERN_CONT "%5lu %5d %6d 0x%08lx\n", free,
		task_pid_nr(p), task_pid_nr(rcu_dereference(p->real_parent)),
		(unsigned long)task_thread_info(p)->flags);

	show_stack(p, NULL);
}

void show_state_filter(unsigned long state_filter)
{
	struct task_struct *g, *p;

#if BITS_PER_LONG == 32
	printk(KERN_INFO
		"  task                PC stack   pid father\n");
#else
	printk(KERN_INFO
		"  task                        PC stack   pid father\n");
#endif
	rcu_read_lock();
	do_each_thread(g, p) {
		/*
		 * reset the NMI-timeout, listing all files on a slow
		 * console might take a lot of time:
		 */
		touch_nmi_watchdog();
		if (!state_filter || (p->state & state_filter))
			sched_show_task(p);
	} while_each_thread(g, p);

	touch_all_softlockup_watchdogs();

#ifdef CONFIG_SCHED_DEBUG
	sysrq_sched_debug_show();
#endif
	rcu_read_unlock();
	/*
	 * Only show locks if all tasks are dumped:
	 */
	if (!state_filter)
		debug_show_all_locks();
}

void __cpuinit init_idle_bootup_task(struct task_struct *idle)
{
	idle->sched_class = &idle_sched_class;
}

/**
 * init_idle - set up an idle thread for a given CPU
 * @idle: task in question
 * @cpu: cpu the idle task belongs to
 *
 * NOTE: this function does not set the idle thread's NEED_RESCHED
 * flag, to make booting more robust.
 */
void __cpuinit init_idle(struct task_struct *idle, int cpu)
{
	struct rq *rq = cpu_rq(cpu);
	unsigned long flags;

	raw_spin_lock_irqsave(&rq->lock, flags);

	__sched_fork(idle);
	idle->state = TASK_RUNNING;
	idle->se.exec_start = sched_clock();

	do_set_cpus_allowed(idle, cpumask_of(cpu));
	/*
	 * We're having a chicken and egg problem, even though we are
	 * holding rq->lock, the cpu isn't yet set to this cpu so the
	 * lockdep check in task_group() will fail.
	 *
	 * Similar case to sched_fork(). / Alternatively we could
	 * use task_rq_lock() here and obtain the other rq->lock.
	 *
	 * Silence PROVE_RCU
	 */
	rcu_read_lock();
	__set_task_cpu(idle, cpu);
	rcu_read_unlock();

	rq->curr = rq->idle = idle;
#if defined(CONFIG_SMP)
	idle->on_cpu = 1;
#endif
	raw_spin_unlock_irqrestore(&rq->lock, flags);

	/* Set the preempt count _outside_ the spinlocks! */
	task_thread_info(idle)->preempt_count = 0;

	/*
	 * The idle tasks have their own, simple scheduling class:
	 */
	idle->sched_class = &idle_sched_class;
	ftrace_graph_init_idle_task(idle, cpu);
#if defined(CONFIG_SMP)
	sprintf(idle->comm, "%s/%d", INIT_TASK_COMM, cpu);
#endif
}

#ifdef CONFIG_SMP
void do_set_cpus_allowed(struct task_struct *p, const struct cpumask *new_mask)
{
	if (p->sched_class && p->sched_class->set_cpus_allowed)
		p->sched_class->set_cpus_allowed(p, new_mask);

	cpumask_copy(&p->cpus_allowed, new_mask);
	p->rt.nr_cpus_allowed = cpumask_weight(new_mask);
}

/*
 * This is how migration works:
 *
 * 1) we invoke migration_cpu_stop() on the target CPU using
 *    stop_one_cpu().
 * 2) stopper starts to run (implicitly forcing the migrated thread
 *    off the CPU)
 * 3) it checks whether the migrated task is still in the wrong runqueue.
 * 4) if it's in the wrong runqueue then the migration thread removes
 *    it and puts it into the right queue.
 * 5) stopper completes and stop_one_cpu() returns and the migration
 *    is done.
 */

/*
 * Change a given task's CPU affinity. Migrate the thread to a
 * proper CPU and schedule it away if the CPU it's executing on
 * is removed from the allowed bitmask.
 *
 * NOTE: the caller must have a valid reference to the task, the
 * task must not exit() & deallocate itself prematurely. The
 * call is not atomic; no spinlocks may be held.
 */
int set_cpus_allowed_ptr(struct task_struct *p, const struct cpumask *new_mask)
{
	unsigned long flags;
	struct rq *rq;
	unsigned int dest_cpu;
	int ret = 0;

	rq = task_rq_lock(p, &flags);

	if (cpumask_equal(&p->cpus_allowed, new_mask))
		goto out;

	if (!cpumask_intersects(new_mask, cpu_active_mask)) {
		ret = -EINVAL;
		goto out;
	}

	if (unlikely((p->flags & PF_THREAD_BOUND) && p != current)) {
		ret = -EINVAL;
		goto out;
	}

	do_set_cpus_allowed(p, new_mask);

	/* Can the task run on the task's current CPU? If so, we're done */
	if (cpumask_test_cpu(task_cpu(p), new_mask))
		goto out;

	dest_cpu = cpumask_any_and(cpu_active_mask, new_mask);
	if (p->on_rq) {
		struct migration_arg arg = { p, dest_cpu };
		/* Need help from migration thread: drop lock and wait. */
		task_rq_unlock(rq, p, &flags);
		stop_one_cpu(cpu_of(rq), migration_cpu_stop, &arg);
		tlb_migrate_finish(p->mm);
		return 0;
	}
out:
	task_rq_unlock(rq, p, &flags);

	return ret;
}
EXPORT_SYMBOL_GPL(set_cpus_allowed_ptr);

/*
 * Move (not current) task off this cpu, onto dest cpu. We're doing
 * this because either it can't run here any more (set_cpus_allowed()
 * away from this CPU, or CPU going down), or because we're
 * attempting to rebalance this task on exec (sched_exec).
 *
 * So we race with normal scheduler movements, but that's OK, as long
 * as the task is no longer on this CPU.
 *
 * Returns non-zero if task was successfully migrated.
 */
static int __migrate_task(struct task_struct *p, int src_cpu, int dest_cpu)
{
	struct rq *rq_dest, *rq_src;
	bool moved = false;
	int ret = 0;

	if (unlikely(!cpu_active(dest_cpu)))
		return ret;

	rq_src = cpu_rq(src_cpu);
	rq_dest = cpu_rq(dest_cpu);

	raw_spin_lock(&p->pi_lock);
	double_rq_lock(rq_src, rq_dest);
	/* Already moved. */
	if (task_cpu(p) != src_cpu)
		goto done;
	/* Affinity changed (again). */
	if (!cpumask_test_cpu(dest_cpu, tsk_cpus_allowed(p)))
		goto fail;

	/*
	 * If we're not on a rq, the next wake-up will ensure we're
	 * placed properly.
	 */
	if (p->on_rq) {
		dequeue_task(rq_src, p, 0);
		set_task_cpu(p, dest_cpu);
		enqueue_task(rq_dest, p, 0);
		check_preempt_curr(rq_dest, p, 0);
		moved = true;
	}
done:
	ret = 1;
fail:
	double_rq_unlock(rq_src, rq_dest);
	raw_spin_unlock(&p->pi_lock);
	if (moved && task_notify_on_migrate(p))
		atomic_notifier_call_chain(&migration_notifier_head,
					   dest_cpu, (void *)src_cpu);
	return ret;
}

/*
 * migration_cpu_stop - this will be executed by a highprio stopper thread
 * and performs thread migration by bumping thread off CPU then
 * 'pushing' onto another runqueue.
 */
static int migration_cpu_stop(void *data)
{
	struct migration_arg *arg = data;

	/*
	 * The original target cpu might have gone down and we might
	 * be on another cpu but it doesn't matter.
	 */
	local_irq_disable();
	__migrate_task(arg->task, raw_smp_processor_id(), arg->dest_cpu);
	local_irq_enable();
	return 0;
}

#ifdef CONFIG_HOTPLUG_CPU

/*
 * Ensures that the idle task is using init_mm right before its cpu goes
 * offline.
 */
void idle_task_exit(void)
{
	struct mm_struct *mm = current->active_mm;

	BUG_ON(cpu_online(smp_processor_id()));

	if (mm != &init_mm)
		switch_mm(mm, &init_mm, current);
	mmdrop(mm);
}

/*
 * While a dead CPU has no uninterruptible tasks queued at this point,
 * it might still have a nonzero ->nr_uninterruptible counter, because
 * for performance reasons the counter is not stricly tracking tasks to
 * their home CPUs. So we just add the counter to another CPU's counter,
 * to keep the global sum constant after CPU-down:
 */
static void migrate_nr_uninterruptible(struct rq *rq_src)
{
	struct rq *rq_dest = cpu_rq(cpumask_any(cpu_active_mask));

	rq_dest->nr_uninterruptible += rq_src->nr_uninterruptible;
	rq_src->nr_uninterruptible = 0;
}

/*
 * remove the tasks which were accounted by rq from calc_load_tasks.
 */
static void calc_global_load_remove(struct rq *rq)
{
	atomic_long_sub(rq->calc_load_active, &calc_load_tasks);
	rq->calc_load_active = 0;
}

/*
 * Migrate all tasks from the rq, sleeping tasks will be migrated by
 * try_to_wake_up()->select_task_rq().
 *
 * Called with rq->lock held even though we'er in stop_machine() and
 * there's no concurrency possible, we hold the required locks anyway
 * because of lock validation efforts.
 */
static void migrate_tasks(unsigned int dead_cpu)
{
	struct rq *rq = cpu_rq(dead_cpu);
	struct task_struct *next, *stop = rq->stop;
	int dest_cpu;

	/*
	 * Fudge the rq selection such that the below task selection loop
	 * doesn't get stuck on the currently eligible stop task.
	 *
	 * We're currently inside stop_machine() and the rq is either stuck
	 * in the stop_machine_cpu_stop() loop, or we're executing this code,
	 * either way we should never end up calling schedule() until we're
	 * done here.
	 */
	rq->stop = NULL;

	/* Ensure any throttled groups are reachable by pick_next_task */
	unthrottle_offline_cfs_rqs(rq);

	for ( ; ; ) {
		/*
		 * There's this thread running, bail when that's the only
		 * remaining thread.
		 */
		if (rq->nr_running == 1)
			break;

		next = pick_next_task(rq);
		BUG_ON(!next);
		next->sched_class->put_prev_task(rq, next);

		/* Find suitable destination for @next, with force if needed. */
		dest_cpu = select_fallback_rq(dead_cpu, next);
		raw_spin_unlock(&rq->lock);

		__migrate_task(next, dead_cpu, dest_cpu);

		raw_spin_lock(&rq->lock);
	}

	rq->stop = stop;
}

#endif /* CONFIG_HOTPLUG_CPU */

#if defined(CONFIG_SCHED_DEBUG) && defined(CONFIG_SYSCTL)

static struct ctl_table sd_ctl_dir[] = {
	{
		.procname	= "sched_domain",
		.mode		= 0555,
	},
	{}
};

static struct ctl_table sd_ctl_root[] = {
	{
		.procname	= "kernel",
		.mode		= 0555,
		.child		= sd_ctl_dir,
	},
	{}
};

static struct ctl_table *sd_alloc_ctl_entry(int n)
{
	struct ctl_table *entry =
		kcalloc(n, sizeof(struct ctl_table), GFP_KERNEL);

	return entry;
}

static void sd_free_ctl_entry(struct ctl_table **tablep)
{
	struct ctl_table *entry;

	/*
	 * In the intermediate directories, both the child directory and
	 * procname are dynamically allocated and could fail but the mode
	 * will always be set. In the lowest directory the names are
	 * static strings and all have proc handlers.
	 */
	for (entry = *tablep; entry->mode; entry++) {
		if (entry->child)
			sd_free_ctl_entry(&entry->child);
		if (entry->proc_handler == NULL)
			kfree(entry->procname);
	}

	kfree(*tablep);
	*tablep = NULL;
}

static void
set_table_entry(struct ctl_table *entry,
		const char *procname, void *data, int maxlen,
		umode_t mode, proc_handler *proc_handler)
{
	entry->procname = procname;
	entry->data = data;
	entry->maxlen = maxlen;
	entry->mode = mode;
	entry->proc_handler = proc_handler;
}

static struct ctl_table *
sd_alloc_ctl_domain_table(struct sched_domain *sd)
{
	struct ctl_table *table = sd_alloc_ctl_entry(13);

	if (table == NULL)
		return NULL;

	set_table_entry(&table[0], "min_interval", &sd->min_interval,
		sizeof(long), 0644, proc_doulongvec_minmax);
	set_table_entry(&table[1], "max_interval", &sd->max_interval,
		sizeof(long), 0644, proc_doulongvec_minmax);
	set_table_entry(&table[2], "busy_idx", &sd->busy_idx,
		sizeof(int), 0644, proc_dointvec_minmax);
	set_table_entry(&table[3], "idle_idx", &sd->idle_idx,
		sizeof(int), 0644, proc_dointvec_minmax);
	set_table_entry(&table[4], "newidle_idx", &sd->newidle_idx,
		sizeof(int), 0644, proc_dointvec_minmax);
	set_table_entry(&table[5], "wake_idx", &sd->wake_idx,
		sizeof(int), 0644, proc_dointvec_minmax);
	set_table_entry(&table[6], "forkexec_idx", &sd->forkexec_idx,
		sizeof(int), 0644, proc_dointvec_minmax);
	set_table_entry(&table[7], "busy_factor", &sd->busy_factor,
		sizeof(int), 0644, proc_dointvec_minmax);
	set_table_entry(&table[8], "imbalance_pct", &sd->imbalance_pct,
		sizeof(int), 0644, proc_dointvec_minmax);
	set_table_entry(&table[9], "cache_nice_tries",
		&sd->cache_nice_tries,
		sizeof(int), 0644, proc_dointvec_minmax);
	set_table_entry(&table[10], "flags", &sd->flags,
		sizeof(int), 0644, proc_dointvec_minmax);
	set_table_entry(&table[11], "name", sd->name,
		CORENAME_MAX_SIZE, 0444, proc_dostring);
	/* &table[12] is terminator */

	return table;
}

static ctl_table *sd_alloc_ctl_cpu_table(int cpu)
{
	struct ctl_table *entry, *table;
	struct sched_domain *sd;
	int domain_num = 0, i;
	char buf[32];

	for_each_domain(cpu, sd)
		domain_num++;
	entry = table = sd_alloc_ctl_entry(domain_num + 1);
	if (table == NULL)
		return NULL;

	i = 0;
	for_each_domain(cpu, sd) {
		snprintf(buf, 32, "domain%d", i);
		entry->procname = kstrdup(buf, GFP_KERNEL);
		entry->mode = 0555;
		entry->child = sd_alloc_ctl_domain_table(sd);
		entry++;
		i++;
	}
	return table;
}

static struct ctl_table_header *sd_sysctl_header;
static void register_sched_domain_sysctl(void)
{
	int i, cpu_num = num_possible_cpus();
	struct ctl_table *entry = sd_alloc_ctl_entry(cpu_num + 1);
	char buf[32];

	WARN_ON(sd_ctl_dir[0].child);
	sd_ctl_dir[0].child = entry;

	if (entry == NULL)
		return;

	for_each_possible_cpu(i) {
		snprintf(buf, 32, "cpu%d", i);
		entry->procname = kstrdup(buf, GFP_KERNEL);
		entry->mode = 0555;
		entry->child = sd_alloc_ctl_cpu_table(i);
		entry++;
	}

	WARN_ON(sd_sysctl_header);
	sd_sysctl_header = register_sysctl_table(sd_ctl_root);
}

/* may be called multiple times per register */
static void unregister_sched_domain_sysctl(void)
{
	if (sd_sysctl_header)
		unregister_sysctl_table(sd_sysctl_header);
	sd_sysctl_header = NULL;
	if (sd_ctl_dir[0].child)
		sd_free_ctl_entry(&sd_ctl_dir[0].child);
}
#else
static void register_sched_domain_sysctl(void)
{
}
static void unregister_sched_domain_sysctl(void)
{
}
#endif

static void set_rq_online(struct rq *rq)
{
	if (!rq->online) {
		const struct sched_class *class;

		cpumask_set_cpu(rq->cpu, rq->rd->online);
		rq->online = 1;

		for_each_class(class) {
			if (class->rq_online)
				class->rq_online(rq);
		}
	}
}

static void set_rq_offline(struct rq *rq)
{
	if (rq->online) {
		const struct sched_class *class;

		for_each_class(class) {
			if (class->rq_offline)
				class->rq_offline(rq);
		}

		cpumask_clear_cpu(rq->cpu, rq->rd->online);
		rq->online = 0;
	}
}

/*
 * migration_call - callback that gets triggered when a CPU is added.
 * Here we can start up the necessary migration thread for the new CPU.
 */
static int __cpuinit
migration_call(struct notifier_block *nfb, unsigned long action, void *hcpu)
{
	int cpu = (long)hcpu;
	unsigned long flags;
	struct rq *rq = cpu_rq(cpu);

	switch (action & ~CPU_TASKS_FROZEN) {

	case CPU_UP_PREPARE:
		rq->calc_load_update = calc_load_update;
		break;

	case CPU_ONLINE:
		/* Update our root-domain */
		raw_spin_lock_irqsave(&rq->lock, flags);
		if (rq->rd) {
			BUG_ON(!cpumask_test_cpu(cpu, rq->rd->span));

			set_rq_online(rq);
		}
		raw_spin_unlock_irqrestore(&rq->lock, flags);
		break;

#ifdef CONFIG_HOTPLUG_CPU
	case CPU_DYING:
		sched_ttwu_pending();
		/* Update our root-domain */
		raw_spin_lock_irqsave(&rq->lock, flags);
		if (rq->rd) {
			BUG_ON(!cpumask_test_cpu(cpu, rq->rd->span));
			set_rq_offline(rq);
		}
		migrate_tasks(cpu);
		BUG_ON(rq->nr_running != 1); /* the migration thread */
		raw_spin_unlock_irqrestore(&rq->lock, flags);

		migrate_nr_uninterruptible(rq);
		calc_global_load_remove(rq);
		break;
#endif
	}

	update_max_interval();

	return NOTIFY_OK;
}

/*
 * Register at high priority so that task migration (migrate_all_tasks)
 * happens before everything else.  This has to be lower priority than
 * the notifier in the perf_event subsystem, though.
 */
static struct notifier_block __cpuinitdata migration_notifier = {
	.notifier_call = migration_call,
	.priority = CPU_PRI_MIGRATION,
};

static int __cpuinit sched_cpu_active(struct notifier_block *nfb,
				      unsigned long action, void *hcpu)
{
	switch (action & ~CPU_TASKS_FROZEN) {
	case CPU_STARTING:
	case CPU_DOWN_FAILED:
		set_cpu_active((long)hcpu, true);
		return NOTIFY_OK;
	default:
		return NOTIFY_DONE;
	}
}

static int __cpuinit sched_cpu_inactive(struct notifier_block *nfb,
					unsigned long action, void *hcpu)
{
	switch (action & ~CPU_TASKS_FROZEN) {
	case CPU_DOWN_PREPARE:
		set_cpu_active((long)hcpu, false);
		return NOTIFY_OK;
	default:
		return NOTIFY_DONE;
	}
}

static int __init migration_init(void)
{
	void *cpu = (void *)(long)smp_processor_id();
	int err;

	/* Initialize migration for the boot CPU */
	err = migration_call(&migration_notifier, CPU_UP_PREPARE, cpu);
	BUG_ON(err == NOTIFY_BAD);
	migration_call(&migration_notifier, CPU_ONLINE, cpu);
	register_cpu_notifier(&migration_notifier);

	/* Register cpu active notifiers */
	cpu_notifier(sched_cpu_active, CPU_PRI_SCHED_ACTIVE);
	cpu_notifier(sched_cpu_inactive, CPU_PRI_SCHED_INACTIVE);

	return 0;
}
early_initcall(migration_init);
#endif

#ifdef CONFIG_SMP

static cpumask_var_t sched_domains_tmpmask; /* sched_domains_mutex */

#ifdef CONFIG_SCHED_DEBUG

static __read_mostly int sched_domain_debug_enabled;

static int __init sched_domain_debug_setup(char *str)
{
	sched_domain_debug_enabled = 1;

	return 0;
}
early_param("sched_debug", sched_domain_debug_setup);

static int sched_domain_debug_one(struct sched_domain *sd, int cpu, int level,
				  struct cpumask *groupmask)
{
	struct sched_group *group = sd->groups;
	char str[256];

	cpulist_scnprintf(str, sizeof(str), sched_domain_span(sd));
	cpumask_clear(groupmask);

	printk(KERN_DEBUG "%*s domain %d: ", level, "", level);

	if (!(sd->flags & SD_LOAD_BALANCE)) {
		printk("does not load-balance\n");
		if (sd->parent)
			printk(KERN_ERR "ERROR: !SD_LOAD_BALANCE domain"
					" has parent");
		return -1;
	}

	printk(KERN_CONT "span %s level %s\n", str, sd->name);

	if (!cpumask_test_cpu(cpu, sched_domain_span(sd))) {
		printk(KERN_ERR "ERROR: domain->span does not contain "
				"CPU%d\n", cpu);
	}
	if (!cpumask_test_cpu(cpu, sched_group_cpus(group))) {
		printk(KERN_ERR "ERROR: domain->groups does not contain"
				" CPU%d\n", cpu);
	}

	printk(KERN_DEBUG "%*s groups:", level + 1, "");
	do {
		if (!group) {
			printk("\n");
			printk(KERN_ERR "ERROR: group is NULL\n");
			break;
		}

		if (!group->sgp->power) {
			printk(KERN_CONT "\n");
			printk(KERN_ERR "ERROR: domain->cpu_power not "
					"set\n");
			break;
		}

		if (!cpumask_weight(sched_group_cpus(group))) {
			printk(KERN_CONT "\n");
			printk(KERN_ERR "ERROR: empty group\n");
			break;
		}

		if (cpumask_intersects(groupmask, sched_group_cpus(group))) {
			printk(KERN_CONT "\n");
			printk(KERN_ERR "ERROR: repeated CPUs\n");
			break;
		}

		cpumask_or(groupmask, groupmask, sched_group_cpus(group));

		cpulist_scnprintf(str, sizeof(str), sched_group_cpus(group));

		printk(KERN_CONT " %s", str);
		if (group->sgp->power != SCHED_POWER_SCALE) {
			printk(KERN_CONT " (cpu_power = %d)",
				group->sgp->power);
		}

		group = group->next;
	} while (group != sd->groups);
	printk(KERN_CONT "\n");

	if (!cpumask_equal(sched_domain_span(sd), groupmask))
		printk(KERN_ERR "ERROR: groups don't span domain->span\n");

	if (sd->parent &&
	    !cpumask_subset(groupmask, sched_domain_span(sd->parent)))
		printk(KERN_ERR "ERROR: parent span is not a superset "
			"of domain->span\n");
	return 0;
}

static void sched_domain_debug(struct sched_domain *sd, int cpu)
{
	int level = 0;

	if (!sched_domain_debug_enabled)
		return;

	if (!sd) {
		printk(KERN_DEBUG "CPU%d attaching NULL sched-domain.\n", cpu);
		return;
	}

	printk(KERN_DEBUG "CPU%d attaching sched-domain:\n", cpu);

	for (;;) {
		if (sched_domain_debug_one(sd, cpu, level, sched_domains_tmpmask))
			break;
		level++;
		sd = sd->parent;
		if (!sd)
			break;
	}
}
#else /* !CONFIG_SCHED_DEBUG */
# define sched_domain_debug(sd, cpu) do { } while (0)
#endif /* CONFIG_SCHED_DEBUG */

static int sd_degenerate(struct sched_domain *sd)
{
	if (cpumask_weight(sched_domain_span(sd)) == 1)
		return 1;

	/* Following flags need at least 2 groups */
	if (sd->flags & (SD_LOAD_BALANCE |
			 SD_BALANCE_NEWIDLE |
			 SD_BALANCE_FORK |
			 SD_BALANCE_EXEC |
			 SD_SHARE_CPUPOWER |
			 SD_SHARE_PKG_RESOURCES)) {
		if (sd->groups != sd->groups->next)
			return 0;
	}

	/* Following flags don't use groups */
	if (sd->flags & (SD_WAKE_AFFINE))
		return 0;

	return 1;
}

static int
sd_parent_degenerate(struct sched_domain *sd, struct sched_domain *parent)
{
	unsigned long cflags = sd->flags, pflags = parent->flags;

	if (sd_degenerate(parent))
		return 1;

	if (!cpumask_equal(sched_domain_span(sd), sched_domain_span(parent)))
		return 0;

	/* Flags needing groups don't count if only 1 group in parent */
	if (parent->groups == parent->groups->next) {
		pflags &= ~(SD_LOAD_BALANCE |
				SD_BALANCE_NEWIDLE |
				SD_BALANCE_FORK |
				SD_BALANCE_EXEC |
				SD_SHARE_CPUPOWER |
				SD_SHARE_PKG_RESOURCES);
		if (nr_node_ids == 1)
			pflags &= ~SD_SERIALIZE;
	}
	if (~cflags & pflags)
		return 0;

	return 1;
}

static void free_rootdomain(struct rcu_head *rcu)
{
	struct root_domain *rd = container_of(rcu, struct root_domain, rcu);

	cpupri_cleanup(&rd->cpupri);
	free_cpumask_var(rd->rto_mask);
	free_cpumask_var(rd->online);
	free_cpumask_var(rd->span);
	kfree(rd);
}

static void rq_attach_root(struct rq *rq, struct root_domain *rd)
{
	struct root_domain *old_rd = NULL;
	unsigned long flags;

	raw_spin_lock_irqsave(&rq->lock, flags);

	if (rq->rd) {
		old_rd = rq->rd;

		if (cpumask_test_cpu(rq->cpu, old_rd->online))
			set_rq_offline(rq);

		cpumask_clear_cpu(rq->cpu, old_rd->span);

		/*
		 * If we dont want to free the old_rt yet then
		 * set old_rd to NULL to skip the freeing later
		 * in this function:
		 */
		if (!atomic_dec_and_test(&old_rd->refcount))
			old_rd = NULL;
	}

	atomic_inc(&rd->refcount);
	rq->rd = rd;

	cpumask_set_cpu(rq->cpu, rd->span);
	if (cpumask_test_cpu(rq->cpu, cpu_active_mask))
		set_rq_online(rq);

	raw_spin_unlock_irqrestore(&rq->lock, flags);

	if (old_rd)
		call_rcu_sched(&old_rd->rcu, free_rootdomain);
}

static int init_rootdomain(struct root_domain *rd)
{
	memset(rd, 0, sizeof(*rd));

	if (!alloc_cpumask_var(&rd->span, GFP_KERNEL))
		goto out;
	if (!alloc_cpumask_var(&rd->online, GFP_KERNEL))
		goto free_span;
	if (!alloc_cpumask_var(&rd->rto_mask, GFP_KERNEL))
		goto free_online;

	if (cpupri_init(&rd->cpupri) != 0)
		goto free_rto_mask;
	return 0;

free_rto_mask:
	free_cpumask_var(rd->rto_mask);
free_online:
	free_cpumask_var(rd->online);
free_span:
	free_cpumask_var(rd->span);
out:
	return -ENOMEM;
}

/*
 * By default the system creates a single root-domain with all cpus as
 * members (mimicking the global state we have today).
 */
struct root_domain def_root_domain;

static void init_defrootdomain(void)
{
	init_rootdomain(&def_root_domain);

	atomic_set(&def_root_domain.refcount, 1);
}

static struct root_domain *alloc_rootdomain(void)
{
	struct root_domain *rd;

	rd = kmalloc(sizeof(*rd), GFP_KERNEL);
	if (!rd)
		return NULL;

	if (init_rootdomain(rd) != 0) {
		kfree(rd);
		return NULL;
	}

	return rd;
}

static void free_sched_groups(struct sched_group *sg, int free_sgp)
{
	struct sched_group *tmp, *first;

	if (!sg)
		return;

	first = sg;
	do {
		tmp = sg->next;

		if (free_sgp && atomic_dec_and_test(&sg->sgp->ref))
			kfree(sg->sgp);

		kfree(sg);
		sg = tmp;
	} while (sg != first);
}

static void free_sched_domain(struct rcu_head *rcu)
{
	struct sched_domain *sd = container_of(rcu, struct sched_domain, rcu);

	/*
	 * If its an overlapping domain it has private groups, iterate and
	 * nuke them all.
	 */
	if (sd->flags & SD_OVERLAP) {
		free_sched_groups(sd->groups, 1);
	} else if (atomic_dec_and_test(&sd->groups->ref)) {
		kfree(sd->groups->sgp);
		kfree(sd->groups);
	}
	kfree(sd);
}

static void destroy_sched_domain(struct sched_domain *sd, int cpu)
{
	call_rcu(&sd->rcu, free_sched_domain);
}

static void destroy_sched_domains(struct sched_domain *sd, int cpu)
{
	for (; sd; sd = sd->parent)
		destroy_sched_domain(sd, cpu);
}

/*
 * Keep a special pointer to the highest sched_domain that has
 * SD_SHARE_PKG_RESOURCE set (Last Level Cache Domain) for this
 * allows us to avoid some pointer chasing select_idle_sibling().
 *
 * Also keep a unique ID per domain (we use the first cpu number in
 * the cpumask of the domain), this allows us to quickly tell if
 * two cpus are in the same cache domain, see cpus_share_cache().
 */
DEFINE_PER_CPU(struct sched_domain *, sd_llc);
DEFINE_PER_CPU(int, sd_llc_size);
DEFINE_PER_CPU(int, sd_llc_id);

static void update_top_cache_domain(int cpu)
{
	struct sched_domain *sd;
	int id = cpu;
	int size = 1;

	sd = highest_flag_domain(cpu, SD_SHARE_PKG_RESOURCES);
	if (sd) {
		id = cpumask_first(sched_domain_span(sd));
		size = cpumask_weight(sched_domain_span(sd));
	}

	rcu_assign_pointer(per_cpu(sd_llc, cpu), sd);
	per_cpu(sd_llc_size, cpu) = size;
	per_cpu(sd_llc_id, cpu) = id;
}

/*
 * Attach the domain 'sd' to 'cpu' as its base domain. Callers must
 * hold the hotplug lock.
 */
static void
cpu_attach_domain(struct sched_domain *sd, struct root_domain *rd, int cpu)
{
	struct rq *rq = cpu_rq(cpu);
	struct sched_domain *tmp;
	unsigned long next_balance = rq->next_balance;

	/* Remove the sched domains which do not contribute to scheduling. */
	for (tmp = sd; tmp; ) {
		struct sched_domain *parent = tmp->parent;
		if (!parent)
			break;

		if (sd_parent_degenerate(tmp, parent)) {
			tmp->parent = parent->parent;
			if (parent->parent)
				parent->parent->child = tmp;
			destroy_sched_domain(parent, cpu);
		} else
			tmp = tmp->parent;
	}

	if (sd && sd_degenerate(sd)) {
		tmp = sd;
		sd = sd->parent;
		destroy_sched_domain(tmp, cpu);
		if (sd)
			sd->child = NULL;
	}

	for (tmp = sd; tmp; ) {
		unsigned long interval;

		interval = msecs_to_jiffies(tmp->balance_interval);
		if (time_after(next_balance, tmp->last_balance + interval))
			next_balance = tmp->last_balance + interval;

		tmp = tmp->parent;
	}
	rq->next_balance = next_balance;

	sched_domain_debug(sd, cpu);

	rq_attach_root(rq, rd);
	tmp = rq->sd;
	rcu_assign_pointer(rq->sd, sd);
	destroy_sched_domains(tmp, cpu);

	update_top_cache_domain(cpu);
}

/* cpus with isolated domains */
static cpumask_var_t cpu_isolated_map;

/* Setup the mask of cpus configured for isolated domains */
static int __init isolated_cpu_setup(char *str)
{
	alloc_bootmem_cpumask_var(&cpu_isolated_map);
	cpulist_parse(str, cpu_isolated_map);
	return 1;
}

__setup("isolcpus=", isolated_cpu_setup);

#ifdef CONFIG_NUMA

/**
 * find_next_best_node - find the next node to include in a sched_domain
 * @node: node whose sched_domain we're building
 * @used_nodes: nodes already in the sched_domain
 *
 * Find the next node to include in a given scheduling domain. Simply
 * finds the closest node not already in the @used_nodes map.
 *
 * Should use nodemask_t.
 */
static int find_next_best_node(int node, nodemask_t *used_nodes)
{
	int i, n, val, min_val, best_node = -1;

	min_val = INT_MAX;

	for (i = 0; i < nr_node_ids; i++) {
		/* Start at @node */
		n = (node + i) % nr_node_ids;

		if (!nr_cpus_node(n))
			continue;

		/* Skip already used nodes */
		if (node_isset(n, *used_nodes))
			continue;

		/* Simple min distance search */
		val = node_distance(node, n);

		if (val < min_val) {
			min_val = val;
			best_node = n;
		}
	}

	if (best_node != -1)
		node_set(best_node, *used_nodes);
	return best_node;
}

/**
 * sched_domain_node_span - get a cpumask for a node's sched_domain
 * @node: node whose cpumask we're constructing
 * @span: resulting cpumask
 *
 * Given a node, construct a good cpumask for its sched_domain to span. It
 * should be one that prevents unnecessary balancing, but also spreads tasks
 * out optimally.
 */
static void sched_domain_node_span(int node, struct cpumask *span)
{
	nodemask_t used_nodes;
	int i;

	cpumask_clear(span);
	nodes_clear(used_nodes);

	cpumask_or(span, span, cpumask_of_node(node));
	node_set(node, used_nodes);

	for (i = 1; i < SD_NODES_PER_DOMAIN; i++) {
		int next_node = find_next_best_node(node, &used_nodes);
		if (next_node < 0)
			break;
		cpumask_or(span, span, cpumask_of_node(next_node));
	}
}

static const struct cpumask *cpu_node_mask(int cpu)
{
	lockdep_assert_held(&sched_domains_mutex);

	sched_domain_node_span(cpu_to_node(cpu), sched_domains_tmpmask);

	return sched_domains_tmpmask;
}

static const struct cpumask *cpu_allnodes_mask(int cpu)
{
	return cpu_possible_mask;
}
#endif /* CONFIG_NUMA */

static const struct cpumask *cpu_cpu_mask(int cpu)
{
	return cpumask_of_node(cpu_to_node(cpu));
}

int sched_smt_power_savings = 0, sched_mc_power_savings = 0;

struct sd_data {
	struct sched_domain **__percpu sd;
	struct sched_group **__percpu sg;
	struct sched_group_power **__percpu sgp;
};

struct s_data {
	struct sched_domain ** __percpu sd;
	struct root_domain	*rd;
};

enum s_alloc {
	sa_rootdomain,
	sa_sd,
	sa_sd_storage,
	sa_none,
};

struct sched_domain_topology_level;

typedef struct sched_domain *(*sched_domain_init_f)(struct sched_domain_topology_level *tl, int cpu);
typedef const struct cpumask *(*sched_domain_mask_f)(int cpu);

#define SDTL_OVERLAP	0x01

struct sched_domain_topology_level {
	sched_domain_init_f init;
	sched_domain_mask_f mask;
	int		    flags;
	struct sd_data      data;
};

static int
build_overlap_sched_groups(struct sched_domain *sd, int cpu)
{
	struct sched_group *first = NULL, *last = NULL, *groups = NULL, *sg;
	const struct cpumask *span = sched_domain_span(sd);
	struct cpumask *covered = sched_domains_tmpmask;
	struct sd_data *sdd = sd->private;
	struct sched_domain *child;
	int i;

	cpumask_clear(covered);

	for_each_cpu(i, span) {
		struct cpumask *sg_span;

		if (cpumask_test_cpu(i, covered))
			continue;

		sg = kzalloc_node(sizeof(struct sched_group) + cpumask_size(),
				GFP_KERNEL, cpu_to_node(cpu));

		if (!sg)
			goto fail;

		sg_span = sched_group_cpus(sg);

		child = *per_cpu_ptr(sdd->sd, i);
		if (child->child) {
			child = child->child;
			cpumask_copy(sg_span, sched_domain_span(child));
		} else
			cpumask_set_cpu(i, sg_span);

		cpumask_or(covered, covered, sg_span);

		sg->sgp = *per_cpu_ptr(sdd->sgp, cpumask_first(sg_span));
		atomic_inc(&sg->sgp->ref);

		if (cpumask_test_cpu(cpu, sg_span))
			groups = sg;

		if (!first)
			first = sg;
		if (last)
			last->next = sg;
		last = sg;
		last->next = first;
	}
	sd->groups = groups;

	return 0;

fail:
	free_sched_groups(first, 0);

	return -ENOMEM;
}

static int get_group(int cpu, struct sd_data *sdd, struct sched_group **sg)
{
	struct sched_domain *sd = *per_cpu_ptr(sdd->sd, cpu);
	struct sched_domain *child = sd->child;

	if (child)
		cpu = cpumask_first(sched_domain_span(child));

	if (sg) {
		*sg = *per_cpu_ptr(sdd->sg, cpu);
		(*sg)->sgp = *per_cpu_ptr(sdd->sgp, cpu);
		atomic_set(&(*sg)->sgp->ref, 1); /* for claim_allocations */
	}

	return cpu;
}

/*
 * build_sched_groups will build a circular linked list of the groups
 * covered by the given span, and will set each group's ->cpumask correctly,
 * and ->cpu_power to 0.
 *
 * Assumes the sched_domain tree is fully constructed
 */
static int
build_sched_groups(struct sched_domain *sd, int cpu)
{
	struct sched_group *first = NULL, *last = NULL;
	struct sd_data *sdd = sd->private;
	const struct cpumask *span = sched_domain_span(sd);
	struct cpumask *covered;
	int i;

	get_group(cpu, sdd, &sd->groups);
	atomic_inc(&sd->groups->ref);

	if (cpu != cpumask_first(sched_domain_span(sd)))
		return 0;

	lockdep_assert_held(&sched_domains_mutex);
	covered = sched_domains_tmpmask;

	cpumask_clear(covered);

	for_each_cpu(i, span) {
		struct sched_group *sg;
		int group = get_group(i, sdd, &sg);
		int j;

		if (cpumask_test_cpu(i, covered))
			continue;

		cpumask_clear(sched_group_cpus(sg));
		sg->sgp->power = 0;

		for_each_cpu(j, span) {
			if (get_group(j, sdd, NULL) != group)
				continue;

			cpumask_set_cpu(j, covered);
			cpumask_set_cpu(j, sched_group_cpus(sg));
		}

		if (!first)
			first = sg;
		if (last)
			last->next = sg;
		last = sg;
	}
	last->next = first;

	return 0;
}

/*
 * Initialize sched groups cpu_power.
 *
 * cpu_power indicates the capacity of sched group, which is used while
 * distributing the load between different sched groups in a sched domain.
 * Typically cpu_power for all the groups in a sched domain will be same unless
 * there are asymmetries in the topology. If there are asymmetries, group
 * having more cpu_power will pickup more load compared to the group having
 * less cpu_power.
 */
static void init_sched_groups_power(int cpu, struct sched_domain *sd)
{
	struct sched_group *sg = sd->groups;

	WARN_ON(!sd || !sg);

	do {
		sg->group_weight = cpumask_weight(sched_group_cpus(sg));
		sg = sg->next;
	} while (sg != sd->groups);

	if (cpu != group_first_cpu(sg))
		return;

	update_group_power(sd, cpu);
	atomic_set(&sg->sgp->nr_busy_cpus, sg->group_weight);
}

int __weak arch_sd_sibling_asym_packing(void)
{
       return 0*SD_ASYM_PACKING;
}

/*
 * Initializers for schedule domains
 * Non-inlined to reduce accumulated stack pressure in build_sched_domains()
 */

#ifdef CONFIG_SCHED_DEBUG
# define SD_INIT_NAME(sd, type)		sd->name = #type
#else
# define SD_INIT_NAME(sd, type)		do { } while (0)
#endif

#define SD_INIT_FUNC(type)						\
static noinline struct sched_domain *					\
sd_init_##type(struct sched_domain_topology_level *tl, int cpu) 	\
{									\
	struct sched_domain *sd = *per_cpu_ptr(tl->data.sd, cpu);	\
	*sd = SD_##type##_INIT;						\
	SD_INIT_NAME(sd, type);						\
	sd->private = &tl->data;					\
	return sd;							\
}

SD_INIT_FUNC(CPU)
#ifdef CONFIG_NUMA
 SD_INIT_FUNC(ALLNODES)
 SD_INIT_FUNC(NODE)
#endif
#ifdef CONFIG_SCHED_SMT
 SD_INIT_FUNC(SIBLING)
#endif
#ifdef CONFIG_SCHED_MC
 SD_INIT_FUNC(MC)
#endif
#ifdef CONFIG_SCHED_BOOK
 SD_INIT_FUNC(BOOK)
#endif

static int default_relax_domain_level = -1;
int sched_domain_level_max;

static int __init setup_relax_domain_level(char *str)
{
	if (kstrtoint(str, 0, &default_relax_domain_level))
		pr_warn("Unable to set relax_domain_level\n");

	return 1;
}
__setup("relax_domain_level=", setup_relax_domain_level);

static void set_domain_attribute(struct sched_domain *sd,
				 struct sched_domain_attr *attr)
{
	int request;

	if (!attr || attr->relax_domain_level < 0) {
		if (default_relax_domain_level < 0)
			return;
		else
			request = default_relax_domain_level;
	} else
		request = attr->relax_domain_level;
	if (request < sd->level) {
		/* turn off idle balance on this domain */
		sd->flags &= ~(SD_BALANCE_WAKE|SD_BALANCE_NEWIDLE);
	} else {
		/* turn on idle balance on this domain */
		sd->flags |= (SD_BALANCE_WAKE|SD_BALANCE_NEWIDLE);
	}
}

static void __sdt_free(const struct cpumask *cpu_map);
static int __sdt_alloc(const struct cpumask *cpu_map);

static void __free_domain_allocs(struct s_data *d, enum s_alloc what,
				 const struct cpumask *cpu_map)
{
	switch (what) {
	case sa_rootdomain:
		if (!atomic_read(&d->rd->refcount))
			free_rootdomain(&d->rd->rcu); /* fall through */
	case sa_sd:
		free_percpu(d->sd); /* fall through */
	case sa_sd_storage:
		__sdt_free(cpu_map); /* fall through */
	case sa_none:
		break;
	}
}

static enum s_alloc __visit_domain_allocation_hell(struct s_data *d,
						   const struct cpumask *cpu_map)
{
	memset(d, 0, sizeof(*d));

	if (__sdt_alloc(cpu_map))
		return sa_sd_storage;
	d->sd = alloc_percpu(struct sched_domain *);
	if (!d->sd)
		return sa_sd_storage;
	d->rd = alloc_rootdomain();
	if (!d->rd)
		return sa_sd;
	return sa_rootdomain;
}

/*
 * NULL the sd_data elements we've used to build the sched_domain and
 * sched_group structure so that the subsequent __free_domain_allocs()
 * will not free the data we're using.
 */
static void claim_allocations(int cpu, struct sched_domain *sd)
{
	struct sd_data *sdd = sd->private;

	WARN_ON_ONCE(*per_cpu_ptr(sdd->sd, cpu) != sd);
	*per_cpu_ptr(sdd->sd, cpu) = NULL;

	if (atomic_read(&(*per_cpu_ptr(sdd->sg, cpu))->ref))
		*per_cpu_ptr(sdd->sg, cpu) = NULL;

	if (atomic_read(&(*per_cpu_ptr(sdd->sgp, cpu))->ref))
		*per_cpu_ptr(sdd->sgp, cpu) = NULL;
}

#ifdef CONFIG_SCHED_SMT
static const struct cpumask *cpu_smt_mask(int cpu)
{
	return topology_thread_cpumask(cpu);
}
#endif

/*
 * Topology list, bottom-up.
 */
static struct sched_domain_topology_level default_topology[] = {
#ifdef CONFIG_SCHED_SMT
	{ sd_init_SIBLING, cpu_smt_mask, },
#endif
#ifdef CONFIG_SCHED_MC
	{ sd_init_MC, cpu_coregroup_mask, },
#endif
#ifdef CONFIG_SCHED_BOOK
	{ sd_init_BOOK, cpu_book_mask, },
#endif
	{ sd_init_CPU, cpu_cpu_mask, },
#ifdef CONFIG_NUMA
	{ sd_init_NODE, cpu_node_mask, SDTL_OVERLAP, },
	{ sd_init_ALLNODES, cpu_allnodes_mask, },
#endif
	{ NULL, },
};

static struct sched_domain_topology_level *sched_domain_topology = default_topology;

static int __sdt_alloc(const struct cpumask *cpu_map)
{
	struct sched_domain_topology_level *tl;
	int j;

	for (tl = sched_domain_topology; tl->init; tl++) {
		struct sd_data *sdd = &tl->data;

		sdd->sd = alloc_percpu(struct sched_domain *);
		if (!sdd->sd)
			return -ENOMEM;

		sdd->sg = alloc_percpu(struct sched_group *);
		if (!sdd->sg)
			return -ENOMEM;

		sdd->sgp = alloc_percpu(struct sched_group_power *);
		if (!sdd->sgp)
			return -ENOMEM;

		for_each_cpu(j, cpu_map) {
			struct sched_domain *sd;
			struct sched_group *sg;
			struct sched_group_power *sgp;

		       	sd = kzalloc_node(sizeof(struct sched_domain) + cpumask_size(),
					GFP_KERNEL, cpu_to_node(j));
			if (!sd)
				return -ENOMEM;

			*per_cpu_ptr(sdd->sd, j) = sd;

			sg = kzalloc_node(sizeof(struct sched_group) + cpumask_size(),
					GFP_KERNEL, cpu_to_node(j));
			if (!sg)
				return -ENOMEM;

			sg->next = sg;

			*per_cpu_ptr(sdd->sg, j) = sg;

			sgp = kzalloc_node(sizeof(struct sched_group_power),
					GFP_KERNEL, cpu_to_node(j));
			if (!sgp)
				return -ENOMEM;

			*per_cpu_ptr(sdd->sgp, j) = sgp;
		}
	}

	return 0;
}

static void __sdt_free(const struct cpumask *cpu_map)
{
	struct sched_domain_topology_level *tl;
	int j;

	for (tl = sched_domain_topology; tl->init; tl++) {
		struct sd_data *sdd = &tl->data;

		for_each_cpu(j, cpu_map) {
			struct sched_domain *sd;

			if (sdd->sd) {
				sd = *per_cpu_ptr(sdd->sd, j);
				if (sd && (sd->flags & SD_OVERLAP))
					free_sched_groups(sd->groups, 0);
				kfree(*per_cpu_ptr(sdd->sd, j));
			}

			if (sdd->sg)
				kfree(*per_cpu_ptr(sdd->sg, j));
			if (sdd->sgp)
				kfree(*per_cpu_ptr(sdd->sgp, j));
		}
		free_percpu(sdd->sd);
		sdd->sd = NULL;
		free_percpu(sdd->sg);
		sdd->sg = NULL;
		free_percpu(sdd->sgp);
		sdd->sgp = NULL;
	}
}

struct sched_domain *build_sched_domain(struct sched_domain_topology_level *tl,
		struct s_data *d, const struct cpumask *cpu_map,
		struct sched_domain_attr *attr, struct sched_domain *child,
		int cpu)
{
	struct sched_domain *sd = tl->init(tl, cpu);
	if (!sd)
		return child;

	cpumask_and(sched_domain_span(sd), cpu_map, tl->mask(cpu));
	if (child) {
		sd->level = child->level + 1;
		sched_domain_level_max = max(sched_domain_level_max, sd->level);
		child->parent = sd;
	}
	sd->child = child;
	set_domain_attribute(sd, attr);

	return sd;
}

/*
 * Build sched domains for a given set of cpus and attach the sched domains
 * to the individual cpus
 */
static int build_sched_domains(const struct cpumask *cpu_map,
			       struct sched_domain_attr *attr)
{
	enum s_alloc alloc_state = sa_none;
	struct sched_domain *sd;
	struct s_data d;
	int i, ret = -ENOMEM;

	alloc_state = __visit_domain_allocation_hell(&d, cpu_map);
	if (alloc_state != sa_rootdomain)
		goto error;

	/* Set up domains for cpus specified by the cpu_map. */
	for_each_cpu(i, cpu_map) {
		struct sched_domain_topology_level *tl;

		sd = NULL;
		for (tl = sched_domain_topology; tl->init; tl++) {
			sd = build_sched_domain(tl, &d, cpu_map, attr, sd, i);
			if (tl->flags & SDTL_OVERLAP || sched_feat(FORCE_SD_OVERLAP))
				sd->flags |= SD_OVERLAP;
			if (cpumask_equal(cpu_map, sched_domain_span(sd)))
				break;
		}

		while (sd->child)
			sd = sd->child;

		*per_cpu_ptr(d.sd, i) = sd;
	}

	/* Build the groups for the domains */
	for_each_cpu(i, cpu_map) {
		for (sd = *per_cpu_ptr(d.sd, i); sd; sd = sd->parent) {
			sd->span_weight = cpumask_weight(sched_domain_span(sd));
			if (sd->flags & SD_OVERLAP) {
				if (build_overlap_sched_groups(sd, i))
					goto error;
			} else {
				if (build_sched_groups(sd, i))
					goto error;
			}
		}
	}

	/* Calculate CPU power for physical packages and nodes */
	for (i = nr_cpumask_bits-1; i >= 0; i--) {
		if (!cpumask_test_cpu(i, cpu_map))
			continue;

		for (sd = *per_cpu_ptr(d.sd, i); sd; sd = sd->parent) {
			claim_allocations(i, sd);
			init_sched_groups_power(i, sd);
		}
	}

	/* Attach the domains */
	rcu_read_lock();
	for_each_cpu(i, cpu_map) {
		sd = *per_cpu_ptr(d.sd, i);
		cpu_attach_domain(sd, d.rd, i);
	}
	rcu_read_unlock();

	ret = 0;
error:
	__free_domain_allocs(&d, alloc_state, cpu_map);
	return ret;
}

static cpumask_var_t *doms_cur;	/* current sched domains */
static int ndoms_cur;		/* number of sched domains in 'doms_cur' */
static struct sched_domain_attr *dattr_cur;
				/* attribues of custom domains in 'doms_cur' */

/*
 * Special case: If a kmalloc of a doms_cur partition (array of
 * cpumask) fails, then fallback to a single sched domain,
 * as determined by the single cpumask fallback_doms.
 */
static cpumask_var_t fallback_doms;

/*
 * arch_update_cpu_topology lets virtualized architectures update the
 * cpu core maps. It is supposed to return 1 if the topology changed
 * or 0 if it stayed the same.
 */
int __attribute__((weak)) arch_update_cpu_topology(void)
{
	return 0;
}

cpumask_var_t *alloc_sched_domains(unsigned int ndoms)
{
	int i;
	cpumask_var_t *doms;

	doms = kmalloc(sizeof(*doms) * ndoms, GFP_KERNEL);
	if (!doms)
		return NULL;
	for (i = 0; i < ndoms; i++) {
		if (!alloc_cpumask_var(&doms[i], GFP_KERNEL)) {
			free_sched_domains(doms, i);
			return NULL;
		}
	}
	return doms;
}

void free_sched_domains(cpumask_var_t doms[], unsigned int ndoms)
{
	unsigned int i;
	for (i = 0; i < ndoms; i++)
		free_cpumask_var(doms[i]);
	kfree(doms);
}

/*
 * Set up scheduler domains and groups. Callers must hold the hotplug lock.
 * For now this just excludes isolated cpus, but could be used to
 * exclude other special cases in the future.
 */
static int init_sched_domains(const struct cpumask *cpu_map)
{
	int err;

	arch_update_cpu_topology();
	ndoms_cur = 1;
	doms_cur = alloc_sched_domains(ndoms_cur);
	if (!doms_cur)
		doms_cur = &fallback_doms;
	cpumask_andnot(doms_cur[0], cpu_map, cpu_isolated_map);
	dattr_cur = NULL;
	err = build_sched_domains(doms_cur[0], NULL);
	register_sched_domain_sysctl();

	return err;
}

/*
 * Detach sched domains from a group of cpus specified in cpu_map
 * These cpus will now be attached to the NULL domain
 */
static void detach_destroy_domains(const struct cpumask *cpu_map)
{
	int i;

	rcu_read_lock();
	for_each_cpu(i, cpu_map)
		cpu_attach_domain(NULL, &def_root_domain, i);
	rcu_read_unlock();
}

/* handle null as "default" */
static int dattrs_equal(struct sched_domain_attr *cur, int idx_cur,
			struct sched_domain_attr *new, int idx_new)
{
	struct sched_domain_attr tmp;

	/* fast path */
	if (!new && !cur)
		return 1;

	tmp = SD_ATTR_INIT;
	return !memcmp(cur ? (cur + idx_cur) : &tmp,
			new ? (new + idx_new) : &tmp,
			sizeof(struct sched_domain_attr));
}

/*
 * Partition sched domains as specified by the 'ndoms_new'
 * cpumasks in the array doms_new[] of cpumasks. This compares
 * doms_new[] to the current sched domain partitioning, doms_cur[].
 * It destroys each deleted domain and builds each new domain.
 *
 * 'doms_new' is an array of cpumask_var_t's of length 'ndoms_new'.
 * The masks don't intersect (don't overlap.) We should setup one
 * sched domain for each mask. CPUs not in any of the cpumasks will
 * not be load balanced. If the same cpumask appears both in the
 * current 'doms_cur' domains and in the new 'doms_new', we can leave
 * it as it is.
 *
 * The passed in 'doms_new' should be allocated using
 * alloc_sched_domains.  This routine takes ownership of it and will
 * free_sched_domains it when done with it. If the caller failed the
 * alloc call, then it can pass in doms_new == NULL && ndoms_new == 1,
 * and partition_sched_domains() will fallback to the single partition
 * 'fallback_doms', it also forces the domains to be rebuilt.
 *
 * If doms_new == NULL it will be replaced with cpu_online_mask.
 * ndoms_new == 0 is a special case for destroying existing domains,
 * and it will not create the default domain.
 *
 * Call with hotplug lock held
 */
void partition_sched_domains(int ndoms_new, cpumask_var_t doms_new[],
			     struct sched_domain_attr *dattr_new)
{
	int i, j, n;
	int new_topology;

	mutex_lock(&sched_domains_mutex);

	/* always unregister in case we don't destroy any domains */
	unregister_sched_domain_sysctl();

	/* Let architecture update cpu core mappings. */
	new_topology = arch_update_cpu_topology();

	n = doms_new ? ndoms_new : 0;

	/* Destroy deleted domains */
	for (i = 0; i < ndoms_cur; i++) {
		for (j = 0; j < n && !new_topology; j++) {
			if (cpumask_equal(doms_cur[i], doms_new[j])
			    && dattrs_equal(dattr_cur, i, dattr_new, j))
				goto match1;
		}
		/* no match - a current sched domain not in new doms_new[] */
		detach_destroy_domains(doms_cur[i]);
match1:
		;
	}

	if (doms_new == NULL) {
		ndoms_cur = 0;
		doms_new = &fallback_doms;
		cpumask_andnot(doms_new[0], cpu_active_mask, cpu_isolated_map);
		WARN_ON_ONCE(dattr_new);
	}

	/* Build new domains */
	for (i = 0; i < ndoms_new; i++) {
		for (j = 0; j < ndoms_cur && !new_topology; j++) {
			if (cpumask_equal(doms_new[i], doms_cur[j])
			    && dattrs_equal(dattr_new, i, dattr_cur, j))
				goto match2;
		}
		/* no match - add a new doms_new */
		build_sched_domains(doms_new[i], dattr_new ? dattr_new + i : NULL);
match2:
		;
	}

	/* Remember the new sched domains */
	if (doms_cur != &fallback_doms)
		free_sched_domains(doms_cur, ndoms_cur);
	kfree(dattr_cur);	/* kfree(NULL) is safe */
	doms_cur = doms_new;
	dattr_cur = dattr_new;
	ndoms_cur = ndoms_new;

	register_sched_domain_sysctl();

	mutex_unlock(&sched_domains_mutex);
}

#if defined(CONFIG_SCHED_MC) || defined(CONFIG_SCHED_SMT)
static void reinit_sched_domains(void)
{
	get_online_cpus();

	/* Destroy domains first to force the rebuild */
	partition_sched_domains(0, NULL, NULL);

	rebuild_sched_domains();
	put_online_cpus();
}

static ssize_t sched_power_savings_store(const char *buf, size_t count, int smt)
{
	unsigned int level = 0;

	if (sscanf(buf, "%u", &level) != 1)
		return -EINVAL;

	/*
	 * level is always be positive so don't check for
	 * level < POWERSAVINGS_BALANCE_NONE which is 0
	 * What happens on 0 or 1 byte write,
	 * need to check for count as well?
	 */

	if (level >= MAX_POWERSAVINGS_BALANCE_LEVELS)
		return -EINVAL;

	if (smt)
		sched_smt_power_savings = level;
	else
		sched_mc_power_savings = level;

	reinit_sched_domains();

	return count;
}

#ifdef CONFIG_SCHED_MC
static ssize_t sched_mc_power_savings_show(struct device *dev,
					   struct device_attribute *attr,
					   char *buf)
{
	return sprintf(buf, "%u\n", sched_mc_power_savings);
}
static ssize_t sched_mc_power_savings_store(struct device *dev,
					    struct device_attribute *attr,
					    const char *buf, size_t count)
{
	return sched_power_savings_store(buf, count, 0);
}
static DEVICE_ATTR(sched_mc_power_savings, 0644,
		   sched_mc_power_savings_show,
		   sched_mc_power_savings_store);
#endif

#ifdef CONFIG_SCHED_SMT
static ssize_t sched_smt_power_savings_show(struct device *dev,
					    struct device_attribute *attr,
					    char *buf)
{
	return sprintf(buf, "%u\n", sched_smt_power_savings);
}
static ssize_t sched_smt_power_savings_store(struct device *dev,
					    struct device_attribute *attr,
					     const char *buf, size_t count)
{
	return sched_power_savings_store(buf, count, 1);
}
static DEVICE_ATTR(sched_smt_power_savings, 0644,
		   sched_smt_power_savings_show,
		   sched_smt_power_savings_store);
#endif

int __init sched_create_sysfs_power_savings_entries(struct device *dev)
{
	int err = 0;

#ifdef CONFIG_SCHED_SMT
	if (smt_capable())
		err = device_create_file(dev, &dev_attr_sched_smt_power_savings);
#endif
#ifdef CONFIG_SCHED_MC
	if (!err && mc_capable())
		err = device_create_file(dev, &dev_attr_sched_mc_power_savings);
#endif
	return err;
}
#endif /* CONFIG_SCHED_MC || CONFIG_SCHED_SMT */

static int num_cpus_frozen;	/* used to mark begin/end of suspend/resume */

/*
 * Update cpusets according to cpu_active mask.  If cpusets are
 * disabled, cpuset_update_active_cpus() becomes a simple wrapper
 * around partition_sched_domains().
 *
 * If we come here as part of a suspend/resume, don't touch cpusets because we
 * want to restore it back to its original state upon resume anyway.
 */
static int cpuset_cpu_active(struct notifier_block *nfb, unsigned long action,
			     void *hcpu)
{
	switch (action) {
	case CPU_ONLINE_FROZEN:
	case CPU_DOWN_FAILED_FROZEN:

		/*
		 * num_cpus_frozen tracks how many CPUs are involved in suspend
		 * resume sequence. As long as this is not the last online
		 * operation in the resume sequence, just build a single sched
		 * domain, ignoring cpusets.
		 */
		num_cpus_frozen--;
		if (likely(num_cpus_frozen)) {
			partition_sched_domains(1, NULL, NULL);
			break;
		}

		/*
		 * This is the last CPU online operation. So fall through and
		 * restore the original sched domains by considering the
		 * cpuset configurations.
		 */

	case CPU_ONLINE:
	case CPU_DOWN_FAILED:
		cpuset_update_active_cpus();
		break;
	default:
		return NOTIFY_DONE;
	}
	return NOTIFY_OK;
}

static int cpuset_cpu_inactive(struct notifier_block *nfb, unsigned long action,
			       void *hcpu)
{
	switch (action) {
	case CPU_DOWN_PREPARE:
		cpuset_update_active_cpus();
		break;
	case CPU_DOWN_PREPARE_FROZEN:
		num_cpus_frozen++;
		partition_sched_domains(1, NULL, NULL);
		break;
	default:
		return NOTIFY_DONE;
	}
	return NOTIFY_OK;
}

void __init sched_init_smp(void)
{
	cpumask_var_t non_isolated_cpus;

	alloc_cpumask_var(&non_isolated_cpus, GFP_KERNEL);
	alloc_cpumask_var(&fallback_doms, GFP_KERNEL);

	get_online_cpus();
	mutex_lock(&sched_domains_mutex);
	init_sched_domains(cpu_active_mask);
	cpumask_andnot(non_isolated_cpus, cpu_possible_mask, cpu_isolated_map);
	if (cpumask_empty(non_isolated_cpus))
		cpumask_set_cpu(smp_processor_id(), non_isolated_cpus);
	mutex_unlock(&sched_domains_mutex);
	put_online_cpus();

	hotcpu_notifier(cpuset_cpu_active, CPU_PRI_CPUSET_ACTIVE);
	hotcpu_notifier(cpuset_cpu_inactive, CPU_PRI_CPUSET_INACTIVE);

	/* RT runtime code needs to handle some hotplug events */
	hotcpu_notifier(update_runtime, 0);

	init_hrtick();

	/* Move init over to a non-isolated CPU */
	if (set_cpus_allowed_ptr(current, non_isolated_cpus) < 0)
		BUG();
	sched_init_granularity();
	free_cpumask_var(non_isolated_cpus);

	init_sched_rt_class();
}
#else
void __init sched_init_smp(void)
{
	sched_init_granularity();
}
#endif /* CONFIG_SMP */

const_debug unsigned int sysctl_timer_migration = 1;

int in_sched_functions(unsigned long addr)
{
	return in_lock_functions(addr) ||
		(addr >= (unsigned long)__sched_text_start
		&& addr < (unsigned long)__sched_text_end);
}

#ifdef CONFIG_CGROUP_SCHED
struct task_group root_task_group;
LIST_HEAD(task_groups);
#endif

DECLARE_PER_CPU(cpumask_var_t, load_balance_tmpmask);

void __init sched_init(void)
{
	int i, j;
	unsigned long alloc_size = 0, ptr;

#ifdef CONFIG_FAIR_GROUP_SCHED
	alloc_size += 2 * nr_cpu_ids * sizeof(void **);
#endif
#ifdef CONFIG_RT_GROUP_SCHED
	alloc_size += 2 * nr_cpu_ids * sizeof(void **);
#endif
#ifdef CONFIG_CPUMASK_OFFSTACK
	alloc_size += num_possible_cpus() * cpumask_size();
#endif
	if (alloc_size) {
		ptr = (unsigned long)kzalloc(alloc_size, GFP_NOWAIT);

#ifdef CONFIG_FAIR_GROUP_SCHED
		root_task_group.se = (struct sched_entity **)ptr;
		ptr += nr_cpu_ids * sizeof(void **);

		root_task_group.cfs_rq = (struct cfs_rq **)ptr;
		ptr += nr_cpu_ids * sizeof(void **);

#endif /* CONFIG_FAIR_GROUP_SCHED */
#ifdef CONFIG_RT_GROUP_SCHED
		root_task_group.rt_se = (struct sched_rt_entity **)ptr;
		ptr += nr_cpu_ids * sizeof(void **);

		root_task_group.rt_rq = (struct rt_rq **)ptr;
		ptr += nr_cpu_ids * sizeof(void **);

#endif /* CONFIG_RT_GROUP_SCHED */
#ifdef CONFIG_CPUMASK_OFFSTACK
		for_each_possible_cpu(i) {
			per_cpu(load_balance_tmpmask, i) = (void *)ptr;
			ptr += cpumask_size();
		}
#endif /* CONFIG_CPUMASK_OFFSTACK */
	}

#ifdef CONFIG_SMP
	init_defrootdomain();
#endif

	init_rt_bandwidth(&def_rt_bandwidth,
			global_rt_period(), global_rt_runtime());

#ifdef CONFIG_RT_GROUP_SCHED
	init_rt_bandwidth(&root_task_group.rt_bandwidth,
			global_rt_period(), global_rt_runtime());
#endif /* CONFIG_RT_GROUP_SCHED */

#ifdef CONFIG_CGROUP_SCHED
	list_add(&root_task_group.list, &task_groups);
	INIT_LIST_HEAD(&root_task_group.children);
	INIT_LIST_HEAD(&root_task_group.siblings);
	autogroup_init(&init_task);

#endif /* CONFIG_CGROUP_SCHED */

#ifdef CONFIG_CGROUP_CPUACCT
	root_cpuacct.cpustat = &kernel_cpustat;
	root_cpuacct.cpuusage = alloc_percpu(u64);
	/* Too early, not expected to fail */
	BUG_ON(!root_cpuacct.cpuusage);
#endif
	for_each_possible_cpu(i) {
		struct rq *rq;

		rq = cpu_rq(i);
		raw_spin_lock_init(&rq->lock);
		rq->nr_running = 0;
		rq->calc_load_active = 0;
		rq->calc_load_update = jiffies + LOAD_FREQ;
		init_cfs_rq(&rq->cfs);
		init_rt_rq(&rq->rt, rq);
#ifdef CONFIG_FAIR_GROUP_SCHED
		root_task_group.shares = ROOT_TASK_GROUP_LOAD;
		INIT_LIST_HEAD(&rq->leaf_cfs_rq_list);
		/*
		 * How much cpu bandwidth does root_task_group get?
		 *
		 * In case of task-groups formed thr' the cgroup filesystem, it
		 * gets 100% of the cpu resources in the system. This overall
		 * system cpu resource is divided among the tasks of
		 * root_task_group and its child task-groups in a fair manner,
		 * based on each entity's (task or task-group's) weight
		 * (se->load.weight).
		 *
		 * In other words, if root_task_group has 10 tasks of weight
		 * 1024) and two child groups A0 and A1 (of weight 1024 each),
		 * then A0's share of the cpu resource is:
		 *
		 *	A0's bandwidth = 1024 / (10*1024 + 1024 + 1024) = 8.33%
		 *
		 * We achieve this by letting root_task_group's tasks sit
		 * directly in rq->cfs (i.e root_task_group->se[] = NULL).
		 */
		init_cfs_bandwidth(&root_task_group.cfs_bandwidth);
		init_tg_cfs_entry(&root_task_group, &rq->cfs, NULL, i, NULL);
#endif /* CONFIG_FAIR_GROUP_SCHED */

		rq->rt.rt_runtime = def_rt_bandwidth.rt_runtime;
#ifdef CONFIG_RT_GROUP_SCHED
		INIT_LIST_HEAD(&rq->leaf_rt_rq_list);
		init_tg_rt_entry(&root_task_group, &rq->rt, NULL, i, NULL);
#endif

		for (j = 0; j < CPU_LOAD_IDX_MAX; j++)
			rq->cpu_load[j] = 0;

		rq->last_load_update_tick = jiffies;

#ifdef CONFIG_SMP
		rq->sd = NULL;
		rq->rd = NULL;
		rq->cpu_power = SCHED_POWER_SCALE;
		rq->post_schedule = 0;
		rq->active_balance = 0;
		rq->next_balance = jiffies;
		rq->push_cpu = 0;
		rq->cpu = i;
		rq->online = 0;
		rq->idle_stamp = 0;
		rq->avg_idle = 2*sysctl_sched_migration_cost;

		INIT_LIST_HEAD(&rq->cfs_tasks);

		rq_attach_root(rq, &def_root_domain);
#ifdef CONFIG_NO_HZ
		rq->nohz_flags = 0;
#endif
#endif
		init_rq_hrtick(rq);
		atomic_set(&rq->nr_iowait, 0);
	}

	set_load_weight(&init_task);

#ifdef CONFIG_PREEMPT_NOTIFIERS
	INIT_HLIST_HEAD(&init_task.preempt_notifiers);
#endif

#ifdef CONFIG_RT_MUTEXES
	plist_head_init(&init_task.pi_waiters);
#endif

	/*
	 * The boot idle thread does lazy MMU switching as well:
	 */
	atomic_inc(&init_mm.mm_count);
	enter_lazy_tlb(&init_mm, current);

	/*
	 * Make us the idle thread. Technically, schedule() should not be
	 * called from this thread, however somewhere below it might be,
	 * but because we are the idle thread, we just pick up running again
	 * when this runqueue becomes "idle".
	 */
	init_idle(current, smp_processor_id());

	calc_load_update = jiffies + LOAD_FREQ;

	/*
	 * During early bootup we pretend to be a normal task:
	 */
	current->sched_class = &fair_sched_class;

#ifdef CONFIG_SMP
	zalloc_cpumask_var(&sched_domains_tmpmask, GFP_NOWAIT);
	/* May be allocated at isolcpus cmdline parse time */
	if (cpu_isolated_map == NULL)
		zalloc_cpumask_var(&cpu_isolated_map, GFP_NOWAIT);
	idle_thread_set_boot_cpu();
#endif
	init_sched_fair_class();

	scheduler_running = 1;
}

#ifdef CONFIG_DEBUG_ATOMIC_SLEEP
static inline int preempt_count_equals(int preempt_offset)
{
	int nested = (preempt_count() & ~PREEMPT_ACTIVE) + rcu_preempt_depth();

	return (nested == preempt_offset);
}

static int __might_sleep_init_called;
int __init __might_sleep_init(void)
{
	__might_sleep_init_called = 1;
	return 0;
}
early_initcall(__might_sleep_init);

void __might_sleep(const char *file, int line, int preempt_offset)
{
	static unsigned long prev_jiffy;	/* ratelimiting */

	rcu_sleep_check(); /* WARN_ON_ONCE() by default, no rate limit reqd. */
	if ((preempt_count_equals(preempt_offset) && !irqs_disabled()) ||
	    oops_in_progress)
		return;
	if (system_state != SYSTEM_RUNNING &&
	    (!__might_sleep_init_called || system_state != SYSTEM_BOOTING))
		return;
	if (time_before(jiffies, prev_jiffy + HZ) && prev_jiffy)
		return;
	prev_jiffy = jiffies;

	printk(KERN_ERR
		"BUG: sleeping function called from invalid context at %s:%d\n",
			file, line);
	printk(KERN_ERR
		"in_atomic(): %d, irqs_disabled(): %d, pid: %d, name: %s\n",
			in_atomic(), irqs_disabled(),
			current->pid, current->comm);

	debug_show_held_locks(current);
	if (irqs_disabled())
		print_irqtrace_events(current);
	dump_stack();
}
EXPORT_SYMBOL(__might_sleep);
#endif

#ifdef CONFIG_MAGIC_SYSRQ
static void normalize_task(struct rq *rq, struct task_struct *p)
{
	const struct sched_class *prev_class = p->sched_class;
	int old_prio = p->prio;
	int on_rq;

	on_rq = p->on_rq;
	if (on_rq)
		dequeue_task(rq, p, 0);
	__setscheduler(rq, p, SCHED_NORMAL, 0);
	if (on_rq) {
		enqueue_task(rq, p, 0);
		resched_task(rq->curr);
	}

	check_class_changed(rq, p, prev_class, old_prio);
}

void normalize_rt_tasks(void)
{
	struct task_struct *g, *p;
	unsigned long flags;
	struct rq *rq;

	read_lock_irqsave(&tasklist_lock, flags);
	do_each_thread(g, p) {
		/*
		 * Only normalize user tasks:
		 */
		if (!p->mm)
			continue;

		p->se.exec_start		= 0;
#ifdef CONFIG_SCHEDSTATS
		p->se.statistics.wait_start	= 0;
		p->se.statistics.sleep_start	= 0;
		p->se.statistics.block_start	= 0;
#endif

		if (!rt_task(p)) {
			/*
			 * Renice negative nice level userspace
			 * tasks back to 0:
			 */
			if (TASK_NICE(p) < 0 && p->mm)
				set_user_nice(p, 0);
			continue;
		}

		raw_spin_lock(&p->pi_lock);
		rq = __task_rq_lock(p);

		normalize_task(rq, p);

		__task_rq_unlock(rq);
		raw_spin_unlock(&p->pi_lock);
	} while_each_thread(g, p);

	read_unlock_irqrestore(&tasklist_lock, flags);
}

#endif /* CONFIG_MAGIC_SYSRQ */

#if defined(CONFIG_IA64) || defined(CONFIG_KGDB_KDB)
/*
 * These functions are only useful for the IA64 MCA handling, or kdb.
 *
 * They can only be called when the whole system has been
 * stopped - every CPU needs to be quiescent, and no scheduling
 * activity can take place. Using them for anything else would
 * be a serious bug, and as a result, they aren't even visible
 * under any other configuration.
 */

/**
 * curr_task - return the current task for a given cpu.
 * @cpu: the processor in question.
 *
 * ONLY VALID WHEN THE WHOLE SYSTEM IS STOPPED!
 */
struct task_struct *curr_task(int cpu)
{
	return cpu_curr(cpu);
}

#endif /* defined(CONFIG_IA64) || defined(CONFIG_KGDB_KDB) */

#ifdef CONFIG_IA64
/**
 * set_curr_task - set the current task for a given cpu.
 * @cpu: the processor in question.
 * @p: the task pointer to set.
 *
 * Description: This function must only be used when non-maskable interrupts
 * are serviced on a separate stack. It allows the architecture to switch the
 * notion of the current task on a cpu in a non-blocking manner. This function
 * must be called with all CPU's synchronized, and interrupts disabled, the
 * and caller must save the original value of the current task (see
 * curr_task() above) and restore that value before reenabling interrupts and
 * re-starting the system.
 *
 * ONLY VALID WHEN THE WHOLE SYSTEM IS STOPPED!
 */
void set_curr_task(int cpu, struct task_struct *p)
{
	cpu_curr(cpu) = p;
}

#endif

#ifdef CONFIG_CGROUP_SCHED
/* task_group_lock serializes the addition/removal of task groups */
static DEFINE_SPINLOCK(task_group_lock);

static void free_sched_group(struct task_group *tg)
{
	free_fair_sched_group(tg);
	free_rt_sched_group(tg);
	autogroup_free(tg);
	kfree(tg);
}

/* allocate runqueue etc for a new task group */
struct task_group *sched_create_group(struct task_group *parent)
{
	struct task_group *tg;
	unsigned long flags;

	tg = kzalloc(sizeof(*tg), GFP_KERNEL);
	if (!tg)
		return ERR_PTR(-ENOMEM);

	if (!alloc_fair_sched_group(tg, parent))
		goto err;

	if (!alloc_rt_sched_group(tg, parent))
		goto err;

	spin_lock_irqsave(&task_group_lock, flags);
	list_add_rcu(&tg->list, &task_groups);

	WARN_ON(!parent); /* root should already exist */

	tg->parent = parent;
	INIT_LIST_HEAD(&tg->children);
	list_add_rcu(&tg->siblings, &parent->children);
	spin_unlock_irqrestore(&task_group_lock, flags);

	return tg;

err:
	free_sched_group(tg);
	return ERR_PTR(-ENOMEM);
}

/* rcu callback to free various structures associated with a task group */
static void free_sched_group_rcu(struct rcu_head *rhp)
{
	/* now it should be safe to free those cfs_rqs */
	free_sched_group(container_of(rhp, struct task_group, rcu));
}

/* Destroy runqueue etc associated with a task group */
void sched_destroy_group(struct task_group *tg)
{
	unsigned long flags;
	int i;

	/* end participation in shares distribution */
	for_each_possible_cpu(i)
		unregister_fair_sched_group(tg, i);

	spin_lock_irqsave(&task_group_lock, flags);
	list_del_rcu(&tg->list);
	list_del_rcu(&tg->siblings);
	spin_unlock_irqrestore(&task_group_lock, flags);

	/* wait for possible concurrent references to cfs_rqs complete */
	call_rcu(&tg->rcu, free_sched_group_rcu);
}

/* change task's runqueue when it moves between groups.
 *	The caller of this function should have put the task in its new group
 *	by now. This function just updates tsk->se.cfs_rq and tsk->se.parent to
 *	reflect its new group.
 */
void sched_move_task(struct task_struct *tsk)
{
	struct task_group *tg;
	int on_rq, running;
	unsigned long flags;
	struct rq *rq;

	rq = task_rq_lock(tsk, &flags);

	running = task_current(rq, tsk);
	on_rq = tsk->on_rq;

	if (on_rq)
		dequeue_task(rq, tsk, 0);
	if (unlikely(running))
		tsk->sched_class->put_prev_task(rq, tsk);

	tg = container_of(task_subsys_state_check(tsk, cpu_cgroup_subsys_id,
				lockdep_is_held(&tsk->sighand->siglock)),
			  struct task_group, css);
	tg = autogroup_task_group(tsk, tg);
	tsk->sched_task_group = tg;

#ifdef CONFIG_FAIR_GROUP_SCHED
	if (tsk->sched_class->task_move_group)
		tsk->sched_class->task_move_group(tsk, on_rq);
	else
#endif
		set_task_rq(tsk, task_cpu(tsk));

	if (unlikely(running))
		tsk->sched_class->set_curr_task(rq);
	if (on_rq)
		enqueue_task(rq, tsk, 0);

	task_rq_unlock(rq, tsk, &flags);
}
#endif /* CONFIG_CGROUP_SCHED */

#if defined(CONFIG_RT_GROUP_SCHED) || defined(CONFIG_CFS_BANDWIDTH)
static unsigned long to_ratio(u64 period, u64 runtime)
{
	if (runtime == RUNTIME_INF)
		return 1ULL << 20;

	return div64_u64(runtime << 20, period);
}
#endif

#ifdef CONFIG_RT_GROUP_SCHED
/*
 * Ensure that the real time constraints are schedulable.
 */
static DEFINE_MUTEX(rt_constraints_mutex);

/* Must be called with tasklist_lock held */
static inline int tg_has_rt_tasks(struct task_group *tg)
{
	struct task_struct *g, *p;

	do_each_thread(g, p) {
		if (rt_task(p) && task_rq(p)->rt.tg == tg)
			return 1;
	} while_each_thread(g, p);

	return 0;
}

struct rt_schedulable_data {
	struct task_group *tg;
	u64 rt_period;
	u64 rt_runtime;
};

static int tg_rt_schedulable(struct task_group *tg, void *data)
{
	struct rt_schedulable_data *d = data;
	struct task_group *child;
	unsigned long total, sum = 0;
	u64 period, runtime;

	period = ktime_to_ns(tg->rt_bandwidth.rt_period);
	runtime = tg->rt_bandwidth.rt_runtime;

	if (tg == d->tg) {
		period = d->rt_period;
		runtime = d->rt_runtime;
	}

	/*
	 * Cannot have more runtime than the period.
	 */
	if (runtime > period && runtime != RUNTIME_INF)
		return -EINVAL;

	/*
	 * Ensure we don't starve existing RT tasks.
	 */
	if (rt_bandwidth_enabled() && !runtime && tg_has_rt_tasks(tg))
		return -EBUSY;

	total = to_ratio(period, runtime);

	/*
	 * Nobody can have more than the global setting allows.
	 */
	if (total > to_ratio(global_rt_period(), global_rt_runtime()))
		return -EINVAL;

	/*
	 * The sum of our children's runtime should not exceed our own.
	 */
	list_for_each_entry_rcu(child, &tg->children, siblings) {
		period = ktime_to_ns(child->rt_bandwidth.rt_period);
		runtime = child->rt_bandwidth.rt_runtime;

		if (child == d->tg) {
			period = d->rt_period;
			runtime = d->rt_runtime;
		}

		sum += to_ratio(period, runtime);
	}

	if (sum > total)
		return -EINVAL;

	return 0;
}

static int __rt_schedulable(struct task_group *tg, u64 period, u64 runtime)
{
	int ret;

	struct rt_schedulable_data data = {
		.tg = tg,
		.rt_period = period,
		.rt_runtime = runtime,
	};

	rcu_read_lock();
	ret = walk_tg_tree(tg_rt_schedulable, tg_nop, &data);
	rcu_read_unlock();

	return ret;
}

static int tg_set_rt_bandwidth(struct task_group *tg,
		u64 rt_period, u64 rt_runtime)
{
	int i, err = 0;

	mutex_lock(&rt_constraints_mutex);
	read_lock(&tasklist_lock);
	err = __rt_schedulable(tg, rt_period, rt_runtime);
	if (err)
		goto unlock;

	raw_spin_lock_irq(&tg->rt_bandwidth.rt_runtime_lock);
	tg->rt_bandwidth.rt_period = ns_to_ktime(rt_period);
	tg->rt_bandwidth.rt_runtime = rt_runtime;

	for_each_possible_cpu(i) {
		struct rt_rq *rt_rq = tg->rt_rq[i];

		raw_spin_lock(&rt_rq->rt_runtime_lock);
		rt_rq->rt_runtime = rt_runtime;
		raw_spin_unlock(&rt_rq->rt_runtime_lock);
	}
	raw_spin_unlock_irq(&tg->rt_bandwidth.rt_runtime_lock);
unlock:
	read_unlock(&tasklist_lock);
	mutex_unlock(&rt_constraints_mutex);

	return err;
}

int sched_group_set_rt_runtime(struct task_group *tg, long rt_runtime_us)
{
	u64 rt_runtime, rt_period;

	rt_period = ktime_to_ns(tg->rt_bandwidth.rt_period);
	rt_runtime = (u64)rt_runtime_us * NSEC_PER_USEC;
	if (rt_runtime_us < 0)
		rt_runtime = RUNTIME_INF;

	return tg_set_rt_bandwidth(tg, rt_period, rt_runtime);
}

long sched_group_rt_runtime(struct task_group *tg)
{
	u64 rt_runtime_us;

	if (tg->rt_bandwidth.rt_runtime == RUNTIME_INF)
		return -1;

	rt_runtime_us = tg->rt_bandwidth.rt_runtime;
	do_div(rt_runtime_us, NSEC_PER_USEC);
	return rt_runtime_us;
}

int sched_group_set_rt_period(struct task_group *tg, long rt_period_us)
{
	u64 rt_runtime, rt_period;

	rt_period = (u64)rt_period_us * NSEC_PER_USEC;
	rt_runtime = tg->rt_bandwidth.rt_runtime;

	if (rt_period == 0)
		return -EINVAL;

	return tg_set_rt_bandwidth(tg, rt_period, rt_runtime);
}

long sched_group_rt_period(struct task_group *tg)
{
	u64 rt_period_us;

	rt_period_us = ktime_to_ns(tg->rt_bandwidth.rt_period);
	do_div(rt_period_us, NSEC_PER_USEC);
	return rt_period_us;
}

static int sched_rt_global_constraints(void)
{
	u64 runtime, period;
	int ret = 0;

	if (sysctl_sched_rt_period <= 0)
		return -EINVAL;

	runtime = global_rt_runtime();
	period = global_rt_period();

	/*
	 * Sanity check on the sysctl variables.
	 */
	if (runtime > period && runtime != RUNTIME_INF)
		return -EINVAL;

	mutex_lock(&rt_constraints_mutex);
	read_lock(&tasklist_lock);
	ret = __rt_schedulable(NULL, 0, 0);
	read_unlock(&tasklist_lock);
	mutex_unlock(&rt_constraints_mutex);

	return ret;
}

int sched_rt_can_attach(struct task_group *tg, struct task_struct *tsk)
{
	/* Don't accept realtime tasks when there is no way for them to run */
	if (rt_task(tsk) && tg->rt_bandwidth.rt_runtime == 0)
		return 0;

	return 1;
}

#else /* !CONFIG_RT_GROUP_SCHED */
static int sched_rt_global_constraints(void)
{
	unsigned long flags;
	int i;

	if (sysctl_sched_rt_period <= 0)
		return -EINVAL;

	/*
	 * There's always some RT tasks in the root group
	 * -- migration, kstopmachine etc..
	 */
	if (sysctl_sched_rt_runtime == 0)
		return -EBUSY;

	raw_spin_lock_irqsave(&def_rt_bandwidth.rt_runtime_lock, flags);
	for_each_possible_cpu(i) {
		struct rt_rq *rt_rq = &cpu_rq(i)->rt;

		raw_spin_lock(&rt_rq->rt_runtime_lock);
		rt_rq->rt_runtime = global_rt_runtime();
		raw_spin_unlock(&rt_rq->rt_runtime_lock);
	}
	raw_spin_unlock_irqrestore(&def_rt_bandwidth.rt_runtime_lock, flags);

	return 0;
}
#endif /* CONFIG_RT_GROUP_SCHED */

int sched_rt_handler(struct ctl_table *table, int write,
		void __user *buffer, size_t *lenp,
		loff_t *ppos)
{
	int ret;
	int old_period, old_runtime;
	static DEFINE_MUTEX(mutex);

	mutex_lock(&mutex);
	old_period = sysctl_sched_rt_period;
	old_runtime = sysctl_sched_rt_runtime;

	ret = proc_dointvec(table, write, buffer, lenp, ppos);

	if (!ret && write) {
		ret = sched_rt_global_constraints();
		if (ret) {
			sysctl_sched_rt_period = old_period;
			sysctl_sched_rt_runtime = old_runtime;
		} else {
			def_rt_bandwidth.rt_runtime = global_rt_runtime();
			def_rt_bandwidth.rt_period =
				ns_to_ktime(global_rt_period());
		}
	}
	mutex_unlock(&mutex);

	return ret;
}

#ifdef CONFIG_CGROUP_SCHED

/* return corresponding task_group object of a cgroup */
static inline struct task_group *cgroup_tg(struct cgroup *cgrp)
{
	return container_of(cgroup_subsys_state(cgrp, cpu_cgroup_subsys_id),
			    struct task_group, css);
}

static struct cgroup_subsys_state *cpu_cgroup_create(struct cgroup *cgrp)
{
	struct task_group *tg, *parent;

	if (!cgrp->parent) {
		/* This is early initialization for the top cgroup */
		return &root_task_group.css;
	}

	parent = cgroup_tg(cgrp->parent);
	tg = sched_create_group(parent);
	if (IS_ERR(tg))
		return ERR_PTR(-ENOMEM);

	return &tg->css;
}

static void cpu_cgroup_destroy(struct cgroup *cgrp)
{
	struct task_group *tg = cgroup_tg(cgrp);

	sched_destroy_group(tg);
}

static int
cpu_cgroup_allow_attach(struct cgroup *cgrp, struct cgroup_taskset *tset)
{
	const struct cred *cred = current_cred(), *tcred;
	struct task_struct *task;

	cgroup_taskset_for_each(task, cgrp, tset) {
		tcred = __task_cred(task);

		if ((current != task) && !capable(CAP_SYS_NICE) &&
		    cred->euid != tcred->uid && cred->euid != tcred->suid)
			return -EACCES;
	}

	return 0;
}

static int cpu_cgroup_can_attach(struct cgroup *cgrp,
				 struct cgroup_taskset *tset)
{
	struct task_struct *task;

	cgroup_taskset_for_each(task, cgrp, tset) {
#ifdef CONFIG_RT_GROUP_SCHED
		if (!sched_rt_can_attach(cgroup_tg(cgrp), task))
			return -EINVAL;
#else
		/* We don't support RT-tasks being in separate groups */
		if (task->sched_class != &fair_sched_class)
			return -EINVAL;
#endif
	}
	return 0;
}

static void cpu_cgroup_attach(struct cgroup *cgrp,
			      struct cgroup_taskset *tset)
{
	struct task_struct *task;

	cgroup_taskset_for_each(task, cgrp, tset)
		sched_move_task(task);
}

static void
cpu_cgroup_exit(struct cgroup *cgrp, struct cgroup *old_cgrp,
		struct task_struct *task)
{
	/*
	 * cgroup_exit() is called in the copy_process() failure path.
	 * Ignore this case since the task hasn't ran yet, this avoids
	 * trying to poke a half freed task state from generic code.
	 */
	if (!(task->flags & PF_EXITING))
		return;

	sched_move_task(task);
}

static u64 cpu_notify_on_migrate_read_u64(struct cgroup *cgrp,
					  struct cftype *cft)
{
	struct task_group *tg = cgroup_tg(cgrp);

	return tg->notify_on_migrate;
}

static int cpu_notify_on_migrate_write_u64(struct cgroup *cgrp,
					   struct cftype *cft, u64 notify)
{
	struct task_group *tg = cgroup_tg(cgrp);

	tg->notify_on_migrate = (notify > 0);

	return 0;
}

#ifdef CONFIG_FAIR_GROUP_SCHED
static int cpu_shares_write_u64(struct cgroup *cgrp, struct cftype *cftype,
				u64 shareval)
{
	return sched_group_set_shares(cgroup_tg(cgrp), scale_load(shareval));
}

static u64 cpu_shares_read_u64(struct cgroup *cgrp, struct cftype *cft)
{
	struct task_group *tg = cgroup_tg(cgrp);

	return (u64) scale_load_down(tg->shares);
}

#ifdef CONFIG_CFS_BANDWIDTH
static DEFINE_MUTEX(cfs_constraints_mutex);

const u64 max_cfs_quota_period = 1 * NSEC_PER_SEC; /* 1s */
const u64 min_cfs_quota_period = 1 * NSEC_PER_MSEC; /* 1ms */

static int __cfs_schedulable(struct task_group *tg, u64 period, u64 runtime);

static int tg_set_cfs_bandwidth(struct task_group *tg, u64 period, u64 quota)
{
	int i, ret = 0, runtime_enabled, runtime_was_enabled;
	struct cfs_bandwidth *cfs_b = &tg->cfs_bandwidth;

	if (tg == &root_task_group)
		return -EINVAL;

	/*
	 * Ensure we have at some amount of bandwidth every period.  This is
	 * to prevent reaching a state of large arrears when throttled via
	 * entity_tick() resulting in prolonged exit starvation.
	 */
	if (quota < min_cfs_quota_period || period < min_cfs_quota_period)
		return -EINVAL;

	/*
	 * Likewise, bound things on the otherside by preventing insane quota
	 * periods.  This also allows us to normalize in computing quota
	 * feasibility.
	 */
	if (period > max_cfs_quota_period)
		return -EINVAL;

	mutex_lock(&cfs_constraints_mutex);
	ret = __cfs_schedulable(tg, period, quota);
	if (ret)
		goto out_unlock;

	runtime_enabled = quota != RUNTIME_INF;
	runtime_was_enabled = cfs_b->quota != RUNTIME_INF;
	account_cfs_bandwidth_used(runtime_enabled, runtime_was_enabled);
	raw_spin_lock_irq(&cfs_b->lock);
	cfs_b->period = ns_to_ktime(period);
	cfs_b->quota = quota;

	__refill_cfs_bandwidth_runtime(cfs_b);
	/* restart the period timer (if active) to handle new period expiry */
	if (runtime_enabled && cfs_b->timer_active) {
		/* force a reprogram */
		cfs_b->timer_active = 0;
		__start_cfs_bandwidth(cfs_b);
	}
	raw_spin_unlock_irq(&cfs_b->lock);

	for_each_possible_cpu(i) {
		struct cfs_rq *cfs_rq = tg->cfs_rq[i];
		struct rq *rq = cfs_rq->rq;

		raw_spin_lock_irq(&rq->lock);
		cfs_rq->runtime_enabled = runtime_enabled;
		cfs_rq->runtime_remaining = 0;

		if (cfs_rq->throttled)
			unthrottle_cfs_rq(cfs_rq);
		raw_spin_unlock_irq(&rq->lock);
	}
out_unlock:
	mutex_unlock(&cfs_constraints_mutex);

	return ret;
}

int tg_set_cfs_quota(struct task_group *tg, long cfs_quota_us)
{
	u64 quota, period;

	period = ktime_to_ns(tg->cfs_bandwidth.period);
	if (cfs_quota_us < 0)
		quota = RUNTIME_INF;
	else
		quota = (u64)cfs_quota_us * NSEC_PER_USEC;

	return tg_set_cfs_bandwidth(tg, period, quota);
}

long tg_get_cfs_quota(struct task_group *tg)
{
	u64 quota_us;

	if (tg->cfs_bandwidth.quota == RUNTIME_INF)
		return -1;

	quota_us = tg->cfs_bandwidth.quota;
	do_div(quota_us, NSEC_PER_USEC);

	return quota_us;
}

int tg_set_cfs_period(struct task_group *tg, long cfs_period_us)
{
	u64 quota, period;

	period = (u64)cfs_period_us * NSEC_PER_USEC;
	quota = tg->cfs_bandwidth.quota;

	return tg_set_cfs_bandwidth(tg, period, quota);
}

long tg_get_cfs_period(struct task_group *tg)
{
	u64 cfs_period_us;

	cfs_period_us = ktime_to_ns(tg->cfs_bandwidth.period);
	do_div(cfs_period_us, NSEC_PER_USEC);

	return cfs_period_us;
}

static s64 cpu_cfs_quota_read_s64(struct cgroup *cgrp, struct cftype *cft)
{
	return tg_get_cfs_quota(cgroup_tg(cgrp));
}

static int cpu_cfs_quota_write_s64(struct cgroup *cgrp, struct cftype *cftype,
				s64 cfs_quota_us)
{
	return tg_set_cfs_quota(cgroup_tg(cgrp), cfs_quota_us);
}

static u64 cpu_cfs_period_read_u64(struct cgroup *cgrp, struct cftype *cft)
{
	return tg_get_cfs_period(cgroup_tg(cgrp));
}

static int cpu_cfs_period_write_u64(struct cgroup *cgrp, struct cftype *cftype,
				u64 cfs_period_us)
{
	return tg_set_cfs_period(cgroup_tg(cgrp), cfs_period_us);
}

struct cfs_schedulable_data {
	struct task_group *tg;
	u64 period, quota;
};

/*
 * normalize group quota/period to be quota/max_period
 * note: units are usecs
 */
static u64 normalize_cfs_quota(struct task_group *tg,
			       struct cfs_schedulable_data *d)
{
	u64 quota, period;

	if (tg == d->tg) {
		period = d->period;
		quota = d->quota;
	} else {
		period = tg_get_cfs_period(tg);
		quota = tg_get_cfs_quota(tg);
	}

	/* note: these should typically be equivalent */
	if (quota == RUNTIME_INF || quota == -1)
		return RUNTIME_INF;

	return to_ratio(period, quota);
}

static int tg_cfs_schedulable_down(struct task_group *tg, void *data)
{
	struct cfs_schedulable_data *d = data;
	struct cfs_bandwidth *cfs_b = &tg->cfs_bandwidth;
	s64 quota = 0, parent_quota = -1;

	if (!tg->parent) {
		quota = RUNTIME_INF;
	} else {
		struct cfs_bandwidth *parent_b = &tg->parent->cfs_bandwidth;

		quota = normalize_cfs_quota(tg, d);
		parent_quota = parent_b->hierarchal_quota;

		/*
		 * ensure max(child_quota) <= parent_quota, inherit when no
		 * limit is set
		 */
		if (quota == RUNTIME_INF)
			quota = parent_quota;
		else if (parent_quota != RUNTIME_INF && quota > parent_quota)
			return -EINVAL;
	}
	cfs_b->hierarchal_quota = quota;

	return 0;
}

static int __cfs_schedulable(struct task_group *tg, u64 period, u64 quota)
{
	int ret;
	struct cfs_schedulable_data data = {
		.tg = tg,
		.period = period,
		.quota = quota,
	};

	if (quota != RUNTIME_INF) {
		do_div(data.period, NSEC_PER_USEC);
		do_div(data.quota, NSEC_PER_USEC);
	}

	rcu_read_lock();
	ret = walk_tg_tree(tg_cfs_schedulable_down, tg_nop, &data);
	rcu_read_unlock();

	return ret;
}

static int cpu_stats_show(struct cgroup *cgrp, struct cftype *cft,
		struct cgroup_map_cb *cb)
{
	struct task_group *tg = cgroup_tg(cgrp);
	struct cfs_bandwidth *cfs_b = &tg->cfs_bandwidth;

	cb->fill(cb, "nr_periods", cfs_b->nr_periods);
	cb->fill(cb, "nr_throttled", cfs_b->nr_throttled);
	cb->fill(cb, "throttled_time", cfs_b->throttled_time);

	return 0;
}
#endif /* CONFIG_CFS_BANDWIDTH */
#endif /* CONFIG_FAIR_GROUP_SCHED */

#ifdef CONFIG_RT_GROUP_SCHED
static int cpu_rt_runtime_write(struct cgroup *cgrp, struct cftype *cft,
				s64 val)
{
	return sched_group_set_rt_runtime(cgroup_tg(cgrp), val);
}

static s64 cpu_rt_runtime_read(struct cgroup *cgrp, struct cftype *cft)
{
	return sched_group_rt_runtime(cgroup_tg(cgrp));
}

static int cpu_rt_period_write_uint(struct cgroup *cgrp, struct cftype *cftype,
		u64 rt_period_us)
{
	return sched_group_set_rt_period(cgroup_tg(cgrp), rt_period_us);
}

static u64 cpu_rt_period_read_uint(struct cgroup *cgrp, struct cftype *cft)
{
	return sched_group_rt_period(cgroup_tg(cgrp));
}
#endif /* CONFIG_RT_GROUP_SCHED */

static struct cftype cpu_files[] = {
	{
		.name = "notify_on_migrate",
		.read_u64 = cpu_notify_on_migrate_read_u64,
		.write_u64 = cpu_notify_on_migrate_write_u64,
	},
#ifdef CONFIG_FAIR_GROUP_SCHED
	{
		.name = "shares",
		.read_u64 = cpu_shares_read_u64,
		.write_u64 = cpu_shares_write_u64,
	},
#endif
#ifdef CONFIG_CFS_BANDWIDTH
	{
		.name = "cfs_quota_us",
		.read_s64 = cpu_cfs_quota_read_s64,
		.write_s64 = cpu_cfs_quota_write_s64,
	},
	{
		.name = "cfs_period_us",
		.read_u64 = cpu_cfs_period_read_u64,
		.write_u64 = cpu_cfs_period_write_u64,
	},
	{
		.name = "stat",
		.read_map = cpu_stats_show,
	},
#endif
#ifdef CONFIG_RT_GROUP_SCHED
	{
		.name = "rt_runtime_us",
		.read_s64 = cpu_rt_runtime_read,
		.write_s64 = cpu_rt_runtime_write,
	},
	{
		.name = "rt_period_us",
		.read_u64 = cpu_rt_period_read_uint,
		.write_u64 = cpu_rt_period_write_uint,
	},
#endif
};

static int cpu_cgroup_populate(struct cgroup_subsys *ss, struct cgroup *cont)
{
	return cgroup_add_files(cont, ss, cpu_files, ARRAY_SIZE(cpu_files));
}

struct cgroup_subsys cpu_cgroup_subsys = {
	.name		= "cpu",
	.create		= cpu_cgroup_create,
	.destroy	= cpu_cgroup_destroy,
	.can_attach	= cpu_cgroup_can_attach,
	.attach		= cpu_cgroup_attach,
	.allow_attach	= cpu_cgroup_allow_attach,
	.exit		= cpu_cgroup_exit,
	.populate	= cpu_cgroup_populate,
	.subsys_id	= cpu_cgroup_subsys_id,
	.early_init	= 1,
};

#endif	/* CONFIG_CGROUP_SCHED */

#ifdef CONFIG_CGROUP_CPUACCT

/*
 * CPU accounting code for task groups.
 *
 * Based on the work by Paul Menage (menage@google.com) and Balbir Singh
 * (balbir@in.ibm.com).
 */

/* create a new cpu accounting group */
static struct cgroup_subsys_state *cpuacct_create(struct cgroup *cgrp)
{
	struct cpuacct *ca;

	if (!cgrp->parent)
		return &root_cpuacct.css;

	ca = kzalloc(sizeof(*ca), GFP_KERNEL);
	if (!ca)
		goto out;

	ca->cpuusage = alloc_percpu(u64);
	if (!ca->cpuusage)
		goto out_free_ca;

	ca->cpustat = alloc_percpu(struct kernel_cpustat);
	if (!ca->cpustat)
		goto out_free_cpuusage;

	return &ca->css;

out_free_cpuusage:
	free_percpu(ca->cpuusage);
out_free_ca:
	kfree(ca);
out:
	return ERR_PTR(-ENOMEM);
}

/* destroy an existing cpu accounting group */
static void cpuacct_destroy(struct cgroup *cgrp)
{
	struct cpuacct *ca = cgroup_ca(cgrp);

	free_percpu(ca->cpustat);
	free_percpu(ca->cpuusage);
	kfree(ca);
}

static u64 cpuacct_cpuusage_read(struct cpuacct *ca, int cpu)
{
	u64 *cpuusage = per_cpu_ptr(ca->cpuusage, cpu);
	u64 data;

#ifndef CONFIG_64BIT
	/*
	 * Take rq->lock to make 64-bit read safe on 32-bit platforms.
	 */
	raw_spin_lock_irq(&cpu_rq(cpu)->lock);
	data = *cpuusage;
	raw_spin_unlock_irq(&cpu_rq(cpu)->lock);
#else
	data = *cpuusage;
#endif

	return data;
}

static void cpuacct_cpuusage_write(struct cpuacct *ca, int cpu, u64 val)
{
	u64 *cpuusage = per_cpu_ptr(ca->cpuusage, cpu);

#ifndef CONFIG_64BIT
	/*
	 * Take rq->lock to make 64-bit write safe on 32-bit platforms.
	 */
	raw_spin_lock_irq(&cpu_rq(cpu)->lock);
	*cpuusage = val;
	raw_spin_unlock_irq(&cpu_rq(cpu)->lock);
#else
	*cpuusage = val;
#endif
}

/* return total cpu usage (in nanoseconds) of a group */
static u64 cpuusage_read(struct cgroup *cgrp, struct cftype *cft)
{
	struct cpuacct *ca = cgroup_ca(cgrp);
	u64 totalcpuusage = 0;
	int i;

	for_each_present_cpu(i)
		totalcpuusage += cpuacct_cpuusage_read(ca, i);

	return totalcpuusage;
}

static int cpuusage_write(struct cgroup *cgrp, struct cftype *cftype,
								u64 reset)
{
	struct cpuacct *ca = cgroup_ca(cgrp);
	int err = 0;
	int i;

	if (reset) {
		err = -EINVAL;
		goto out;
	}

	for_each_present_cpu(i)
		cpuacct_cpuusage_write(ca, i, 0);

out:
	return err;
}

static int cpuacct_percpu_seq_read(struct cgroup *cgroup, struct cftype *cft,
				   struct seq_file *m)
{
	struct cpuacct *ca = cgroup_ca(cgroup);
	u64 percpu;
	int i;

	for_each_present_cpu(i) {
		percpu = cpuacct_cpuusage_read(ca, i);
		seq_printf(m, "%llu ", (unsigned long long) percpu);
	}
	seq_printf(m, "\n");
	return 0;
}

static const char *cpuacct_stat_desc[] = {
	[CPUACCT_STAT_USER] = "user",
	[CPUACCT_STAT_SYSTEM] = "system",
};

static int cpuacct_stats_show(struct cgroup *cgrp, struct cftype *cft,
			      struct cgroup_map_cb *cb)
{
	struct cpuacct *ca = cgroup_ca(cgrp);
	int cpu;
	s64 val = 0;

	for_each_online_cpu(cpu) {
		struct kernel_cpustat *kcpustat = per_cpu_ptr(ca->cpustat, cpu);
		val += kcpustat->cpustat[CPUTIME_USER];
		val += kcpustat->cpustat[CPUTIME_NICE];
	}
	val = cputime64_to_clock_t(val);
	cb->fill(cb, cpuacct_stat_desc[CPUACCT_STAT_USER], val);

	val = 0;
	for_each_online_cpu(cpu) {
		struct kernel_cpustat *kcpustat = per_cpu_ptr(ca->cpustat, cpu);
		val += kcpustat->cpustat[CPUTIME_SYSTEM];
		val += kcpustat->cpustat[CPUTIME_IRQ];
		val += kcpustat->cpustat[CPUTIME_SOFTIRQ];
	}

	val = cputime64_to_clock_t(val);
	cb->fill(cb, cpuacct_stat_desc[CPUACCT_STAT_SYSTEM], val);

	return 0;
}

static struct cftype files[] = {
	{
		.name = "usage",
		.read_u64 = cpuusage_read,
		.write_u64 = cpuusage_write,
	},
	{
		.name = "usage_percpu",
		.read_seq_string = cpuacct_percpu_seq_read,
	},
	{
		.name = "stat",
		.read_map = cpuacct_stats_show,
	},
};

static int cpuacct_populate(struct cgroup_subsys *ss, struct cgroup *cgrp)
{
	return cgroup_add_files(cgrp, ss, files, ARRAY_SIZE(files));
}

/*
 * charge this task's execution time to its accounting group.
 *
 * called with rq->lock held.
 */
void cpuacct_charge(struct task_struct *tsk, u64 cputime)
{
	struct cpuacct *ca;
	int cpu;

	if (unlikely(!cpuacct_subsys.active))
		return;

	cpu = task_cpu(tsk);

	rcu_read_lock();

	ca = task_ca(tsk);

	for (; ca; ca = parent_ca(ca)) {
		u64 *cpuusage = per_cpu_ptr(ca->cpuusage, cpu);
		*cpuusage += cputime;
	}

	rcu_read_unlock();
}

struct cgroup_subsys cpuacct_subsys = {
	.name = "cpuacct",
	.create = cpuacct_create,
	.destroy = cpuacct_destroy,
	.populate = cpuacct_populate,
	.subsys_id = cpuacct_subsys_id,
};
#endif	/* CONFIG_CGROUP_CPUACCT */<|MERGE_RESOLUTION|>--- conflicted
+++ resolved
@@ -1669,13 +1669,8 @@
 {
 	struct rq *rq = task_rq(p);
 
-<<<<<<< HEAD
 	if (WARN_ON_ONCE(rq != this_rq()) ||
 	    WARN_ON_ONCE(p == current))
-=======
-	if (WARN_ON(rq != this_rq()) ||
-	    WARN_ON(p == current))
->>>>>>> ccee7d88
 		return;
 
 	lockdep_assert_held(&rq->lock);
